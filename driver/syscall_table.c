/*
Copyright (C) 2013-2014 Draios inc.

This file is part of sysdig.

sysdig is free software; you can redistribute it and/or modify
it under the terms of the GNU General Public License version 2 as
published by the Free Software Foundation.

sysdig is distributed in the hope that it will be useful,
but WITHOUT ANY WARRANTY; without even the implied warranty of
MERCHANTABILITY or FITNESS FOR A PARTICULAR PURPOSE.  See the
GNU General Public License for more details.

You should have received a copy of the GNU General Public License
along with sysdig.  If not, see <http://www.gnu.org/licenses/>.
*/

#include <linux/cdev.h>
#include <linux/module.h>
#include <linux/kernel.h>
#include <linux/kdev_t.h>
#include <linux/delay.h>
#include <linux/proc_fs.h>
#include <linux/sched.h>
#include <linux/version.h>
#include <linux/wait.h>
#include <asm/syscall.h>
#include <net/sock.h>
#include <asm/unistd.h>

#include "ppm_ringbuffer.h"
#include "ppm_events_public.h"
#include "ppm_events.h"
#include "ppm.h"

/*
 * SYSCALL TABLE
 */
const struct syscall_evt_pair g_syscall_table[SYSCALL_TABLE_SIZE] = {
	[__NR_open - SYSCALL_TABLE_ID0] =                       {UF_USED | UF_NEVER_DROP, PPME_SYSCALL_OPEN_E, PPME_SYSCALL_OPEN_X},
	[__NR_creat - SYSCALL_TABLE_ID0] =                      {UF_USED | UF_NEVER_DROP, PPME_SYSCALL_CREAT_E, PPME_SYSCALL_CREAT_X},
	[__NR_close - SYSCALL_TABLE_ID0] =                      {UF_USED | UF_NEVER_DROP, PPME_SYSCALL_CLOSE_E, PPME_SYSCALL_CLOSE_X},
	[__NR_brk - SYSCALL_TABLE_ID0] =                        {UF_USED | UF_ALWAYS_DROP, PPME_SYSCALL_BRK_4_E, PPME_SYSCALL_BRK_4_X},
	[__NR_read - SYSCALL_TABLE_ID0] =                       {UF_USED, PPME_SYSCALL_READ_E, PPME_SYSCALL_READ_X},
	[__NR_write - SYSCALL_TABLE_ID0] =                      {UF_USED, PPME_SYSCALL_WRITE_E, PPME_SYSCALL_WRITE_X},
	[__NR_execve - SYSCALL_TABLE_ID0] =                     {UF_USED | UF_NEVER_DROP, PPME_SYSCALL_EXECVE_16_E, PPME_SYSCALL_EXECVE_16_X},
	[__NR_clone - SYSCALL_TABLE_ID0] =                      {UF_USED | UF_NEVER_DROP, PPME_SYSCALL_CLONE_20_E, PPME_SYSCALL_CLONE_20_X},
	[__NR_fork - SYSCALL_TABLE_ID0] =                       {UF_USED | UF_NEVER_DROP, PPME_SYSCALL_FORK_20_E, PPME_SYSCALL_FORK_20_X},
	[__NR_vfork - SYSCALL_TABLE_ID0] =                      {UF_USED | UF_NEVER_DROP, PPME_SYSCALL_VFORK_20_E, PPME_SYSCALL_VFORK_20_X},
	[__NR_pipe - SYSCALL_TABLE_ID0] =                       {UF_USED | UF_NEVER_DROP, PPME_SYSCALL_PIPE_E, PPME_SYSCALL_PIPE_X},
	[__NR_pipe2 - SYSCALL_TABLE_ID0] =                      {UF_USED | UF_NEVER_DROP, PPME_SYSCALL_PIPE_E, PPME_SYSCALL_PIPE_X},
	[__NR_eventfd - SYSCALL_TABLE_ID0] =                    {UF_USED | UF_NEVER_DROP, PPME_SYSCALL_EVENTFD_E, PPME_SYSCALL_EVENTFD_X},
	[__NR_eventfd2 - SYSCALL_TABLE_ID0] =                   {UF_USED | UF_NEVER_DROP, PPME_SYSCALL_EVENTFD_E, PPME_SYSCALL_EVENTFD_X},
	[__NR_futex - SYSCALL_TABLE_ID0] =                      {UF_USED | UF_ALWAYS_DROP, PPME_SYSCALL_FUTEX_E, PPME_SYSCALL_FUTEX_X},
	[__NR_stat - SYSCALL_TABLE_ID0] =                       {UF_USED | UF_ALWAYS_DROP, PPME_SYSCALL_STAT_E, PPME_SYSCALL_STAT_X},
	[__NR_lstat - SYSCALL_TABLE_ID0] =                      {UF_USED | UF_ALWAYS_DROP, PPME_SYSCALL_LSTAT_E, PPME_SYSCALL_LSTAT_X},
	[__NR_fstat - SYSCALL_TABLE_ID0] =                      {UF_USED | UF_ALWAYS_DROP, PPME_SYSCALL_FSTAT_E, PPME_SYSCALL_FSTAT_X},
	[__NR_epoll_wait - SYSCALL_TABLE_ID0] =                 {UF_USED | UF_ALWAYS_DROP, PPME_SYSCALL_EPOLLWAIT_E, PPME_SYSCALL_EPOLLWAIT_X},
	[__NR_poll - SYSCALL_TABLE_ID0] =                       {UF_USED | UF_ALWAYS_DROP, PPME_SYSCALL_POLL_E, PPME_SYSCALL_POLL_X},
#ifdef __NR_select
	[__NR_select - SYSCALL_TABLE_ID0] =                     {UF_USED | UF_ALWAYS_DROP, PPME_SYSCALL_SELECT_E, PPME_SYSCALL_SELECT_X},
#endif
	[__NR_lseek - SYSCALL_TABLE_ID0] =                      {UF_USED | UF_ALWAYS_DROP, PPME_SYSCALL_LSEEK_E, PPME_SYSCALL_LSEEK_X},
	[__NR_ioctl - SYSCALL_TABLE_ID0] =                      {UF_USED | UF_ALWAYS_DROP, PPME_SYSCALL_IOCTL_3_E, PPME_SYSCALL_IOCTL_3_X},
	[__NR_getcwd - SYSCALL_TABLE_ID0] =                     {UF_USED | UF_ALWAYS_DROP, PPME_SYSCALL_GETCWD_E, PPME_SYSCALL_GETCWD_X},
	[__NR_chdir - SYSCALL_TABLE_ID0] =                      {UF_USED | UF_NEVER_DROP, PPME_SYSCALL_CHDIR_E, PPME_SYSCALL_CHDIR_X},
	[__NR_fchdir - SYSCALL_TABLE_ID0] =                     {UF_USED | UF_NEVER_DROP, PPME_SYSCALL_FCHDIR_E, PPME_SYSCALL_FCHDIR_X},
	[__NR_mkdir - SYSCALL_TABLE_ID0] =                      {UF_USED | UF_ALWAYS_DROP, PPME_SYSCALL_MKDIR_E, PPME_SYSCALL_MKDIR_X},
	[__NR_rmdir - SYSCALL_TABLE_ID0] =                      {UF_USED | UF_ALWAYS_DROP, PPME_SYSCALL_RMDIR_E, PPME_SYSCALL_RMDIR_X},
	[__NR_openat - SYSCALL_TABLE_ID0] =                     {UF_USED | UF_NEVER_DROP, PPME_SYSCALL_OPENAT_E, PPME_SYSCALL_OPENAT_X},
	[__NR_link - SYSCALL_TABLE_ID0] =                       {UF_USED, PPME_SYSCALL_LINK_E, PPME_SYSCALL_LINK_X},
	[__NR_linkat - SYSCALL_TABLE_ID0] =                     {UF_USED | UF_ALWAYS_DROP, PPME_SYSCALL_LINKAT_E, PPME_SYSCALL_LINKAT_X},
	[__NR_unlink - SYSCALL_TABLE_ID0] =                     {UF_USED | UF_ALWAYS_DROP, PPME_SYSCALL_UNLINK_E, PPME_SYSCALL_UNLINK_X},
	[__NR_unlinkat - SYSCALL_TABLE_ID0] =                   {UF_USED | UF_ALWAYS_DROP, PPME_SYSCALL_UNLINKAT_E, PPME_SYSCALL_UNLINKAT_X},
	[__NR_pread64 - SYSCALL_TABLE_ID0] =                    {UF_USED, PPME_SYSCALL_PREAD_E, PPME_SYSCALL_PREAD_X},
	[__NR_pwrite64 - SYSCALL_TABLE_ID0] =                   {UF_USED, PPME_SYSCALL_PWRITE_E, PPME_SYSCALL_PWRITE_X},
	[__NR_readv - SYSCALL_TABLE_ID0] =                      {UF_USED, PPME_SYSCALL_READV_E, PPME_SYSCALL_READV_X},
	[__NR_writev - SYSCALL_TABLE_ID0] =                     {UF_USED, PPME_SYSCALL_WRITEV_E, PPME_SYSCALL_WRITEV_X},
	[__NR_preadv - SYSCALL_TABLE_ID0] =                     {UF_USED, PPME_SYSCALL_PREADV_E, PPME_SYSCALL_PREADV_X},
	[__NR_pwritev - SYSCALL_TABLE_ID0] =                    {UF_USED, PPME_SYSCALL_PWRITEV_E, PPME_SYSCALL_PWRITEV_X},
	[__NR_dup - SYSCALL_TABLE_ID0] =                        {UF_USED | UF_NEVER_DROP, PPME_SYSCALL_DUP_E, PPME_SYSCALL_DUP_X},
	[__NR_dup2 - SYSCALL_TABLE_ID0] =                       {UF_USED | UF_NEVER_DROP, PPME_SYSCALL_DUP_E, PPME_SYSCALL_DUP_X},
	[__NR_dup3 - SYSCALL_TABLE_ID0] =                       {UF_USED | UF_NEVER_DROP, PPME_SYSCALL_DUP_E, PPME_SYSCALL_DUP_X},
	[__NR_signalfd - SYSCALL_TABLE_ID0] =                   {UF_USED | UF_NEVER_DROP, PPME_SYSCALL_SIGNALFD_E, PPME_SYSCALL_SIGNALFD_X},
	[__NR_signalfd4 - SYSCALL_TABLE_ID0] =                  {UF_USED | UF_NEVER_DROP, PPME_SYSCALL_SIGNALFD_E, PPME_SYSCALL_SIGNALFD_X},
	[__NR_kill - SYSCALL_TABLE_ID0] =                       {UF_USED | UF_ALWAYS_DROP, PPME_SYSCALL_KILL_E, PPME_SYSCALL_KILL_X},
	[__NR_tkill - SYSCALL_TABLE_ID0] =                      {UF_USED | UF_ALWAYS_DROP, PPME_SYSCALL_TKILL_E, PPME_SYSCALL_TKILL_X},
	[__NR_tgkill - SYSCALL_TABLE_ID0] =                     {UF_USED | UF_ALWAYS_DROP, PPME_SYSCALL_TGKILL_E, PPME_SYSCALL_TGKILL_X},
	[__NR_nanosleep - SYSCALL_TABLE_ID0] =                  {UF_USED | UF_ALWAYS_DROP, PPME_SYSCALL_NANOSLEEP_E, PPME_SYSCALL_NANOSLEEP_X},
	[__NR_timerfd_create - SYSCALL_TABLE_ID0] =             {UF_USED | UF_NEVER_DROP, PPME_SYSCALL_TIMERFD_CREATE_E, PPME_SYSCALL_TIMERFD_CREATE_X},
	[__NR_inotify_init - SYSCALL_TABLE_ID0] =               {UF_USED | UF_NEVER_DROP, PPME_SYSCALL_INOTIFY_INIT_E, PPME_SYSCALL_INOTIFY_INIT_X},
	[__NR_inotify_init1 - SYSCALL_TABLE_ID0] =              {UF_USED | UF_NEVER_DROP, PPME_SYSCALL_INOTIFY_INIT_E, PPME_SYSCALL_INOTIFY_INIT_X},
	[__NR_getrlimit - SYSCALL_TABLE_ID0] =                  {UF_USED | UF_NEVER_DROP, PPME_SYSCALL_GETRLIMIT_E, PPME_SYSCALL_GETRLIMIT_X},
	[__NR_setrlimit - SYSCALL_TABLE_ID0] =                  {UF_USED | UF_NEVER_DROP, PPME_SYSCALL_SETRLIMIT_E, PPME_SYSCALL_SETRLIMIT_X},
#ifdef __NR_prlimit64
	[__NR_prlimit64 - SYSCALL_TABLE_ID0] =                  {UF_USED | UF_NEVER_DROP, PPME_SYSCALL_PRLIMIT_E, PPME_SYSCALL_PRLIMIT_X},
#endif
#ifdef __NR_ugetrlimit
	[__NR_ugetrlimit - SYSCALL_TABLE_ID0] =                 {UF_USED | UF_NEVER_DROP, PPME_SYSCALL_GETRLIMIT_E, PPME_SYSCALL_GETRLIMIT_X},
#endif
	[__NR_fcntl - SYSCALL_TABLE_ID0] =                      {UF_USED, PPME_SYSCALL_FCNTL_E, PPME_SYSCALL_FCNTL_X},
#ifdef __NR_fcntl64
	[__NR_fcntl64 - SYSCALL_TABLE_ID0] =                    {UF_USED, PPME_SYSCALL_FCNTL_E, PPME_SYSCALL_FCNTL_X},
#endif
/* [__NR_ppoll - SYSCALL_TABLE_ID0] =			{UF_USED, PPME_GENERIC_E, PPME_GENERIC_X}, */
/* [__NR_old_select - SYSCALL_TABLE_ID0] =	{UF_USED, PPME_GENERIC_E, PPME_GENERIC_X}, */
	[__NR_pselect6 - SYSCALL_TABLE_ID0] =                   {UF_USED | UF_ALWAYS_DROP, PPME_GENERIC_E, PPME_GENERIC_X},
	[__NR_epoll_create - SYSCALL_TABLE_ID0] =               {UF_USED | UF_ALWAYS_DROP, PPME_GENERIC_E, PPME_GENERIC_X},
	[__NR_epoll_ctl - SYSCALL_TABLE_ID0] =                  {UF_USED | UF_ALWAYS_DROP, PPME_GENERIC_E, PPME_GENERIC_X},
	[__NR_uselib - SYSCALL_TABLE_ID0] =                     {UF_USED | UF_ALWAYS_DROP, PPME_GENERIC_E, PPME_GENERIC_X},
	[__NR_sched_setparam - SYSCALL_TABLE_ID0] =             {UF_USED | UF_ALWAYS_DROP, PPME_GENERIC_E, PPME_GENERIC_X},
	[__NR_sched_getparam - SYSCALL_TABLE_ID0] =             {UF_USED | UF_ALWAYS_DROP, PPME_GENERIC_E, PPME_GENERIC_X},
	[__NR_syslog - SYSCALL_TABLE_ID0] =                     {UF_USED | UF_ALWAYS_DROP, PPME_GENERIC_E, PPME_GENERIC_X},
	[__NR_chmod - SYSCALL_TABLE_ID0] =                      {UF_USED | UF_ALWAYS_DROP, PPME_GENERIC_E, PPME_GENERIC_X},
	[__NR_lchown - SYSCALL_TABLE_ID0] =                     {UF_USED | UF_ALWAYS_DROP, PPME_GENERIC_E, PPME_GENERIC_X},
	[__NR_utime - SYSCALL_TABLE_ID0] =                      {UF_USED | UF_ALWAYS_DROP, PPME_GENERIC_E, PPME_GENERIC_X},
	[__NR_mount - SYSCALL_TABLE_ID0] =                      {UF_USED | UF_ALWAYS_DROP, PPME_GENERIC_E, PPME_GENERIC_X},
	[__NR_umount2 - SYSCALL_TABLE_ID0] =                    {UF_USED | UF_ALWAYS_DROP, PPME_GENERIC_E, PPME_GENERIC_X},
	[__NR_ptrace - SYSCALL_TABLE_ID0] =                     {UF_USED | UF_ALWAYS_DROP, PPME_SYSCALL_PTRACE_E, PPME_SYSCALL_PTRACE_X},
	[__NR_alarm - SYSCALL_TABLE_ID0] =                      {UF_USED | UF_ALWAYS_DROP, PPME_GENERIC_E, PPME_GENERIC_X},
	[__NR_pause - SYSCALL_TABLE_ID0] =                      {UF_USED | UF_ALWAYS_DROP, PPME_GENERIC_E, PPME_GENERIC_X},

#ifndef __NR_socketcall
	[__NR_socket - SYSCALL_TABLE_ID0] =                     {UF_USED, PPME_SOCKET_SOCKET_E, PPME_SOCKET_SOCKET_X},
	[__NR_bind - SYSCALL_TABLE_ID0] =                       {UF_USED, PPME_SOCKET_BIND_E,  PPME_SOCKET_BIND_X},
	[__NR_connect - SYSCALL_TABLE_ID0] =                    {UF_USED, PPME_SOCKET_CONNECT_E, PPME_SOCKET_CONNECT_X},
	[__NR_listen - SYSCALL_TABLE_ID0] =                     {UF_USED, PPME_SOCKET_LISTEN_E, PPME_SOCKET_LISTEN_X},
	[__NR_accept - SYSCALL_TABLE_ID0] =                     {UF_USED, PPME_SOCKET_ACCEPT_E, PPME_SOCKET_ACCEPT_X},
	[__NR_getsockname - SYSCALL_TABLE_ID0] =                {UF_USED | UF_ALWAYS_DROP, PPME_SOCKET_GETSOCKNAME_E, PPME_SOCKET_GETSOCKNAME_X},
	[__NR_getpeername - SYSCALL_TABLE_ID0] =                {UF_USED | UF_ALWAYS_DROP, PPME_SOCKET_GETPEERNAME_E, PPME_SOCKET_GETPEERNAME_X},
	[__NR_socketpair - SYSCALL_TABLE_ID0] =                 {UF_USED | UF_NEVER_DROP, PPME_SOCKET_SOCKETPAIR_E, PPME_SOCKET_SOCKETPAIR_X},
	[__NR_sendto - SYSCALL_TABLE_ID0] =                     {UF_USED, PPME_SOCKET_SENDTO_E, PPME_SOCKET_SENDTO_X},
	[__NR_recvfrom - SYSCALL_TABLE_ID0] =                   {UF_USED, PPME_SOCKET_RECVFROM_E, PPME_SOCKET_RECVFROM_X},
	[__NR_shutdown - SYSCALL_TABLE_ID0] =                   {UF_USED, PPME_SOCKET_SHUTDOWN_E, PPME_SOCKET_SHUTDOWN_X},
	[__NR_setsockopt - SYSCALL_TABLE_ID0] =                 {UF_USED | UF_ALWAYS_DROP, PPME_SOCKET_SETSOCKOPT_E, PPME_SOCKET_SETSOCKOPT_X},
	[__NR_getsockopt - SYSCALL_TABLE_ID0] =                 {UF_USED | UF_ALWAYS_DROP, PPME_SOCKET_GETSOCKOPT_E, PPME_SOCKET_GETSOCKOPT_X},
	[__NR_sendmsg - SYSCALL_TABLE_ID0] =                    {UF_USED, PPME_SOCKET_SENDMSG_E, PPME_SOCKET_SENDMSG_X},
	[__NR_accept4 - SYSCALL_TABLE_ID0] =                    {UF_USED, PPME_SOCKET_ACCEPT4_E, PPME_SOCKET_ACCEPT4_X},
#endif

#ifdef __NR_sendmmsg
	[__NR_sendmmsg - SYSCALL_TABLE_ID0] =                   {UF_USED, PPME_SOCKET_SENDMMSG_E, PPME_SOCKET_SENDMMSG_X},
#endif
#ifdef __NR_recvmsg
	[__NR_recvmsg - SYSCALL_TABLE_ID0] =                    {UF_USED, PPME_SOCKET_RECVMSG_E, PPME_SOCKET_RECVMSG_X},
#endif
#ifdef __NR_recvmmsg
	[__NR_recvmmsg - SYSCALL_TABLE_ID0] =                   {UF_USED, PPME_SOCKET_RECVMMSG_E, PPME_SOCKET_RECVMMSG_X},
#endif
#ifdef __NR_stat64
	[__NR_stat64 - SYSCALL_TABLE_ID0] =                     {UF_USED | UF_ALWAYS_DROP, PPME_SYSCALL_STAT64_E, PPME_SYSCALL_STAT64_X},
#endif
#ifdef __NR_fstat64
	[__NR_fstat64 - SYSCALL_TABLE_ID0] =                    {UF_USED | UF_ALWAYS_DROP, PPME_SYSCALL_FSTAT64_E, PPME_SYSCALL_FSTAT64_X},
#endif
#ifdef __NR__llseek
	[__NR__llseek - SYSCALL_TABLE_ID0] =                    {UF_USED | UF_ALWAYS_DROP, PPME_SYSCALL_LLSEEK_E, PPME_SYSCALL_LLSEEK_X},
#endif
	[__NR_mmap - SYSCALL_TABLE_ID0] =                       {UF_USED | UF_ALWAYS_DROP, PPME_SYSCALL_MMAP_E, PPME_SYSCALL_MMAP_X},
#ifdef __NR_mmap2
	[__NR_mmap2 - SYSCALL_TABLE_ID0] =                      {UF_USED | UF_ALWAYS_DROP, PPME_SYSCALL_MMAP2_E, PPME_SYSCALL_MMAP2_X},
#endif
	[__NR_munmap - SYSCALL_TABLE_ID0] =						{UF_USED | UF_ALWAYS_DROP, PPME_SYSCALL_MUNMAP_E, PPME_SYSCALL_MUNMAP_X},
	[__NR_splice - SYSCALL_TABLE_ID0] =                     {UF_USED, PPME_SYSCALL_SPLICE_E, PPME_SYSCALL_SPLICE_X},
#ifdef __NR_process_vm_readv
	[__NR_process_vm_readv - SYSCALL_TABLE_ID0] =           {UF_USED, PPME_GENERIC_E, PPME_GENERIC_X},
#endif
#ifdef __NR_process_vm_writev
	[__NR_process_vm_writev - SYSCALL_TABLE_ID0] =          {UF_USED, PPME_GENERIC_E, PPME_GENERIC_X},
#endif

	[__NR_rename - SYSCALL_TABLE_ID0] =                     {UF_USED | UF_ALWAYS_DROP, PPME_SYSCALL_RENAME_E, PPME_SYSCALL_RENAME_X},
	[__NR_renameat - SYSCALL_TABLE_ID0] =                   {UF_USED | UF_ALWAYS_DROP, PPME_SYSCALL_RENAMEAT_E, PPME_SYSCALL_RENAMEAT_X},
	[__NR_symlink - SYSCALL_TABLE_ID0] =                    {UF_USED | UF_ALWAYS_DROP, PPME_SYSCALL_SYMLINK_E, PPME_SYSCALL_SYMLINK_X},
	[__NR_symlinkat - SYSCALL_TABLE_ID0] =                  {UF_USED | UF_ALWAYS_DROP, PPME_SYSCALL_SYMLINKAT_E, PPME_SYSCALL_SYMLINKAT_X},
	[__NR_sendfile - SYSCALL_TABLE_ID0] =                   {UF_USED, PPME_SYSCALL_SENDFILE_E, PPME_SYSCALL_SENDFILE_X},
#ifdef __NR_sendfile64
	[__NR_sendfile64 - SYSCALL_TABLE_ID0] =                 {UF_USED, PPME_SYSCALL_SENDFILE_E, PPME_SYSCALL_SENDFILE_X},
#endif
#ifdef __NR_quotactl
	[__NR_quotactl - SYSCALL_TABLE_ID0] =                   {UF_USED, PPME_SYSCALL_QUOTACTL_E, PPME_SYSCALL_QUOTACTL_X},
#endif
#ifdef __NR_setresuid
	[__NR_setresuid - SYSCALL_TABLE_ID0] =                  {UF_USED, PPME_SYSCALL_SETRESUID_E, PPME_SYSCALL_SETRESUID_X },
#endif
#ifdef __NR_setresuid32
	[__NR_setresuid32 - SYSCALL_TABLE_ID0] =                {UF_USED, PPME_SYSCALL_SETRESUID_E, PPME_SYSCALL_SETRESUID_X },
#endif
#ifdef __NR_setresgid
	[__NR_setresgid - SYSCALL_TABLE_ID0] =                  {UF_USED, PPME_SYSCALL_SETRESGID_E, PPME_SYSCALL_SETRESGID_X },
#endif
#ifdef __NR_setresgid32
	[__NR_setresgid32 - SYSCALL_TABLE_ID0] =                {UF_USED, PPME_SYSCALL_SETRESGID_E, PPME_SYSCALL_SETRESGID_X },
#endif
#ifdef __NR_setuid
	[__NR_setuid - SYSCALL_TABLE_ID0] =                     {UF_USED, PPME_SYSCALL_SETUID_E, PPME_SYSCALL_SETUID_X },
#endif
#ifdef __NR_setuid32
	[__NR_setuid32 - SYSCALL_TABLE_ID0] =                   {UF_USED, PPME_SYSCALL_SETUID_E, PPME_SYSCALL_SETUID_X },
#endif
#ifdef __NR_setgid
	[__NR_setgid - SYSCALL_TABLE_ID0] =                     {UF_USED, PPME_SYSCALL_SETGID_E, PPME_SYSCALL_SETGID_X },
#endif
#ifdef __NR_setgid32
	[__NR_setgid32 - SYSCALL_TABLE_ID0] =                   {UF_USED, PPME_SYSCALL_SETGID_E, PPME_SYSCALL_SETGID_X },
#endif
#ifdef __NR_getuid
	[__NR_getuid - SYSCALL_TABLE_ID0] =                     {UF_USED, PPME_SYSCALL_GETUID_E, PPME_SYSCALL_GETUID_X },
#endif
#ifdef __NR_getuid32
	[__NR_getuid32 - SYSCALL_TABLE_ID0] =                   {UF_USED, PPME_SYSCALL_GETUID_E, PPME_SYSCALL_GETUID_X },
#endif
#ifdef __NR_geteuid
	[__NR_geteuid - SYSCALL_TABLE_ID0] =                    {UF_USED, PPME_SYSCALL_GETEUID_E, PPME_SYSCALL_GETEUID_X },
#endif
#ifdef __NR_geteuid32
	[__NR_geteuid32 - SYSCALL_TABLE_ID0] =                  {UF_USED, PPME_SYSCALL_GETEUID_E, PPME_SYSCALL_GETEUID_X },
#endif
#ifdef __NR_getgid
	[__NR_getgid - SYSCALL_TABLE_ID0] =                     {UF_USED, PPME_SYSCALL_GETGID_E, PPME_SYSCALL_GETGID_X },
#endif
#ifdef __NR_getgid32
	[__NR_getgid32 - SYSCALL_TABLE_ID0] =                   {UF_USED, PPME_SYSCALL_GETGID_E, PPME_SYSCALL_GETGID_X },
#endif
#ifdef __NR_getegid
	[__NR_getegid - SYSCALL_TABLE_ID0] =                    {UF_USED, PPME_SYSCALL_GETEGID_E, PPME_SYSCALL_GETEGID_X },
#endif
#ifdef __NR_getegid32
	[__NR_getegid32 - SYSCALL_TABLE_ID0] =                  {UF_USED, PPME_SYSCALL_GETEGID_E, PPME_SYSCALL_GETEGID_X },
#endif
#ifdef __NR_getresuid
	[__NR_getresuid - SYSCALL_TABLE_ID0] =                  {UF_USED, PPME_SYSCALL_GETRESUID_E, PPME_SYSCALL_GETRESUID_X },
#endif
#ifdef __NR_getresuid32
	[__NR_getresuid32 - SYSCALL_TABLE_ID0] =                {UF_USED, PPME_SYSCALL_GETRESUID_E, PPME_SYSCALL_GETRESUID_X },
#endif
#ifdef __NR_getresgid
	[__NR_getresgid - SYSCALL_TABLE_ID0] =                  {UF_USED, PPME_SYSCALL_GETRESGID_E, PPME_SYSCALL_GETRESGID_X },
#endif
#ifdef __NR_getresgid32
	[__NR_getresgid32 - SYSCALL_TABLE_ID0] =                {UF_USED, PPME_SYSCALL_GETRESGID_E, PPME_SYSCALL_GETRESGID_X },
#endif
<<<<<<< HEAD
	[__NR_semop - SYSCALL_TABLE_ID0] = {UF_USED, PPME_SYSCALL_SEMOP_E, PPME_SYSCALL_SEMOP_X},
	[__NR_semctl - SYSCALL_TABLE_ID0] = {UF_USED, PPME_SYSCALL_SEMCTL_E, PPME_SYSCALL_SEMCTL_X},
=======
	[__NR_getdents - SYSCALL_TABLE_ID0] =                   {UF_USED | UF_ALWAYS_DROP, PPME_SYSCALL_GETDENTS_E, PPME_SYSCALL_GETDENTS_X},
	[__NR_getdents64 - SYSCALL_TABLE_ID0] =                 {UF_USED | UF_ALWAYS_DROP, PPME_SYSCALL_GETDENTS64_E, PPME_SYSCALL_GETDENTS64_X},
#ifdef __NR_setns
	[__NR_setns - SYSCALL_TABLE_ID0] =                      {UF_USED | UF_ALWAYS_DROP, PPME_SYSCALL_SETNS_E, PPME_SYSCALL_SETNS_X},
#endif
	[__NR_flock - SYSCALL_TABLE_ID0] =			{UF_USED | UF_ALWAYS_DROP, PPME_SYSCALL_FLOCK_E, PPME_SYSCALL_FLOCK_X},
>>>>>>> b7394e29
};

/*
 * SYSCALL ROUTING TABLE
 */
const enum ppm_syscall_code g_syscall_code_routing_table[SYSCALL_TABLE_SIZE] = {
	[__NR_restart_syscall - SYSCALL_TABLE_ID0] = PPM_SC_RESTART_SYSCALL,
	[__NR_exit - SYSCALL_TABLE_ID0] = PPM_SC_EXIT,
	[__NR_read - SYSCALL_TABLE_ID0] = PPM_SC_READ,
	[__NR_write - SYSCALL_TABLE_ID0] = PPM_SC_WRITE,
	[__NR_open - SYSCALL_TABLE_ID0] = PPM_SC_OPEN,
	[__NR_close - SYSCALL_TABLE_ID0] = PPM_SC_CLOSE,
	[__NR_creat - SYSCALL_TABLE_ID0] = PPM_SC_CREAT,
	[__NR_link - SYSCALL_TABLE_ID0] = PPM_SC_LINK,
	[__NR_unlink - SYSCALL_TABLE_ID0] = PPM_SC_UNLINK,
	[__NR_chdir - SYSCALL_TABLE_ID0] = PPM_SC_CHDIR,
	[__NR_time - SYSCALL_TABLE_ID0] = PPM_SC_TIME,
	[__NR_mknod - SYSCALL_TABLE_ID0] = PPM_SC_MKNOD,
	[__NR_chmod - SYSCALL_TABLE_ID0] = PPM_SC_CHMOD,
/* [__NR_lchown16 - SYSCALL_TABLE_ID0] = PPM_SC_NR_LCHOWN16, */
	[__NR_stat - SYSCALL_TABLE_ID0] = PPM_SC_STAT,
	[__NR_lseek - SYSCALL_TABLE_ID0] = PPM_SC_LSEEK,
	[__NR_getpid - SYSCALL_TABLE_ID0] = PPM_SC_GETPID,
	[__NR_mount - SYSCALL_TABLE_ID0] = PPM_SC_MOUNT,
/* [__NR_oldumount - SYSCALL_TABLE_ID0] = PPM_SC_NR_OLDUMOUNT, */
/* [__NR_setuid16 - SYSCALL_TABLE_ID0] = PPM_SC_NR_SETUID16, */
/* [__NR_getuid16 - SYSCALL_TABLE_ID0] = PPM_SC_NR_GETUID16, */
	[__NR_ptrace - SYSCALL_TABLE_ID0] = PPM_SC_PTRACE,
	[__NR_alarm - SYSCALL_TABLE_ID0] = PPM_SC_ALARM,
	[__NR_fstat - SYSCALL_TABLE_ID0] = PPM_SC_FSTAT,
	[__NR_pause - SYSCALL_TABLE_ID0] = PPM_SC_PAUSE,
	[__NR_utime - SYSCALL_TABLE_ID0] = PPM_SC_UTIME,
	[__NR_access - SYSCALL_TABLE_ID0] = PPM_SC_ACCESS,
	[__NR_sync - SYSCALL_TABLE_ID0] = PPM_SC_SYNC,
	[__NR_kill - SYSCALL_TABLE_ID0] = PPM_SC_KILL,
	[__NR_rename - SYSCALL_TABLE_ID0] = PPM_SC_RENAME,
	[__NR_mkdir - SYSCALL_TABLE_ID0] = PPM_SC_MKDIR,
	[__NR_rmdir - SYSCALL_TABLE_ID0] = PPM_SC_RMDIR,
	[__NR_dup - SYSCALL_TABLE_ID0] = PPM_SC_DUP,
	[__NR_pipe - SYSCALL_TABLE_ID0] = PPM_SC_PIPE,
	[__NR_times - SYSCALL_TABLE_ID0] = PPM_SC_TIMES,
	[__NR_brk - SYSCALL_TABLE_ID0] = PPM_SC_BRK,
/* [__NR_setgid16 - SYSCALL_TABLE_ID0] = PPM_SC_NR_SETGID16, */
/* [__NR_getgid16 - SYSCALL_TABLE_ID0] = PPM_SC_NR_GETGID16, */
/* [__NR_geteuid16 - SYSCALL_TABLE_ID0] = PPM_SC_NR_GETEUID16, */
/* [__NR_getegid16 - SYSCALL_TABLE_ID0] = PPM_SC_NR_GETEGID16, */
	[__NR_acct - SYSCALL_TABLE_ID0] = PPM_SC_ACCT,
	[__NR_ioctl - SYSCALL_TABLE_ID0] = PPM_SC_IOCTL,
	[__NR_fcntl - SYSCALL_TABLE_ID0] = PPM_SC_FCNTL,
	[__NR_setpgid - SYSCALL_TABLE_ID0] = PPM_SC_SETPGID,
	[__NR_umask - SYSCALL_TABLE_ID0] = PPM_SC_UMASK,
	[__NR_chroot - SYSCALL_TABLE_ID0] = PPM_SC_CHROOT,
	[__NR_ustat - SYSCALL_TABLE_ID0] = PPM_SC_USTAT,
	[__NR_dup2 - SYSCALL_TABLE_ID0] = PPM_SC_DUP2,
	[__NR_getppid - SYSCALL_TABLE_ID0] = PPM_SC_GETPPID,
	[__NR_getpgrp - SYSCALL_TABLE_ID0] = PPM_SC_GETPGRP,
	[__NR_setsid - SYSCALL_TABLE_ID0] = PPM_SC_SETSID,
	[__NR_sethostname - SYSCALL_TABLE_ID0] = PPM_SC_SETHOSTNAME,
	[__NR_setrlimit - SYSCALL_TABLE_ID0] = PPM_SC_SETRLIMIT,
/* [__NR_old_getrlimit - SYSCALL_TABLE_ID0] = PPM_SC_NR_OLD_GETRLIMIT, */
	[__NR_getrusage - SYSCALL_TABLE_ID0] = PPM_SC_GETRUSAGE,
	[__NR_gettimeofday - SYSCALL_TABLE_ID0] = PPM_SC_GETTIMEOFDAY,
	[__NR_settimeofday - SYSCALL_TABLE_ID0] = PPM_SC_SETTIMEOFDAY,
/* [__NR_getgroups16 - SYSCALL_TABLE_ID0] = PPM_SC_NR_GETGROUPS16, */
/* [__NR_setgroups16 - SYSCALL_TABLE_ID0] = PPM_SC_NR_SETGROUPS16, */
/* [__NR_old_select - SYSCALL_TABLE_ID0] = PPM_SC_NR_OLD_SELECT, */
	[__NR_symlink - SYSCALL_TABLE_ID0] = PPM_SC_SYMLINK,
	[__NR_lstat - SYSCALL_TABLE_ID0] = PPM_SC_LSTAT,
	[__NR_readlink - SYSCALL_TABLE_ID0] = PPM_SC_READLINK,
	[__NR_uselib - SYSCALL_TABLE_ID0] = PPM_SC_USELIB,
	[__NR_swapon - SYSCALL_TABLE_ID0] = PPM_SC_SWAPON,
	[__NR_reboot - SYSCALL_TABLE_ID0] = PPM_SC_REBOOT,
/* [__NR_old_readdir - SYSCALL_TABLE_ID0] = PPM_SC_NR_OLD_READDIR, */
/* [__NR_old_mmap - SYSCALL_TABLE_ID0] = PPM_SC_NR_OLD_MMAP, */
	[__NR_mmap - SYSCALL_TABLE_ID0] = PPM_SC_MMAP,
	[__NR_munmap - SYSCALL_TABLE_ID0] = PPM_SC_MUNMAP,
	[__NR_truncate - SYSCALL_TABLE_ID0] = PPM_SC_TRUNCATE,
	[__NR_ftruncate - SYSCALL_TABLE_ID0] = PPM_SC_FTRUNCATE,
	[__NR_fchmod - SYSCALL_TABLE_ID0] = PPM_SC_FCHMOD,
/* [__NR_fchown16 - SYSCALL_TABLE_ID0] = PPM_SC_NR_FCHOWN16, */
	[__NR_getpriority - SYSCALL_TABLE_ID0] = PPM_SC_GETPRIORITY,
	[__NR_setpriority - SYSCALL_TABLE_ID0] = PPM_SC_SETPRIORITY,
	[__NR_statfs - SYSCALL_TABLE_ID0] = PPM_SC_STATFS,
	[__NR_fstatfs - SYSCALL_TABLE_ID0] = PPM_SC_FSTATFS,
	[__NR_syslog - SYSCALL_TABLE_ID0] = PPM_SC_SYSLOG,
	[__NR_setitimer - SYSCALL_TABLE_ID0] = PPM_SC_SETITIMER,
	[__NR_getitimer - SYSCALL_TABLE_ID0] = PPM_SC_GETITIMER,
/* [__NR_newstat - SYSCALL_TABLE_ID0] = PPM_SC_NR_NEWSTAT, */
/* [__NR_newlstat - SYSCALL_TABLE_ID0] = PPM_SC_NR_NEWLSTAT, */
/* [__NR_newfstat - SYSCALL_TABLE_ID0] = PPM_SC_NR_NEWFSTAT, */
	[__NR_uname - SYSCALL_TABLE_ID0] = PPM_SC_UNAME,
	[__NR_vhangup - SYSCALL_TABLE_ID0] = PPM_SC_VHANGUP,
	[__NR_wait4 - SYSCALL_TABLE_ID0] = PPM_SC_WAIT4,
	[__NR_swapoff - SYSCALL_TABLE_ID0] = PPM_SC_SWAPOFF,
	[__NR_sysinfo - SYSCALL_TABLE_ID0] = PPM_SC_SYSINFO,
	[__NR_fsync - SYSCALL_TABLE_ID0] = PPM_SC_FSYNC,
	[__NR_setdomainname - SYSCALL_TABLE_ID0] = PPM_SC_SETDOMAINNAME,
/* [__NR_newuname - SYSCALL_TABLE_ID0] = PPM_SC_NR_NEWUNAME, */
	[__NR_adjtimex - SYSCALL_TABLE_ID0] = PPM_SC_ADJTIMEX,
	[__NR_mprotect - SYSCALL_TABLE_ID0] = PPM_SC_MPROTECT,
	[__NR_init_module - SYSCALL_TABLE_ID0] = PPM_SC_INIT_MODULE,
	[__NR_delete_module - SYSCALL_TABLE_ID0] = PPM_SC_DELETE_MODULE,
	[__NR_quotactl - SYSCALL_TABLE_ID0] = PPM_SC_QUOTACTL,
	[__NR_getpgid - SYSCALL_TABLE_ID0] = PPM_SC_GETPGID,
	[__NR_fchdir - SYSCALL_TABLE_ID0] = PPM_SC_FCHDIR,
	[__NR_sysfs - SYSCALL_TABLE_ID0] = PPM_SC_SYSFS,
	[__NR_personality - SYSCALL_TABLE_ID0] = PPM_SC_PERSONALITY,
/* [__NR_setfsuid16 - SYSCALL_TABLE_ID0] = PPM_SC_NR_SETFSUID16, */
/* [__NR_setfsgid16 - SYSCALL_TABLE_ID0] = PPM_SC_NR_SETFSGID16, */
/* [__NR_llseek - SYSCALL_TABLE_ID0] = PPM_SC_NR_LLSEEK, */
	[__NR_getdents - SYSCALL_TABLE_ID0] = PPM_SC_GETDENTS,
#ifdef __NR_select
	[__NR_select - SYSCALL_TABLE_ID0] = PPM_SC_SELECT,
#endif
	[__NR_flock - SYSCALL_TABLE_ID0] = PPM_SC_FLOCK,
	[__NR_msync - SYSCALL_TABLE_ID0] = PPM_SC_MSYNC,
	[__NR_readv - SYSCALL_TABLE_ID0] = PPM_SC_READV,
	[__NR_writev - SYSCALL_TABLE_ID0] = PPM_SC_WRITEV,
	[__NR_getsid - SYSCALL_TABLE_ID0] = PPM_SC_GETSID,
	[__NR_fdatasync - SYSCALL_TABLE_ID0] = PPM_SC_FDATASYNC,
/* [__NR_sysctl - SYSCALL_TABLE_ID0] = PPM_SC_NR_SYSCTL, */
	[__NR_mlock - SYSCALL_TABLE_ID0] = PPM_SC_MLOCK,
	[__NR_munlock - SYSCALL_TABLE_ID0] = PPM_SC_MUNLOCK,
	[__NR_mlockall - SYSCALL_TABLE_ID0] = PPM_SC_MLOCKALL,
	[__NR_munlockall - SYSCALL_TABLE_ID0] = PPM_SC_MUNLOCKALL,
	[__NR_sched_setparam - SYSCALL_TABLE_ID0] = PPM_SC_SCHED_SETPARAM,
	[__NR_sched_getparam - SYSCALL_TABLE_ID0] = PPM_SC_SCHED_GETPARAM,
	[__NR_sched_setscheduler - SYSCALL_TABLE_ID0] = PPM_SC_SCHED_SETSCHEDULER,
	[__NR_sched_getscheduler - SYSCALL_TABLE_ID0] = PPM_SC_SCHED_GETSCHEDULER,
	[__NR_sched_yield - SYSCALL_TABLE_ID0] = PPM_SC_SCHED_YIELD,
	[__NR_sched_get_priority_max - SYSCALL_TABLE_ID0] = PPM_SC_SCHED_GET_PRIORITY_MAX,
	[__NR_sched_get_priority_min - SYSCALL_TABLE_ID0] = PPM_SC_SCHED_GET_PRIORITY_MIN,
	[__NR_sched_rr_get_interval - SYSCALL_TABLE_ID0] = PPM_SC_SCHED_RR_GET_INTERVAL,
	[__NR_nanosleep - SYSCALL_TABLE_ID0] = PPM_SC_NANOSLEEP,
	[__NR_mremap - SYSCALL_TABLE_ID0] = PPM_SC_MREMAP,
/* [__NR_setresuid16 - SYSCALL_TABLE_ID0] = PPM_SC_NR_SETRESUID16, */
/* [__NR_getresuid16 - SYSCALL_TABLE_ID0] = PPM_SC_NR_GETRESUID16, */
	[__NR_poll - SYSCALL_TABLE_ID0] = PPM_SC_POLL,
/* [__NR_setresgid16 - SYSCALL_TABLE_ID0] = PPM_SC_NR_SETRESGID16, */
/* [__NR_getresgid16 - SYSCALL_TABLE_ID0] = PPM_SC_NR_GETRESGID16, */
	[__NR_prctl - SYSCALL_TABLE_ID0] = PPM_SC_PRCTL,
#ifdef __NR_arch_prctl
	[__NR_arch_prctl - SYSCALL_TABLE_ID0] = PPM_SC_ARCH_PRCTL,
#endif
	[__NR_rt_sigaction - SYSCALL_TABLE_ID0] = PPM_SC_RT_SIGACTION,
	[__NR_rt_sigprocmask - SYSCALL_TABLE_ID0] = PPM_SC_RT_SIGPROCMASK,
	[__NR_rt_sigpending - SYSCALL_TABLE_ID0] = PPM_SC_RT_SIGPENDING,
	[__NR_rt_sigtimedwait - SYSCALL_TABLE_ID0] = PPM_SC_RT_SIGTIMEDWAIT,
	[__NR_rt_sigqueueinfo - SYSCALL_TABLE_ID0] = PPM_SC_RT_SIGQUEUEINFO,
	[__NR_rt_sigsuspend - SYSCALL_TABLE_ID0] = PPM_SC_RT_SIGSUSPEND,
/* [__NR_chown16 - SYSCALL_TABLE_ID0] = PPM_SC_NR_CHOWN16, */
	[__NR_getcwd - SYSCALL_TABLE_ID0] = PPM_SC_GETCWD,
	[__NR_capget - SYSCALL_TABLE_ID0] = PPM_SC_CAPGET,
	[__NR_capset - SYSCALL_TABLE_ID0] = PPM_SC_CAPSET,
	[__NR_sendfile - SYSCALL_TABLE_ID0] = PPM_SC_SENDFILE,
	[__NR_getrlimit - SYSCALL_TABLE_ID0] = PPM_SC_GETRLIMIT,
/* [__NR_mmap_pgoff - SYSCALL_TABLE_ID0] = PPM_SC_NR_MMAP_PGOFF, */
	[__NR_lchown - SYSCALL_TABLE_ID0] = PPM_SC_LCHOWN,
	[__NR_getuid - SYSCALL_TABLE_ID0] = PPM_SC_GETUID,
	[__NR_getgid - SYSCALL_TABLE_ID0] = PPM_SC_GETGID,
	[__NR_geteuid - SYSCALL_TABLE_ID0] = PPM_SC_GETEUID,
	[__NR_getegid - SYSCALL_TABLE_ID0] = PPM_SC_GETEGID,
	[__NR_setreuid - SYSCALL_TABLE_ID0] = PPM_SC_SETREUID,
	[__NR_setregid - SYSCALL_TABLE_ID0] = PPM_SC_SETREGID,
	[__NR_getgroups - SYSCALL_TABLE_ID0] = PPM_SC_GETGROUPS,
	[__NR_setgroups - SYSCALL_TABLE_ID0] = PPM_SC_SETGROUPS,
	[__NR_fchown - SYSCALL_TABLE_ID0] = PPM_SC_FCHOWN,
	[__NR_setresuid - SYSCALL_TABLE_ID0] = PPM_SC_SETRESUID,
	[__NR_getresuid - SYSCALL_TABLE_ID0] = PPM_SC_GETRESUID,
	[__NR_setresgid - SYSCALL_TABLE_ID0] = PPM_SC_SETRESGID,
	[__NR_getresgid - SYSCALL_TABLE_ID0] = PPM_SC_GETRESGID,
	[__NR_chown - SYSCALL_TABLE_ID0] = PPM_SC_CHOWN,
	[__NR_setuid - SYSCALL_TABLE_ID0] = PPM_SC_SETUID,
	[__NR_setgid - SYSCALL_TABLE_ID0] = PPM_SC_SETGID,
	[__NR_setfsuid - SYSCALL_TABLE_ID0] = PPM_SC_SETFSUID,
	[__NR_setfsgid - SYSCALL_TABLE_ID0] = PPM_SC_SETFSGID,
	[__NR_pivot_root - SYSCALL_TABLE_ID0] = PPM_SC_PIVOT_ROOT,
	[__NR_mincore - SYSCALL_TABLE_ID0] = PPM_SC_MINCORE,
	[__NR_madvise - SYSCALL_TABLE_ID0] = PPM_SC_MADVISE,
	[__NR_gettid - SYSCALL_TABLE_ID0] = PPM_SC_GETTID,
	[__NR_setxattr - SYSCALL_TABLE_ID0] = PPM_SC_SETXATTR,
	[__NR_lsetxattr - SYSCALL_TABLE_ID0] = PPM_SC_LSETXATTR,
	[__NR_fsetxattr - SYSCALL_TABLE_ID0] = PPM_SC_FSETXATTR,
	[__NR_getxattr - SYSCALL_TABLE_ID0] = PPM_SC_GETXATTR,
	[__NR_lgetxattr - SYSCALL_TABLE_ID0] = PPM_SC_LGETXATTR,
	[__NR_fgetxattr - SYSCALL_TABLE_ID0] = PPM_SC_FGETXATTR,
	[__NR_listxattr - SYSCALL_TABLE_ID0] = PPM_SC_LISTXATTR,
	[__NR_llistxattr - SYSCALL_TABLE_ID0] = PPM_SC_LLISTXATTR,
	[__NR_flistxattr - SYSCALL_TABLE_ID0] = PPM_SC_FLISTXATTR,
	[__NR_removexattr - SYSCALL_TABLE_ID0] = PPM_SC_REMOVEXATTR,
	[__NR_lremovexattr - SYSCALL_TABLE_ID0] = PPM_SC_LREMOVEXATTR,
	[__NR_fremovexattr - SYSCALL_TABLE_ID0] = PPM_SC_FREMOVEXATTR,
	[__NR_tkill - SYSCALL_TABLE_ID0] = PPM_SC_TKILL,
	[__NR_futex - SYSCALL_TABLE_ID0] = PPM_SC_FUTEX,
	[__NR_sched_setaffinity - SYSCALL_TABLE_ID0] = PPM_SC_SCHED_SETAFFINITY,
	[__NR_sched_getaffinity - SYSCALL_TABLE_ID0] = PPM_SC_SCHED_GETAFFINITY,
#ifdef __NR_set_thread_area
	[__NR_set_thread_area - SYSCALL_TABLE_ID0] = PPM_SC_SET_THREAD_AREA,
#endif
#ifdef __NR_get_thread_area
	[__NR_get_thread_area - SYSCALL_TABLE_ID0] = PPM_SC_GET_THREAD_AREA,
#endif
	[__NR_io_setup - SYSCALL_TABLE_ID0] = PPM_SC_IO_SETUP,
	[__NR_io_destroy - SYSCALL_TABLE_ID0] = PPM_SC_IO_DESTROY,
	[__NR_io_getevents - SYSCALL_TABLE_ID0] = PPM_SC_IO_GETEVENTS,
	[__NR_io_submit - SYSCALL_TABLE_ID0] = PPM_SC_IO_SUBMIT,
	[__NR_io_cancel - SYSCALL_TABLE_ID0] = PPM_SC_IO_CANCEL,
	[__NR_exit_group - SYSCALL_TABLE_ID0] = PPM_SC_EXIT_GROUP,
	[__NR_epoll_create - SYSCALL_TABLE_ID0] = PPM_SC_EPOLL_CREATE,
	[__NR_epoll_ctl - SYSCALL_TABLE_ID0] = PPM_SC_EPOLL_CTL,
	[__NR_epoll_wait - SYSCALL_TABLE_ID0] = PPM_SC_EPOLL_WAIT,
	[__NR_remap_file_pages - SYSCALL_TABLE_ID0] = PPM_SC_REMAP_FILE_PAGES,
	[__NR_set_tid_address - SYSCALL_TABLE_ID0] = PPM_SC_SET_TID_ADDRESS,
	[__NR_timer_create - SYSCALL_TABLE_ID0] = PPM_SC_TIMER_CREATE,
	[__NR_timer_settime - SYSCALL_TABLE_ID0] = PPM_SC_TIMER_SETTIME,
	[__NR_timer_gettime - SYSCALL_TABLE_ID0] = PPM_SC_TIMER_GETTIME,
	[__NR_timer_getoverrun - SYSCALL_TABLE_ID0] = PPM_SC_TIMER_GETOVERRUN,
	[__NR_timer_delete - SYSCALL_TABLE_ID0] = PPM_SC_TIMER_DELETE,
	[__NR_clock_settime - SYSCALL_TABLE_ID0] = PPM_SC_CLOCK_SETTIME,
	[__NR_clock_gettime - SYSCALL_TABLE_ID0] = PPM_SC_CLOCK_GETTIME,
	[__NR_clock_getres - SYSCALL_TABLE_ID0] = PPM_SC_CLOCK_GETRES,
	[__NR_clock_nanosleep - SYSCALL_TABLE_ID0] = PPM_SC_CLOCK_NANOSLEEP,
	[__NR_tgkill - SYSCALL_TABLE_ID0] = PPM_SC_TGKILL,
	[__NR_utimes - SYSCALL_TABLE_ID0] = PPM_SC_UTIMES,
	[__NR_mq_open - SYSCALL_TABLE_ID0] = PPM_SC_MQ_OPEN,
	[__NR_mq_unlink - SYSCALL_TABLE_ID0] = PPM_SC_MQ_UNLINK,
	[__NR_mq_timedsend - SYSCALL_TABLE_ID0] = PPM_SC_MQ_TIMEDSEND,
	[__NR_mq_timedreceive - SYSCALL_TABLE_ID0] = PPM_SC_MQ_TIMEDRECEIVE,
	[__NR_mq_notify - SYSCALL_TABLE_ID0] = PPM_SC_MQ_NOTIFY,
	[__NR_mq_getsetattr - SYSCALL_TABLE_ID0] = PPM_SC_MQ_GETSETATTR,
	[__NR_kexec_load - SYSCALL_TABLE_ID0] = PPM_SC_KEXEC_LOAD,
	[__NR_waitid - SYSCALL_TABLE_ID0] = PPM_SC_WAITID,
	[__NR_add_key - SYSCALL_TABLE_ID0] = PPM_SC_ADD_KEY,
	[__NR_request_key - SYSCALL_TABLE_ID0] = PPM_SC_REQUEST_KEY,
	[__NR_keyctl - SYSCALL_TABLE_ID0] = PPM_SC_KEYCTL,
	[__NR_ioprio_set - SYSCALL_TABLE_ID0] = PPM_SC_IOPRIO_SET,
	[__NR_ioprio_get - SYSCALL_TABLE_ID0] = PPM_SC_IOPRIO_GET,
	[__NR_inotify_init - SYSCALL_TABLE_ID0] = PPM_SC_INOTIFY_INIT,
	[__NR_inotify_add_watch - SYSCALL_TABLE_ID0] = PPM_SC_INOTIFY_ADD_WATCH,
	[__NR_inotify_rm_watch - SYSCALL_TABLE_ID0] = PPM_SC_INOTIFY_RM_WATCH,
	[__NR_openat - SYSCALL_TABLE_ID0] = PPM_SC_OPENAT,
	[__NR_mkdirat - SYSCALL_TABLE_ID0] = PPM_SC_MKDIRAT,
	[__NR_mknodat - SYSCALL_TABLE_ID0] = PPM_SC_MKNODAT,
	[__NR_fchownat - SYSCALL_TABLE_ID0] = PPM_SC_FCHOWNAT,
	[__NR_futimesat - SYSCALL_TABLE_ID0] = PPM_SC_FUTIMESAT,
	[__NR_unlinkat - SYSCALL_TABLE_ID0] = PPM_SC_UNLINKAT,
	[__NR_renameat - SYSCALL_TABLE_ID0] = PPM_SC_RENAMEAT,
	[__NR_linkat - SYSCALL_TABLE_ID0] = PPM_SC_LINKAT,
	[__NR_symlinkat - SYSCALL_TABLE_ID0] = PPM_SC_SYMLINKAT,
	[__NR_readlinkat - SYSCALL_TABLE_ID0] = PPM_SC_READLINKAT,
	[__NR_fchmodat - SYSCALL_TABLE_ID0] = PPM_SC_FCHMODAT,
	[__NR_faccessat - SYSCALL_TABLE_ID0] = PPM_SC_FACCESSAT,
	[__NR_pselect6 - SYSCALL_TABLE_ID0] = PPM_SC_PSELECT6,
	[__NR_ppoll - SYSCALL_TABLE_ID0] = PPM_SC_PPOLL,
	[__NR_unshare - SYSCALL_TABLE_ID0] = PPM_SC_UNSHARE,
	[__NR_set_robust_list - SYSCALL_TABLE_ID0] = PPM_SC_SET_ROBUST_LIST,
	[__NR_get_robust_list - SYSCALL_TABLE_ID0] = PPM_SC_GET_ROBUST_LIST,
	[__NR_splice - SYSCALL_TABLE_ID0] = PPM_SC_SPLICE,
	[__NR_tee - SYSCALL_TABLE_ID0] = PPM_SC_TEE,
	[__NR_vmsplice - SYSCALL_TABLE_ID0] = PPM_SC_VMSPLICE,
#ifdef __NR_getcpu
	[__NR_getcpu - SYSCALL_TABLE_ID0] = PPM_SC_GETCPU,
#endif
	[__NR_epoll_pwait - SYSCALL_TABLE_ID0] = PPM_SC_EPOLL_PWAIT,
	[__NR_utimensat - SYSCALL_TABLE_ID0] = PPM_SC_UTIMENSAT,
	[__NR_signalfd - SYSCALL_TABLE_ID0] = PPM_SC_SIGNALFD,
	[__NR_timerfd_create - SYSCALL_TABLE_ID0] = PPM_SC_TIMERFD_CREATE,
	[__NR_eventfd - SYSCALL_TABLE_ID0] = PPM_SC_EVENTFD,
	[__NR_timerfd_settime - SYSCALL_TABLE_ID0] = PPM_SC_TIMERFD_SETTIME,
	[__NR_timerfd_gettime - SYSCALL_TABLE_ID0] = PPM_SC_TIMERFD_GETTIME,
	[__NR_signalfd4 - SYSCALL_TABLE_ID0] = PPM_SC_SIGNALFD4,
	[__NR_eventfd2 - SYSCALL_TABLE_ID0] = PPM_SC_EVENTFD2,
	[__NR_epoll_create1 - SYSCALL_TABLE_ID0] = PPM_SC_EPOLL_CREATE1,
	[__NR_dup3 - SYSCALL_TABLE_ID0] = PPM_SC_DUP3,
	[__NR_pipe2 - SYSCALL_TABLE_ID0] = PPM_SC_PIPE2,
	[__NR_inotify_init1 - SYSCALL_TABLE_ID0] = PPM_SC_INOTIFY_INIT1,
	[__NR_preadv - SYSCALL_TABLE_ID0] = PPM_SC_PREADV,
	[__NR_pwritev - SYSCALL_TABLE_ID0] = PPM_SC_PWRITEV,
	[__NR_rt_tgsigqueueinfo - SYSCALL_TABLE_ID0] = PPM_SC_RT_TGSIGQUEUEINFO,
	[__NR_perf_event_open - SYSCALL_TABLE_ID0] = PPM_SC_PERF_EVENT_OPEN,
#ifdef __NR_fanotify_init
	[__NR_fanotify_init - SYSCALL_TABLE_ID0] = PPM_SC_FANOTIFY_INIT,
#endif
#ifdef __NR_prlimit64
	[__NR_prlimit64 - SYSCALL_TABLE_ID0] = PPM_SC_PRLIMIT64,
#endif
#ifdef __NR_clock_adjtime
	[__NR_clock_adjtime - SYSCALL_TABLE_ID0] = PPM_SC_CLOCK_ADJTIME,
#endif
#ifdef __NR_syncfs
	[__NR_syncfs - SYSCALL_TABLE_ID0] = PPM_SC_SYNCFS,
#endif
#ifdef __NR_setns
	[__NR_setns - SYSCALL_TABLE_ID0] = PPM_SC_SETNS,
#endif
	[__NR_getdents64 - SYSCALL_TABLE_ID0] =  PPM_SC_GETDENTS64,
#ifndef __NR_socketcall
	/*
	 * Non-multiplexed socket family
	 */
	[__NR_socket - SYSCALL_TABLE_ID0] =  PPM_SC_SOCKET,
	[__NR_bind - SYSCALL_TABLE_ID0] =	PPM_SC_BIND,
	[__NR_connect - SYSCALL_TABLE_ID0] =  PPM_SC_CONNECT,
	[__NR_listen - SYSCALL_TABLE_ID0] =  PPM_SC_LISTEN,
	[__NR_accept - SYSCALL_TABLE_ID0] =  PPM_SC_ACCEPT,
	[__NR_getsockname - SYSCALL_TABLE_ID0] = PPM_SC_GETSOCKNAME,
	[__NR_getpeername - SYSCALL_TABLE_ID0] = PPM_SC_GETPEERNAME,
	[__NR_socketpair - SYSCALL_TABLE_ID0] = PPM_SC_SOCKETPAIR,
/* [__NR_send - SYSCALL_TABLE_ID0] =	PPM_SC_NR_SEND, */
	[__NR_sendto - SYSCALL_TABLE_ID0] =  PPM_SC_SENDTO,
/* [__NR_recv - SYSCALL_TABLE_ID0] =	PPM_SC_NR_RECV, */
	[__NR_recvfrom - SYSCALL_TABLE_ID0] =  PPM_SC_RECVFROM,
	[__NR_shutdown - SYSCALL_TABLE_ID0] =  PPM_SC_SHUTDOWN,
	[__NR_setsockopt - SYSCALL_TABLE_ID0] = PPM_SC_SETSOCKOPT,
	[__NR_getsockopt - SYSCALL_TABLE_ID0] = PPM_SC_GETSOCKOPT,
	[__NR_sendmsg - SYSCALL_TABLE_ID0] =  PPM_SC_SENDMSG,
	[__NR_recvmsg - SYSCALL_TABLE_ID0] =  PPM_SC_RECVMSG,
	[__NR_accept4 - SYSCALL_TABLE_ID0] =  PPM_SC_ACCEPT4,
#else
	[__NR_socketcall - SYSCALL_TABLE_ID0] = PPM_SC_SOCKETCALL,
#endif


#ifdef __NR_sendmmsg
	[__NR_sendmmsg - SYSCALL_TABLE_ID0] =  PPM_SC_SENDMMSG,
#endif
#ifdef __NR_recvmmsg
	[__NR_recvmmsg - SYSCALL_TABLE_ID0] =  PPM_SC_RECVMMSG,
#endif
	/*
	 * Non-multiplexed IPC family
	 */
#ifdef __NR_semop
	[__NR_semop - SYSCALL_TABLE_ID0] =  PPM_SC_SEMOP,
#endif
#ifdef __NR_semget
	[__NR_semget - SYSCALL_TABLE_ID0] =  PPM_SC_SEMGET,
#endif
#ifdef __NR_semctl
	[__NR_semctl - SYSCALL_TABLE_ID0] =  PPM_SC_SEMCTL,
#endif
#ifdef __NR_msgsnd
	[__NR_msgsnd - SYSCALL_TABLE_ID0] =  PPM_SC_MSGSND,
#endif
#ifdef __NR_msgrcv
	[__NR_msgrcv - SYSCALL_TABLE_ID0] =  PPM_SC_MSGRCV,
#endif
#ifdef __NR_msgget
	[__NR_msgget - SYSCALL_TABLE_ID0] =  PPM_SC_MSGGET,
#endif
#ifdef __NR_msgctl
	[__NR_msgctl - SYSCALL_TABLE_ID0] =  PPM_SC_MSGCTL,
#endif
/* [__NR_shmatcall - SYSCALL_TABLE_ID0] =  PPM_SC_NR_SHMATCALL, */
#ifdef __NR_shmdt
	[__NR_shmdt - SYSCALL_TABLE_ID0] =  PPM_SC_SHMDT,
#endif
#ifdef __NR_shmget
	[__NR_shmget - SYSCALL_TABLE_ID0] =  PPM_SC_SHMGET,
#endif
#ifdef __NR_shmctl
	[__NR_shmctl - SYSCALL_TABLE_ID0] =  PPM_SC_SHMCTL,
#endif
/* [__NR_fcntl64 - SYSCALL_TABLE_ID0] =  PPM_SC_NR_FCNTL64, */
#ifdef __NR_statfs64
	[__NR_statfs64 - SYSCALL_TABLE_ID0] = PPM_SC_STATFS64,
#endif
#ifdef __NR_fstatfs64
	[__NR_fstatfs64 - SYSCALL_TABLE_ID0] = PPM_SC_FSTATFS64,
#endif
#ifdef __NR_fstatat64
	[__NR_fstatat64 - SYSCALL_TABLE_ID0] = PPM_SC_FSTATAT64,
#endif
#ifdef __NR_sendfile64
	[__NR_sendfile64 - SYSCALL_TABLE_ID0] = PPM_SC_SENDFILE64,
#endif
#ifdef __NR_ugetrlimit
	[__NR_ugetrlimit - SYSCALL_TABLE_ID0] = PPM_SC_UGETRLIMIT,
#endif
#ifdef __NR_bdflush
	[__NR_bdflush - SYSCALL_TABLE_ID0] = PPM_SC_BDFLUSH,
#endif
#ifdef __NR_sigprocmask
	[__NR_sigprocmask - SYSCALL_TABLE_ID0] = PPM_SC_SIGPROCMASK,
#endif
#ifdef __NR_ipc
	[__NR_ipc - SYSCALL_TABLE_ID0] = PPM_SC_IPC,
#endif
#ifdef __NR_stat64
	[__NR_stat64 - SYSCALL_TABLE_ID0] = PPM_SC_STAT64,
#endif
#ifdef __NR_lstat64
	[__NR_lstat64 - SYSCALL_TABLE_ID0] = PPM_SC_LSTAT64,
#endif
#ifdef __NR_fstat64
	[__NR_fstat64 - SYSCALL_TABLE_ID0] = PPM_SC_FSTAT64,
#endif
#ifdef __NR_fcntl64
	[__NR_fcntl64 - SYSCALL_TABLE_ID0] = PPM_SC_FCNTL64,
#endif
#ifdef __NR_mmap2
	[__NR_mmap2 - SYSCALL_TABLE_ID0] = PPM_SC_MMAP2,
#endif
#ifdef __NR__newselect
	[__NR__newselect - SYSCALL_TABLE_ID0] = PPM_SC__NEWSELECT,
#endif
#ifdef __NR_sgetmask
	[__NR_sgetmask - SYSCALL_TABLE_ID0] = PPM_SC_SGETMASK,
#endif
#ifdef __NR_ssetmask
	[__NR_ssetmask - SYSCALL_TABLE_ID0] = PPM_SC_SSETMASK,
#endif

/* [__NR_setreuid16 - SYSCALL_TABLE_ID0] = PPM_SC_NR_SETREUID16, */
/* [__NR_setregid16 - SYSCALL_TABLE_ID0] = PPM_SC_NR_SETREGID16, */
#ifdef __NR_sigpending
	[__NR_sigpending - SYSCALL_TABLE_ID0] = PPM_SC_SIGPENDING,
#endif
#ifdef __NR_olduname
	[__NR_olduname - SYSCALL_TABLE_ID0] = PPM_SC_OLDUNAME,
#endif
#ifdef __NR_umount
	[__NR_umount - SYSCALL_TABLE_ID0] = PPM_SC_UMOUNT,
#endif
#ifdef __NR_signal
	[__NR_signal - SYSCALL_TABLE_ID0] = PPM_SC_SIGNAL,
#endif
#ifdef __NR_nice
	[__NR_nice - SYSCALL_TABLE_ID0] = PPM_SC_NICE,
#endif
#ifdef __NR_stime
	[__NR_stime - SYSCALL_TABLE_ID0] = PPM_SC_STIME,
#endif
#ifdef __NR__llseek
	[__NR__llseek - SYSCALL_TABLE_ID0] = PPM_SC__LLSEEK,
#endif
#ifdef __NR_waitpid
	[__NR_waitpid - SYSCALL_TABLE_ID0] = PPM_SC_WAITPID,
#endif
#ifdef __NR_pread64
	[__NR_pread64 - SYSCALL_TABLE_ID0] = PPM_SC_PREAD64,
#endif
#ifdef __NR_pwrite64
	[__NR_pwrite64 - SYSCALL_TABLE_ID0] = PPM_SC_PWRITE64,
#endif
#ifdef __NR_shmat
	[__NR_shmat - SYSCALL_TABLE_ID0] = PPM_SC_SHMAT,
#endif
#ifdef __NR_rt_sigreturn
	[__NR_rt_sigreturn - SYSCALL_TABLE_ID0] = PPM_SC_SIGRETURN,
#endif
#ifdef __NR_fallocate
	[__NR_fallocate - SYSCALL_TABLE_ID0] = PPM_SC_FALLOCATE,
#endif
#ifdef __NR_newfstatat
	[__NR_newfstatat - SYSCALL_TABLE_ID0] = PPM_SC_NEWFSSTAT,
#endif
#ifdef __NR_process_vm_readv
	[__NR_process_vm_readv - SYSCALL_TABLE_ID0] = PPM_SC_PROCESS_VM_READV,
#endif
#ifdef __NR_process_vm_writev
	[__NR_process_vm_writev - SYSCALL_TABLE_ID0] = PPM_SC_PROCESS_VM_WRITEV,
#endif
#ifdef __NR_fork
	[__NR_fork - SYSCALL_TABLE_ID0] = PPM_SC_FORK,
#endif
#ifdef __NR_vfork
	[__NR_vfork - SYSCALL_TABLE_ID0] = PPM_SC_VFORK,
#endif
#ifdef __NR_quotactl
	[__NR_quotactl - SYSCALL_TABLE_ID0] = PPM_SC_QUOTACTL,
#endif
#ifdef __NR_setresuid
	[__NR_setresuid - SYSCALL_TABLE_ID0] = PPM_SC_SETRESUID,
#endif
#ifdef __NR_setresuid32
	[__NR_setresuid32 - SYSCALL_TABLE_ID0] = PPM_SC_SETRESUID,
#endif
#ifdef __NR_setresgid
	[__NR_setresgid - SYSCALL_TABLE_ID0] = PPM_SC_SETRESGID,
#endif
#ifdef __NR_setresgid32
	[__NR_setresgid32 - SYSCALL_TABLE_ID0] = PPM_SC_SETRESGID,
#endif
#ifdef __NR_setuid
	[__NR_setuid - SYSCALL_TABLE_ID0] = PPM_SC_SETUID,
#endif
#ifdef __NR_setuid32
	[__NR_setuid32 - SYSCALL_TABLE_ID0] = PPM_SC_SETUID32,
#endif
#ifdef __NR_setgid
	[__NR_setgid - SYSCALL_TABLE_ID0] = PPM_SC_SETGID,
#endif
#ifdef __NR_setgid32
	[__NR_setgid32 - SYSCALL_TABLE_ID0] = PPM_SC_SETGID32,
#endif
#ifdef __NR_getuid
	[__NR_getuid - SYSCALL_TABLE_ID0] = PPM_SC_GETUID,
#endif
#ifdef __NR_getuid32
	[__NR_getuid32 - SYSCALL_TABLE_ID0] = PPM_SC_GETUID32,
#endif
#ifdef __NR_geteuid
	[__NR_geteuid - SYSCALL_TABLE_ID0] = PPM_SC_GETEUID,
#endif
#ifdef __NR_geteuid32
	[__NR_geteuid32 - SYSCALL_TABLE_ID0] = PPM_SC_GETEUID,
#endif
#ifdef __NR_getgid
	[__NR_getgid - SYSCALL_TABLE_ID0] = PPM_SC_GETGID,
#endif
#ifdef __NR_getgid32
	[__NR_getgid32 - SYSCALL_TABLE_ID0] = PPM_SC_GETGID,
#endif
#ifdef __NR_getegid
	[__NR_getegid - SYSCALL_TABLE_ID0] = PPM_SC_GETEGID,
#endif
#ifdef __NR_getegid32
	[__NR_getegid32 - SYSCALL_TABLE_ID0] = PPM_SC_GETEGID,
#endif
#ifdef __NR_getresuid
	[__NR_getresuid - SYSCALL_TABLE_ID0] = PPM_SC_GETRESUID,
#endif
#ifdef __NR_getresuid32
	[__NR_getresuid32 - SYSCALL_TABLE_ID0] = PPM_SC_GETRESUID32,
#endif
#ifdef __NR_getresgid
	[__NR_getresgid - SYSCALL_TABLE_ID0] = PPM_SC_GETRESGID,
#endif
#ifdef __NR_getresgid32
	[__NR_getresgid32 - SYSCALL_TABLE_ID0] = PPM_SC_GETRESGID32,
#endif
#ifdef __NR_setns
	[__NR_setns - SYSCALL_TABLE_ID0] = PPM_SC_SETNS,
#endif
};<|MERGE_RESOLUTION|>--- conflicted
+++ resolved
@@ -241,17 +241,14 @@
 #ifdef __NR_getresgid32
 	[__NR_getresgid32 - SYSCALL_TABLE_ID0] =                {UF_USED, PPME_SYSCALL_GETRESGID_E, PPME_SYSCALL_GETRESGID_X },
 #endif
-<<<<<<< HEAD
-	[__NR_semop - SYSCALL_TABLE_ID0] = {UF_USED, PPME_SYSCALL_SEMOP_E, PPME_SYSCALL_SEMOP_X},
-	[__NR_semctl - SYSCALL_TABLE_ID0] = {UF_USED, PPME_SYSCALL_SEMCTL_E, PPME_SYSCALL_SEMCTL_X},
-=======
 	[__NR_getdents - SYSCALL_TABLE_ID0] =                   {UF_USED | UF_ALWAYS_DROP, PPME_SYSCALL_GETDENTS_E, PPME_SYSCALL_GETDENTS_X},
 	[__NR_getdents64 - SYSCALL_TABLE_ID0] =                 {UF_USED | UF_ALWAYS_DROP, PPME_SYSCALL_GETDENTS64_E, PPME_SYSCALL_GETDENTS64_X},
 #ifdef __NR_setns
 	[__NR_setns - SYSCALL_TABLE_ID0] =                      {UF_USED | UF_ALWAYS_DROP, PPME_SYSCALL_SETNS_E, PPME_SYSCALL_SETNS_X},
 #endif
 	[__NR_flock - SYSCALL_TABLE_ID0] =			{UF_USED | UF_ALWAYS_DROP, PPME_SYSCALL_FLOCK_E, PPME_SYSCALL_FLOCK_X},
->>>>>>> b7394e29
+	[__NR_semop - SYSCALL_TABLE_ID0] =                      {UF_USED, PPME_SYSCALL_SEMOP_E, PPME_SYSCALL_SEMOP_X},
+	[__NR_semctl - SYSCALL_TABLE_ID0] =                     {UF_USED, PPME_SYSCALL_SEMCTL_E, PPME_SYSCALL_SEMCTL_X},
 };
 
 /*
