<<<<<<< HEAD
#include <linux/atomic.h>

#include <linux/cdev.h>
=======
#include <linux/version.h>

// These function are taken from the linux kernel and are used only
// on versions that don't export task_cputime_adjusted()
#if (LINUX_VERSION_CODE < KERNEL_VERSION(4, 4, 0))

#if (LINUX_VERSION_CODE < KERNEL_VERSION(2, 6, 37))
#include <asm/atomic.h>
#else
#include <linux/atomic.h>
#endif
>>>>>>> 5dfd4e13
#include <linux/module.h>
#include <linux/kernel.h>
#include <linux/kdev_t.h>
#include <linux/delay.h>
#include <linux/proc_fs.h>
#include <linux/sched.h>
#include <linux/vmalloc.h>
#include <linux/wait.h>
#include <linux/tracepoint.h>
#include <net/sock.h>

#include <asm/unistd.h>

#include "ppm_ringbuffer.h"
#include "ppm_events_public.h"
#include "ppm_events.h"
#include "ppm.h"

#if (defined CONFIG_VIRT_CPU_ACCOUNTING_NATIVE) || (LINUX_VERSION_CODE < KERNEL_VERSION(2, 6, 30))
void ppm_task_cputime_adjusted(struct task_struct *p, cputime_t *ut, cputime_t *st)
{
	*ut = p->utime;
	*st = p->stime;
}
#else

#ifndef cmpxchg_cputime
#define cmpxchg_cputime(ptr, old, new) cmpxchg(ptr, old, new)
#endif

#ifdef CONFIG_VIRT_CPU_ACCOUNTING_GEN
static unsigned long long vtime_delta(struct task_struct *tsk)
{
	unsigned long long clock;

	clock = local_clock();
	if (clock < tsk->vtime_snap)
		return 0;

	return clock - tsk->vtime_snap;
}

static void
fetch_task_cputime(struct task_struct *t,
		   cputime_t *u_dst, cputime_t *s_dst,
		   cputime_t *u_src, cputime_t *s_src,
		   cputime_t *udelta, cputime_t *sdelta)
{
	unsigned int seq;
	unsigned long long delta;

	do {
		*udelta = 0;
		*sdelta = 0;

		seq = read_seqbegin(&t->vtime_seqlock);

		if (u_dst)
			*u_dst = *u_src;
		if (s_dst)
			*s_dst = *s_src;

		/* Task is sleeping, nothing to add */
		if (t->vtime_snap_whence == VTIME_SLEEPING ||
		    is_idle_task(t))
			continue;

		delta = vtime_delta(t);

		/*
		 * Task runs either in user or kernel space, add pending nohz time to
		 * the right place.
		 */
		if (t->vtime_snap_whence == VTIME_USER || t->flags & PF_VCPU) {
			*udelta = delta;
		} else {
			if (t->vtime_snap_whence == VTIME_SYS)
				*sdelta = delta;
		}
	} while (read_seqretry(&t->vtime_seqlock, seq));
}

void task_cputime(struct task_struct *t, cputime_t *utime, cputime_t *stime)
{
	cputime_t udelta, sdelta;

	fetch_task_cputime(t, utime, stime, &t->utime,
			   &t->stime, &udelta, &sdelta);
	if (utime)
		*utime += udelta;
	if (stime)
		*stime += sdelta;
}
#elif LINUX_VERSION_CODE < KERNEL_VERSION(3, 9, 0)
static inline void task_cputime(struct task_struct *t,
        cputime_t *utime, cputime_t *stime)
{
  if (utime)
    *utime = t->utime;
  if (stime)
    *stime = t->stime;
}
#endif /* CONFIG_VIRT_CPU_ACCOUNTING_GEN */

u64 nsecs_to_jiffies64(u64 n)
{
#if (NSEC_PER_SEC % HZ) == 0
		/* Common case, HZ = 100, 128, 200, 250, 256, 500, 512, 1000 etc. */
		return div_u64(n, NSEC_PER_SEC / HZ);
#elif (HZ % 512) == 0
		/* overflow after 292 years if HZ = 1024 */
		return div_u64(n * HZ / 512, NSEC_PER_SEC / 512);
#else
		/*
		 * Generic case - optimized for cases where HZ is a multiple of 3.
		 * overflow after 64.99 years, exact for HZ = 60, 72, 90, 120 etc.
		 */
		return div_u64(n * 9, (9ull * NSEC_PER_SEC + HZ / 2) / HZ);
#endif
}

unsigned long nsecs_to_jiffies(u64 n)
{
		return (unsigned long)nsecs_to_jiffies64(n);
}

#ifndef nsecs_to_cputime
#ifdef msecs_to_cputime
#define nsecs_to_cputime(__nsecs) \
  msecs_to_cputime(div_u64((__nsecs), NSEC_PER_MSEC))
#else
#define  nsecs_to_cputime(__nsecs) nsecs_to_jiffies(__nsecs)
#endif
#endif

#if (LINUX_VERSION_CODE >= KERNEL_VERSION(3, 8, 0))
/*
 * Perform (stime * rtime) / total, but avoid multiplication overflow by
 * loosing precision when the numbers are big.
 */
static cputime_t scale_stime(u64 stime, u64 rtime, u64 total)
{
	u64 scaled;

	for (;;) {
		/* Make sure "rtime" is the bigger of stime/rtime */
		if (stime > rtime)
			swap(rtime, stime);

		/* Make sure 'total' fits in 32 bits */
		if (total >> 32)
			goto drop_precision;

		/* Does rtime (and thus stime) fit in 32 bits? */
		if (!(rtime >> 32))
			break;

		/* Can we just balance rtime/stime rather than dropping bits? */
		if (stime >> 31)
			goto drop_precision;

		/* We can grow stime and shrink rtime and try to make them both fit */
		stime <<= 1;
		rtime >>= 1;
		continue;

drop_precision:
		/* We drop from rtime, it has more bits than stime */
		rtime >>= 1;
		total >>= 1;
	}

	/*
	 * Make sure gcc understands that this is a 32x32->64 multiply,
	 * followed by a 64/32->64 divide.
	 */
	scaled = div_u64((u64) (u32) stime * (u64) (u32) rtime, (u32)total);
	return (__force cputime_t) scaled;
}

/*
 * Atomically advance counter to the new value. Interrupts, vcpu
 * scheduling, and scaling inaccuracies can cause cputime_advance
 * to be occasionally called with a new value smaller than counter.
 * Let's enforce atomicity.
 *
 * Normally a caller will only go through this loop once, or not
 * at all in case a previous caller updated counter the same jiffy.
 */
static void cputime_advance(cputime_t *counter, cputime_t new)
{
	cputime_t old;

	while (new > (old = ACCESS_ONCE(*counter)))
		cmpxchg_cputime(counter, old, new);
}

/*
 * Adjust tick based cputime random precision against scheduler
 * runtime accounting.
 */
static void cputime_adjust(struct task_cputime *curr,
			   struct prev_cputime *prev,
			   cputime_t *ut, cputime_t *st)
{
	cputime_t rtime, stime, utime;

	/*
	 * Tick based cputime accounting depend on random scheduling
	 * timeslices of a task to be interrupted or not by the timer.
	 * Depending on these circumstances, the number of these interrupts
	 * may be over or under-optimistic, matching the real user and system
	 * cputime with a variable precision.
	 *
	 * Fix this by scaling these tick based values against the total
	 * runtime accounted by the CFS scheduler.
	 */
	rtime = nsecs_to_cputime(curr->sum_exec_runtime);

	/*
	 * Update userspace visible utime/stime values only if actual execution
	 * time is bigger than already exported. Note that can happen, that we
	 * provided bigger values due to scaling inaccuracy on big numbers.
	 */
	if (prev->stime + prev->utime >= rtime)
		goto out;

	stime = curr->stime;
	utime = curr->utime;

	if (utime == 0) {
		stime = rtime;
	} else if (stime == 0) {
		utime = rtime;
	} else {
		cputime_t total = stime + utime;

		stime = scale_stime((__force u64)stime,
				    (__force u64)rtime, (__force u64)total);
		utime = rtime - stime;
	}

	cputime_advance(&prev->stime, stime);
	cputime_advance(&prev->utime, utime);

out:
	*ut = prev->utime;
	*st = prev->stime;
}

void ppm_task_cputime_adjusted(struct task_struct *p, cputime_t *ut, cputime_t *st)
{
	struct task_cputime cputime = {
#ifdef CONFIG_SCHED_BFS
		.sum_exec_runtime = tsk_seruntime(p),
#else
		.sum_exec_runtime = p->se.sum_exec_runtime,
#endif
	};

	task_cputime(p, &cputime.utime, &cputime.stime);
	cputime_adjust(&cputime, &p->prev_cputime, ut, st);
}
<<<<<<< HEAD
#endif /* !CONFIG_VIRT_CPU_ACCOUNTING_NATIVE */
=======

#else /* LINUX_VERSION_CODE < KERNEL_VERSION(3, 8, 0) */

static cputime_t scale_utime(cputime_t utime, cputime_t rtime, cputime_t total)
{
	u64 temp = (__force u64) rtime;

	temp *= (__force u64) utime;

	if (sizeof(cputime_t) == 4)
		temp = div_u64(temp, (__force u32) total);
	else
		temp = div64_u64(temp, (__force u64) total);

	return (__force cputime_t) temp;
}

// Taken from task_times(struct task_struct *p, cputime_t *ut, cputime_t *st)
void ppm_task_cputime_adjusted(struct task_struct *p, cputime_t *ut, cputime_t *st)
{
	cputime_t rtime, utime = p->utime, total = utime + p->stime;

	/*
	 * Use CFS's precise accounting:
	 */
	rtime = nsecs_to_cputime(p->se.sum_exec_runtime);

	if (total)
		utime = scale_utime(utime, rtime, total);
	else
		utime = rtime;

	/*
	 * Compare with previous values, to keep monotonicity:
	 */
	p->prev_utime = max(p->prev_utime, utime);
	p->prev_stime = max(p->prev_stime, rtime - p->prev_utime);

	*ut = p->prev_utime;
	*st = p->prev_stime;
}

#endif /* (LINUX_VERSION_CODE >= KERNEL_VERSION(3, 8, 0)) */
#endif /* (defined CONFIG_VIRT_CPU_ACCOUNTING_NATIVE) || (LINUX_VERSION_CODE < KERNEL_VERSION(2, 6, 30)) */
#endif /* (LINUX_VERSION_CODE < KERNEL_VERSION(4, 4, 0)) */
>>>>>>> 5dfd4e13
<|MERGE_RESOLUTION|>--- conflicted
+++ resolved
@@ -1,8 +1,3 @@
-<<<<<<< HEAD
-#include <linux/atomic.h>
-
-#include <linux/cdev.h>
-=======
 #include <linux/version.h>
 
 // These function are taken from the linux kernel and are used only
@@ -14,7 +9,6 @@
 #else
 #include <linux/atomic.h>
 #endif
->>>>>>> 5dfd4e13
 #include <linux/module.h>
 #include <linux/kernel.h>
 #include <linux/kdev_t.h>
@@ -217,7 +211,11 @@
  * runtime accounting.
  */
 static void cputime_adjust(struct task_cputime *curr,
+#if (LINUX_VERSION_CODE >= KERNEL_VERSION(4, 3, 0))
 			   struct prev_cputime *prev,
+#else
+			   struct cputime *prev,
+#endif
 			   cputime_t *ut, cputime_t *st)
 {
 	cputime_t rtime, stime, utime;
@@ -278,9 +276,6 @@
 	task_cputime(p, &cputime.utime, &cputime.stime);
 	cputime_adjust(&cputime, &p->prev_cputime, ut, st);
 }
-<<<<<<< HEAD
-#endif /* !CONFIG_VIRT_CPU_ACCOUNTING_NATIVE */
-=======
 
 #else /* LINUX_VERSION_CODE < KERNEL_VERSION(3, 8, 0) */
 
@@ -325,5 +320,4 @@
 
 #endif /* (LINUX_VERSION_CODE >= KERNEL_VERSION(3, 8, 0)) */
 #endif /* (defined CONFIG_VIRT_CPU_ACCOUNTING_NATIVE) || (LINUX_VERSION_CODE < KERNEL_VERSION(2, 6, 30)) */
-#endif /* (LINUX_VERSION_CODE < KERNEL_VERSION(4, 4, 0)) */
->>>>>>> 5dfd4e13
+#endif /* (LINUX_VERSION_CODE < KERNEL_VERSION(4, 4, 0)) */