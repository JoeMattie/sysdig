--- conflicted
+++ resolved
@@ -134,9 +134,9 @@
 #define PPM_CL_ACTIVE (1 << 19)			/* libsinsp-specific flag. Set in the first non-clone event for
 										   this thread. */
 #define PPM_CL_CLONE_NEWUSER (1 << 20)
-#define PPM_CL_PIPE_SRC (1 << 21)			/* libsinsp-specific flag. Set if this thread has been 
+#define PPM_CL_PIPE_SRC (1 << 21)			/* libsinsp-specific flag. Set if this thread has been
 										       detected to be the source in a shell pipe. */
-#define PPM_CL_PIPE_DST (1 << 22)			/* libsinsp-specific flag. Set if this thread has been 
+#define PPM_CL_PIPE_DST (1 << 22)			/* libsinsp-specific flag. Set if this thread has been
 										       detected to be the destination in a shell pipe. */
 
 /*
@@ -778,13 +778,9 @@
 	PPME_NOTIFICATION_X = 281,
 	PPME_SYSCALL_EXECVE_17_E = 282,
 	PPME_SYSCALL_EXECVE_17_X = 283,
-<<<<<<< HEAD
-	PPM_EVENT_MAX = 284
-=======
 	PPME_SYSCALL_UNSHARE_E = 284,
 	PPME_SYSCALL_UNSHARE_X = 285,
 	PPM_EVENT_MAX = 286
->>>>>>> ec999c1a
 };
 /*@}*/
 
