/*
Copyright (C) 2013-2014 Draios inc.

This file is part of sysdig.

sysdig is free software; you can redistribute it and/or modify
it under the terms of the GNU General Public License version 2 as
published by the Free Software Foundation.

sysdig is distributed in the hope that it will be useful,
but WITHOUT ANY WARRANTY; without even the implied warranty of
MERCHANTABILITY or FITNESS FOR A PARTICULAR PURPOSE.  See the
GNU General Public License for more details.

You should have received a copy of the GNU General Public License
along with sysdig.  If not, see <http://www.gnu.org/licenses/>.
*/

#define pr_fmt(fmt)	KBUILD_MODNAME ": " fmt

#include <linux/version.h>
#include <asm/syscall.h>
#include <linux/atomic.h>
#include <linux/cdev.h>
#include <linux/module.h>
#include <linux/kernel.h>
#include <linux/kdev_t.h>
#include <linux/delay.h>
#include <linux/proc_fs.h>
#include <linux/sched.h>
#include <linux/vmalloc.h>
#include <linux/wait.h>
#include <linux/tracepoint.h>
#include <linux/cpu.h>
#include <linux/jiffies.h>
#include <net/sock.h>
#include <asm/asm-offsets.h>	/* For NR_syscalls */
#include <asm/unistd.h>

#include "driver_config.h"
#include "ppm_ringbuffer.h"
#include "ppm_events_public.h"
#include "ppm_events.h"
#include "ppm.h"

MODULE_LICENSE("GPL");
MODULE_AUTHOR("sysdig inc");

#define TRACEPOINT_PROBE_REGISTER(p1, p2) tracepoint_probe_register(p1, p2, NULL)
#define TRACEPOINT_PROBE_UNREGISTER(p1, p2) tracepoint_probe_unregister(p1, p2, NULL)
#define TRACEPOINT_PROBE(probe, args...) static void probe(void *__data, args)

struct ppm_device {
	dev_t dev;
	struct cdev cdev;
	wait_queue_head_t read_queue;
};

struct event_data_t {
	enum ppm_capture_category category;
	int socketcall_syscall;
	bool compat;

	union {
		struct {
			struct pt_regs *regs;
			long id;
			const enum ppm_syscall_code *cur_g_syscall_code_routing_table;
		} syscall_data;

		struct {
			struct task_struct *sched_prev;
			struct task_struct *sched_next;
		} context_data;

		struct {
			int sig;
			struct siginfo *info;
			struct k_sigaction *ka;
		} signal_data;
	} event_info;
};

/*
 * FORWARD DECLARATIONS
 */
static int ppm_open(struct inode *inode, struct file *filp);
static int ppm_release(struct inode *inode, struct file *filp);
static long ppm_ioctl(struct file *f, unsigned int cmd, unsigned long arg);
static int ppm_mmap(struct file *filp, struct vm_area_struct *vma);
static int record_event_consumer(struct ppm_consumer_t *consumer,
	enum ppm_event_type event_type,
	enum syscall_flags drop_flags,
	struct timespec *ts,
	struct event_data_t *event_datap);
static void record_event_all_consumers(enum ppm_event_type event_type,
	enum syscall_flags drop_flags,
	struct event_data_t *event_datap);
static int init_ring_buffer(struct ppm_ring_buffer_context *ring);
static void free_ring_buffer(struct ppm_ring_buffer_context *ring);
void ppm_task_cputime_adjusted(struct task_struct *p, cputime_t *ut, cputime_t *st);

#ifndef CONFIG_HAVE_SYSCALL_TRACEPOINTS
 #error The kernel must have HAVE_SYSCALL_TRACEPOINTS in order for sysdig to be useful
#endif

TRACEPOINT_PROBE(syscall_enter_probe, struct pt_regs *regs, long id);
TRACEPOINT_PROBE(syscall_exit_probe, struct pt_regs *regs, long ret);
TRACEPOINT_PROBE(syscall_procexit_probe, struct task_struct *p);
#ifdef CAPTURE_CONTEXT_SWITCHES
<<<<<<< HEAD
TRACEPOINT_PROBE(sched_switch_probe, struct task_struct *prev, struct task_struct *next);
=======
#if (LINUX_VERSION_CODE < KERNEL_VERSION(2, 6, 35))
TRACEPOINT_PROBE(sched_switch_probe, struct rq *rq, struct task_struct *prev, struct task_struct *next);
#elif (LINUX_VERSION_CODE < KERNEL_VERSION(4, 4, 0))
TRACEPOINT_PROBE(sched_switch_probe, struct task_struct *prev, struct task_struct *next);
#else
TRACEPOINT_PROBE(sched_switch_probe, bool preempt, struct task_struct *prev, struct task_struct *next);
#endif /* (LINUX_VERSION_CODE < KERNEL_VERSION(2,6,35)) */
>>>>>>> 5dfd4e13
#endif /* CAPTURE_CONTEXT_SWITCHES */

#ifdef CAPTURE_SIGNAL_DELIVERIES
TRACEPOINT_PROBE(signal_deliver_probe, int sig, struct siginfo *info, struct k_sigaction *ka);
#endif

DECLARE_BITMAP(g_events_mask, PPM_EVENT_MAX);
static struct ppm_device *g_ppm_devs;
static struct class *g_ppm_class;
static unsigned int g_ppm_numdevs;
static int g_ppm_major;
bool g_tracers_enabled = false;
static const struct file_operations g_ppm_fops = {
	.open = ppm_open,
	.release = ppm_release,
	.mmap = ppm_mmap,
	.unlocked_ioctl = ppm_ioctl,
	.owner = THIS_MODULE,
};

/*
 * GLOBALS
 */
LIST_HEAD(g_consumer_list);
static DEFINE_MUTEX(g_consumer_mutex);
static bool g_tracepoint_registered;

<<<<<<< HEAD
struct cdev *g_ppe_cdev = NULL;
static struct tracepoint *tp_sys_enter;
static struct tracepoint *tp_sys_exit;
struct device *g_ppe_dev = NULL;
=======
#if LINUX_VERSION_CODE > KERNEL_VERSION(2, 6, 20)
static struct tracepoint *tp_sys_enter;
static struct tracepoint *tp_sys_exit;
#endif
>>>>>>> 5dfd4e13

static struct tracepoint *tp_sched_process_exit;
#ifdef CAPTURE_CONTEXT_SWITCHES
static struct tracepoint *tp_sched_switch;
#endif
#ifdef CAPTURE_SIGNAL_DELIVERIES
static struct tracepoint *tp_signal_deliver;
#endif

#ifdef _DEBUG
static bool verbose = 1;
#else
static bool verbose = 0;
#endif

static unsigned int max_consumers = 5;

#define vpr_info(fmt, ...)					\
do {								\
	if (verbose)						\
		pr_info(fmt, ##__VA_ARGS__);			\
} while (0)

/* compat tracepoint functions */
static int compat_register_trace(void *func, const char *probename, struct tracepoint *tp)
{
	return tracepoint_probe_register(tp, func, NULL);
}

static void compat_unregister_trace(void *func, const char *probename, struct tracepoint *tp)
{
	tracepoint_probe_unregister(tp, func, NULL);
}

static struct ppm_consumer_t *ppm_find_consumer(struct task_struct *consumer_id)
{
	struct ppm_consumer_t *el = NULL;

	rcu_read_lock();
	list_for_each_entry_rcu(el, &g_consumer_list, node) {
		if (el->consumer_id == consumer_id) {
			rcu_read_unlock();
			return el;
		}
	}
	rcu_read_unlock();

	return NULL;
}

static void check_remove_consumer(struct ppm_consumer_t *consumer, int remove_from_list)
{
	int cpu;
	int open_rings = 0;

	for_each_possible_cpu(cpu) {
		struct ppm_ring_buffer_context *ring = per_cpu_ptr(consumer->ring_buffers, cpu);

		if (ring && ring->open)
			++open_rings;
	}

	if (open_rings == 0) {
		pr_info("deallocating consumer %p\n", consumer->consumer_id);

		if (remove_from_list) {
			list_del_rcu(&consumer->node);
			synchronize_rcu();
		}

		for_each_possible_cpu(cpu) {
			struct ppm_ring_buffer_context *ring = per_cpu_ptr(consumer->ring_buffers, cpu);

			if (ring->cpu_online)
				free_ring_buffer(ring);
		}

		free_percpu(consumer->ring_buffers);

		vfree(consumer);
	}
}

/*
 * user I/O functions
 */
static int ppm_open(struct inode *inode, struct file *filp)
{
	int ret;
	int in_list = false;
	int ring_no = iminor(filp->f_path.dentry->d_inode);
	struct task_struct *consumer_id = current;
	struct ppm_consumer_t *consumer = NULL;
	struct ppm_ring_buffer_context *ring = NULL;

	/*
	 * Tricky: to identify a consumer, attach the thread id
	 * to the newly open file descriptor
	 */
	filp->private_data = consumer_id;

	mutex_lock(&g_consumer_mutex);

	consumer = ppm_find_consumer(consumer_id);
	if (!consumer) {
		unsigned int cpu;
		unsigned int num_consumers = 0;
		struct ppm_consumer_t *el = NULL;

		rcu_read_lock();
		list_for_each_entry_rcu(el, &g_consumer_list, node) {
			++num_consumers;
		}
		rcu_read_unlock();

		if (num_consumers >= max_consumers) {
			pr_err("maximum number of consumers reached\n");
			ret = -EBUSY;
			goto cleanup_open;
		}

		pr_info("adding new consumer %p\n", consumer_id);

		consumer = vmalloc(sizeof(struct ppm_consumer_t));
		if (!consumer) {
			pr_err("can't allocate consumer\n");
			ret = -ENOMEM;
			goto cleanup_open;
		}

		consumer->consumer_id = consumer_id;

		/*
		 * Initialize the ring buffers array
		 */
		consumer->ring_buffers = alloc_percpu(struct ppm_ring_buffer_context);
		if (consumer->ring_buffers == NULL) {
			pr_err("can't allocate the ring buffer array\n");

			vfree(consumer);

			ret = -ENOMEM;
			goto cleanup_open;
		}

		/*
		 * Note, we have two loops here because the first one makes sure that ALL of the
		 * rings are properly initialized to null, since the second one could be interrupted
		 * and cause issues in the cleanup phase.
		 * This might not be necessary, because alloc_percpu memsets the allocated entries to
		 * 0, but better be extra safe.
		 */
		for_each_possible_cpu(cpu) {
			ring = per_cpu_ptr(consumer->ring_buffers, cpu);

			ring->cpu_online = false;
			ring->str_storage = NULL;
			ring->buffer = NULL;
			ring->info = NULL;
		}

		for_each_online_cpu(cpu) {
			ring = per_cpu_ptr(consumer->ring_buffers, cpu);

			pr_info("initializing ring buffer for CPU %u\n", cpu);

			if (!init_ring_buffer(ring)) {
				pr_err("can't initialize the ring buffer for CPU %u\n", cpu);
				ret = -ENOMEM;
				goto err_init_ring_buffer;
			}

			ring->cpu_online = true;
		}

		list_add_rcu(&consumer->node, &g_consumer_list);
		in_list = true;
	} else {
		vpr_info("found already existent consumer %p\n", consumer_id);
	}

	ring = per_cpu_ptr(consumer->ring_buffers, ring_no);

	/*
	 * Check if the CPU pointed by this device is online. If it isn't stop here and
	 * return ENODEV.
	 */
	if (ring->cpu_online == false) {
		ret = -ENODEV;
		goto cleanup_open;
	}

	if (ring->open) {
		pr_err("invalid operation: attempting to open device %d multiple times for consumer %p\n", ring_no, consumer->consumer_id);
		ret = -EBUSY;
		goto cleanup_open;
	}

	vpr_info("opening ring %d, consumer %p\n", ring_no, consumer->consumer_id);

	/*
	 * ring->preempt_count is not reset to 0 on purpose, to prevent a race condition:
	 * if the same device is quickly closed and then reopened, record_event() might still be executing
	 * (with ring->preempt_count to 1) while ppm_open() resets ring->preempt_count to 0.
	 * When record_event() will exit, it will decrease
	 * ring->preempt_count which will become < 0, leading to the complete loss of all the events for that CPU.
	 */
	consumer->dropping_mode = 0;
	consumer->snaplen = RW_SNAPLEN;
	consumer->sampling_ratio = 1;
	consumer->sampling_interval = 0;
	consumer->is_dropping = 0;
	consumer->do_dynamic_snaplen = false;
	consumer->need_to_insert_drop_e = 0;
	consumer->need_to_insert_drop_x = 0;
	bitmap_fill(g_events_mask, PPM_EVENT_MAX); /* Enable all syscall to be passed to userspace */
	ring->info->head = 0;
	ring->info->tail = 0;
	ring->nevents = 0;
	ring->info->n_evts = 0;
	ring->info->n_drops_buffer = 0;
	ring->info->n_drops_pf = 0;
	ring->info->n_preemptions = 0;
	ring->info->n_context_switches = 0;
	ring->capture_enabled = false;
	getnstimeofday(&ring->last_print_time);
	ring->open = true;

	if (!g_tracepoint_registered) {
		pr_info("starting capture\n");
		/*
		 * Enable the tracepoints
		 */

		ret = compat_register_trace(syscall_exit_probe, "sys_exit", tp_sys_exit);
		if (ret) {
			pr_err("can't create the sys_exit tracepoint\n");
			goto err_sys_exit;
		}

		ret = compat_register_trace(syscall_enter_probe, "sys_enter", tp_sys_enter);
		if (ret) {
			pr_err("can't create the sys_enter tracepoint\n");
			goto err_sys_enter;
		}

		ret = compat_register_trace(syscall_procexit_probe, "sched_process_exit", tp_sched_process_exit);
		if (ret) {
			pr_err("can't create the sched_process_exit tracepoint\n");
			goto err_sched_procexit;
		}

#ifdef CAPTURE_CONTEXT_SWITCHES
		ret = compat_register_trace(sched_switch_probe, "sched_switch", tp_sched_switch);
		if (ret) {
			pr_err("can't create the sched_switch tracepoint\n");
			goto err_sched_switch;
		}
#endif

#ifdef CAPTURE_SIGNAL_DELIVERIES
		ret = compat_register_trace(signal_deliver_probe, "signal_deliver", tp_signal_deliver);
		if (ret) {
			pr_err("can't create the signal_deliver tracepoint\n");
			goto err_signal_deliver;
		}
#endif
		g_tracepoint_registered = true;
	}

	ret = 0;

	goto cleanup_open;

#ifdef CAPTURE_SIGNAL_DELIVERIES
err_signal_deliver:
	compat_unregister_trace(sched_switch_probe, "signal_switch", tp_signal_deliver);
#endif
err_sched_switch:
	compat_unregister_trace(syscall_procexit_probe, "sched_process_exit", tp_sched_process_exit);
err_sched_procexit:
	compat_unregister_trace(syscall_enter_probe, "sys_enter", tp_sys_enter);
err_sys_enter:
	compat_unregister_trace(syscall_exit_probe, "sys_exit", tp_sys_exit);
err_sys_exit:
	ring->open = false;
err_init_ring_buffer:
	check_remove_consumer(consumer, in_list);
cleanup_open:
	mutex_unlock(&g_consumer_mutex);

	return ret;
}

static int ppm_release(struct inode *inode, struct file *filp)
{
	int ret;
	struct ppm_ring_buffer_context *ring;
	int ring_no = iminor(filp->f_path.dentry->d_inode);
	struct task_struct *consumer_id = filp->private_data;
	struct ppm_consumer_t *consumer = NULL;

	mutex_lock(&g_consumer_mutex);

	consumer = ppm_find_consumer(consumer_id);
	if (!consumer) {
		pr_err("release: unknown consumer %p\n", consumer_id);
		ret = -EBUSY;
		goto cleanup_release;
	}

	ring = per_cpu_ptr(consumer->ring_buffers, ring_no);
	if (!ring) {
		ASSERT(false);
		ret = -ENODEV;
		goto cleanup_release;
	}

	if (!ring->open) {
		pr_err("attempting to close unopened device %d for consumer %p\n", ring_no, consumer_id);
		ret = -EBUSY;
		goto cleanup_release;
	}

	ring->capture_enabled = false;

	vpr_info("closing ring %d, consumer:%p evt:%llu, dr_buf:%llu, dr_pf:%llu, pr:%llu, cs:%llu\n",
	       ring_no,
	       consumer_id,
	       ring->info->n_evts,
	       ring->info->n_drops_buffer,
	       ring->info->n_drops_pf,
	       ring->info->n_preemptions,
	       ring->info->n_context_switches);

	ring->open = false;

	check_remove_consumer(consumer, true);

	/*
	 * The last closed device stops event collection
	 */
	if (list_empty(&g_consumer_list)) {
		if (g_tracepoint_registered) {
			pr_info("no more consumers, stopping capture\n");

			compat_unregister_trace(syscall_exit_probe, "sys_exit", tp_sys_exit);
			compat_unregister_trace(syscall_enter_probe, "sys_enter", tp_sys_enter);
			compat_unregister_trace(syscall_procexit_probe, "sched_process_exit", tp_sched_process_exit);

#ifdef CAPTURE_CONTEXT_SWITCHES
			compat_unregister_trace(sched_switch_probe, "sched_switch", tp_sched_switch);
#endif
#ifdef CAPTURE_SIGNAL_DELIVERIES
			compat_unregister_trace(signal_deliver_probe, "signal_deliver", tp_signal_deliver);
#endif
			tracepoint_synchronize_unregister();
			g_tracepoint_registered = false;
		} else {
			ASSERT(false);
		}
	}

	ret = 0;

cleanup_release:
	mutex_unlock(&g_consumer_mutex);

	return ret;
}

static long ppm_ioctl(struct file *filp, unsigned int cmd, unsigned long arg)
{
	int ret;
	struct task_struct *consumer_id = filp->private_data;
	struct ppm_consumer_t *consumer = NULL;

	if (cmd == PPM_IOCTL_GET_PROCLIST) {
		struct ppm_proclist_info *proclist_info = NULL;
		struct task_struct *p, *t;
		u64 nentries = 0;
		struct ppm_proclist_info pli;
		u32 memsize;

		if (copy_from_user(&pli, (void *)arg, sizeof(pli))) {
			ret = -EINVAL;
			goto cleanup_ioctl_nolock;
		}

		vpr_info("PPM_IOCTL_GET_PROCLIST, size=%d\n", (int)pli.max_entries);

		memsize = sizeof(struct ppm_proclist_info) + sizeof(struct ppm_proc_info) * pli.max_entries;
		proclist_info = kmalloc(memsize, GFP_KERNEL);
		if (!proclist_info) {
			ret = -EINVAL;
			goto cleanup_ioctl_nolock;
		}

		proclist_info->max_entries = pli.max_entries;

		rcu_read_lock();

#ifdef for_each_process_thread
		for_each_process_thread(p, t) {
#else
#ifdef for_each_process_all
		for_each_process_all(p) {
#else
		for_each_process(p) {
#endif
			t = p;
			do {
				task_lock(p);
#endif
				if (nentries < pli.max_entries) {
					cputime_t utime, stime;

<<<<<<< HEAD
=======
#if (LINUX_VERSION_CODE >= KERNEL_VERSION(4, 4, 0))
					task_cputime_adjusted(t, &utime, &stime);
#else
>>>>>>> 5dfd4e13
					ppm_task_cputime_adjusted(t, &utime, &stime);
					proclist_info->entries[nentries].pid = t->pid;
					proclist_info->entries[nentries].utime = cputime_to_clock_t(utime);
					proclist_info->entries[nentries].stime = cputime_to_clock_t(stime);
				}

				nentries++;
#ifdef for_each_process_thread
		}
#else
				task_unlock(p);
#ifdef while_each_thread_all
			} while_each_thread_all(p, t);
		}
#else
			} while_each_thread(p, t);
		}
#endif
#endif

		rcu_read_unlock();

		proclist_info->n_entries = nentries;

		if (nentries >= pli.max_entries) {
			vpr_info("PPM_IOCTL_GET_PROCLIST: not enough space (%d avail, %d required)\n",
				(int)pli.max_entries,
				(int)nentries);

			if (copy_to_user((void *)arg, proclist_info, sizeof(struct ppm_proclist_info))) {
				ret = -EINVAL;
				goto cleanup_ioctl_procinfo;
			}

			ret = -ENOSPC;
			goto cleanup_ioctl_procinfo;
		} else {
			memsize = sizeof(struct ppm_proclist_info) + sizeof(struct ppm_proc_info) * nentries;

			if (copy_to_user((void *)arg, proclist_info, memsize)) {
				ret = -EINVAL;
				goto cleanup_ioctl_procinfo;
			}
		}

		ret = 0;
cleanup_ioctl_procinfo:
		kfree(proclist_info);
		goto cleanup_ioctl_nolock;
	}

	mutex_lock(&g_consumer_mutex);

	consumer = ppm_find_consumer(consumer_id);
	if (!consumer) {
		pr_err("ioctl: unknown consumer %p\n", consumer_id);
		ret = -EBUSY;
		goto cleanup_ioctl;
	}

	switch (cmd) {
	case PPM_IOCTL_DISABLE_CAPTURE:
	{
		int ring_no = iminor(filp->f_path.dentry->d_inode);
		struct ppm_ring_buffer_context *ring = per_cpu_ptr(consumer->ring_buffers, ring_no);

		if (!ring) {
			ASSERT(false);
			return -ENODEV;
		}

		ring->capture_enabled = false;

		vpr_info("PPM_IOCTL_DISABLE_CAPTURE for ring %d, consumer %p\n", ring_no, consumer_id);

		ret = 0;
		goto cleanup_ioctl;
	}
	case PPM_IOCTL_ENABLE_CAPTURE:
	{
		int ring_no = iminor(filp->f_path.dentry->d_inode);
		struct ppm_ring_buffer_context *ring = per_cpu_ptr(consumer->ring_buffers, ring_no);

		if (!ring) {
			ASSERT(false);
			return -ENODEV;
		}

		ring->capture_enabled = true;

		vpr_info("PPM_IOCTL_ENABLE_CAPTURE for ring %d, consumer %p\n", ring_no, consumer_id);

		ret = 0;
		goto cleanup_ioctl;
	}
	case PPM_IOCTL_DISABLE_DROPPING_MODE:
	{
		struct event_data_t event_data;
		struct timespec ts;

		vpr_info("PPM_IOCTL_DISABLE_DROPPING_MODE, consumer %p\n", consumer_id);

		consumer->dropping_mode = 0;
		consumer->sampling_interval = 1000000000;
		consumer->sampling_ratio = 1;

		/*
		 * Push an event into the ring buffer so that the user can know that dropping
		 * mode has been disabled
		 */
		getnstimeofday(&ts);
		event_data.category = PPMC_CONTEXT_SWITCH;
		event_data.event_info.context_data.sched_prev = (void *)DEI_DISABLE_DROPPING;
		event_data.event_info.context_data.sched_next = (void *)0;

		record_event_consumer(consumer, PPME_SYSDIGEVENT_E, UF_NEVER_DROP, &ts, &event_data);

		ret = 0;
		goto cleanup_ioctl;
	}
	case PPM_IOCTL_ENABLE_DROPPING_MODE:
	{
		u32 new_sampling_ratio;

		consumer->dropping_mode = 1;
		vpr_info("PPM_IOCTL_ENABLE_DROPPING_MODE, consumer %p\n", consumer_id);

		new_sampling_ratio = (u32)arg;

		if (new_sampling_ratio != 1 &&
			new_sampling_ratio != 2 &&
			new_sampling_ratio != 4 &&
			new_sampling_ratio != 8 &&
			new_sampling_ratio != 16 &&
			new_sampling_ratio != 32 &&
			new_sampling_ratio != 64 &&
			new_sampling_ratio != 128) {
			pr_err("invalid sampling ratio %u\n", new_sampling_ratio);
			return -EINVAL;
		}

		consumer->sampling_interval = 1000000000 / new_sampling_ratio;
		consumer->sampling_ratio = new_sampling_ratio;

		vpr_info("new sampling ratio: %d\n", new_sampling_ratio);

		ret = 0;
		goto cleanup_ioctl;
	}
	case PPM_IOCTL_SET_SNAPLEN:
	{
		u32 new_snaplen;

		vpr_info("PPM_IOCTL_SET_SNAPLEN, consumer %p\n", consumer_id);
		new_snaplen = (u32)arg;

		if (new_snaplen > RW_MAX_SNAPLEN) {
			pr_err("invalid snaplen %u\n", new_snaplen);
			return -EINVAL;
		}

		consumer->snaplen = new_snaplen;

		vpr_info("new snaplen: %d\n", consumer->snaplen);

		ret = 0;
		goto cleanup_ioctl;
	}
	case PPM_IOCTL_MASK_ZERO_EVENTS:
	{
		vpr_info("PPM_IOCTL_MASK_ZERO_EVENTS, consumer %p\n", consumer_id);

		bitmap_zero(g_events_mask, PPM_EVENT_MAX);

		/* Used for dropping events so they must stay on */
		set_bit(PPME_DROP_E, g_events_mask);
		set_bit(PPME_DROP_X, g_events_mask);

		ret = 0;
		goto cleanup_ioctl;
	}
	case PPM_IOCTL_MASK_SET_EVENT:
	{
		u32 syscall_to_set = (u32)arg;

		vpr_info("PPM_IOCTL_MASK_SET_EVENT (%u), consumer %p\n", syscall_to_set, consumer_id);

		if (syscall_to_set > PPM_EVENT_MAX) {
			pr_err("invalid syscall %u\n", syscall_to_set);
			return -EINVAL;
		}

		set_bit(syscall_to_set, g_events_mask);

		ret = 0;
		goto cleanup_ioctl;
	}
	case PPM_IOCTL_MASK_UNSET_EVENT:
	{
		u32 syscall_to_unset = (u32)arg;

		vpr_info("PPM_IOCTL_MASK_UNSET_EVENT (%u), consumer %p\n", syscall_to_unset, consumer_id);

		if (syscall_to_unset > NR_syscalls) {
			pr_err("invalid syscall %u\n", syscall_to_unset);
			return -EINVAL;
		}

		clear_bit(syscall_to_unset, g_events_mask);

		ret = 0;
		goto cleanup_ioctl;
	}
	case PPM_IOCTL_DISABLE_DYNAMIC_SNAPLEN:
	{
		consumer->do_dynamic_snaplen = false;

		ret = 0;
		goto cleanup_ioctl;
	}
	case PPM_IOCTL_ENABLE_DYNAMIC_SNAPLEN:
	{
		consumer->do_dynamic_snaplen = true;

		ret = 0;
		goto cleanup_ioctl;
	}
	case PPM_IOCTL_GET_VTID:
	case PPM_IOCTL_GET_VPID:
	{
		pid_t vid;
		struct pid *pid;
		struct task_struct *task;
		struct pid_namespace *ns;

		rcu_read_lock();
		pid = find_pid_ns(arg, &init_pid_ns);
		if (!pid) {
			rcu_read_unlock();
			ret = -EINVAL;
			goto cleanup_ioctl;
		}

		task = pid_task(pid, PIDTYPE_PID);
		if (!task) {
			rcu_read_unlock();
			ret = -EINVAL;
			goto cleanup_ioctl;
		}

		ns = ns_of_pid(pid);
		if (!pid) {
			rcu_read_unlock();
			ret = -EINVAL;
			goto cleanup_ioctl;
		}

		if (cmd == PPM_IOCTL_GET_VTID)
			vid = task_pid_nr_ns(task, ns);
		else
			vid = task_tgid_nr_ns(task, ns);

		rcu_read_unlock();
		ret = vid;
		goto cleanup_ioctl;
	}
	case PPM_IOCTL_GET_CURRENT_TID:
		ret = task_pid_nr(current);
		goto cleanup_ioctl;
	case PPM_IOCTL_GET_CURRENT_PID:
		ret = task_tgid_nr(current);
		goto cleanup_ioctl;
#ifdef CAPTURE_SIGNAL_DELIVERIES
	case PPM_IOCTL_DISABLE_SIGNAL_DELIVER:
	{
		vpr_info("PPM_IOCTL_DISABLE_SIGNAL_DELIVER\n");
		if (g_tracepoint_registered)
			compat_unregister_trace(signal_deliver_probe, "signal_deliver", tp_signal_deliver);
		ret = 0;
		goto cleanup_ioctl;
	}
	case PPM_IOCTL_ENABLE_SIGNAL_DELIVER:
	{
		vpr_info("PPM_IOCTL_ENABLE_SIGNAL_DELIVER\n");
		if (g_tracepoint_registered)
			compat_register_trace(signal_deliver_probe, "signal_deliver", tp_signal_deliver);
		ret = 0;
		goto cleanup_ioctl;
	}
#endif
	case PPM_IOCTL_SET_TRACERS_CAPTURE:
	{
		vpr_info("PPM_IOCTL_SET_TRACERS_CAPTURE, consumer %p\n", consumer_id);
		g_tracers_enabled = true;
		ret = 0;
		goto cleanup_ioctl;
	}
	default:
		ret = -ENOTTY;
		goto cleanup_ioctl;
	}

cleanup_ioctl:
	mutex_unlock(&g_consumer_mutex);
cleanup_ioctl_nolock:
	return ret;
}

static int ppm_mmap(struct file *filp, struct vm_area_struct *vma)
{
	int ret;
	struct task_struct *consumer_id = filp->private_data;
	struct ppm_consumer_t *consumer = NULL;

	mutex_lock(&g_consumer_mutex);

	consumer = ppm_find_consumer(consumer_id);
	if (!consumer) {
		pr_err("mmap: unknown consumer %p\n", consumer_id);
		ret = -EIO;
		goto cleanup_mmap;
	}

	if (vma->vm_pgoff == 0) {
		long length = vma->vm_end - vma->vm_start;
		unsigned long useraddr = vma->vm_start;
		unsigned long pfn;
		char *vmalloc_area_ptr;
		char *orig_vmalloc_area_ptr;
		int ring_no = iminor(filp->f_path.dentry->d_inode);
		struct ppm_ring_buffer_context *ring;

		vpr_info("mmap for consumer %p, CPU %d, start=%lu len=%ld page_size=%lu\n",
			   consumer_id,
		       ring_no,
		       useraddr,
		       length,
		       PAGE_SIZE);

		/*
		 * Enforce ring buffer size
		 */
		if (RING_BUF_SIZE < 2 * PAGE_SIZE) {
			pr_err("Ring buffer size too small (%ld bytes, must be at least %ld bytes\n",
			       (long)RING_BUF_SIZE,
			       (long)PAGE_SIZE);
			ret = -EIO;
			goto cleanup_mmap;
		}

		if (RING_BUF_SIZE / PAGE_SIZE * PAGE_SIZE != RING_BUF_SIZE) {
			pr_err("Ring buffer size is not a multiple of the page size\n");
			ret = -EIO;
			goto cleanup_mmap;
		}

		/*
		 * Retrieve the ring structure for this CPU
		 */
		ring = per_cpu_ptr(consumer->ring_buffers, ring_no);
		if (!ring) {
			ASSERT(false);
			return -ENODEV;
		}

		if (length <= PAGE_SIZE) {
			/*
			 * When the size requested by the user is smaller than a page, we assume
			 * she's mapping the ring info structure
			 */
			vpr_info("mapping the ring info\n");

			vmalloc_area_ptr = (char *)ring->info;
			orig_vmalloc_area_ptr = vmalloc_area_ptr;

			pfn = vmalloc_to_pfn(vmalloc_area_ptr);

			ret = remap_pfn_range(vma, useraddr, pfn,
					      PAGE_SIZE, PAGE_SHARED);
			if (ret < 0) {
				pr_err("remap_pfn_range failed (1)\n");
				goto cleanup_mmap;
			}

			ret = 0;
			goto cleanup_mmap;
		} else if (length == RING_BUF_SIZE * 2) {
			long mlength;

			/*
			 * When the size requested by the user equals the ring buffer size, we map the full
			 * buffer
			 */
			vpr_info("mapping the data buffer\n");

			vmalloc_area_ptr = (char *)ring->buffer;
			orig_vmalloc_area_ptr = vmalloc_area_ptr;

			/*
			 * Validate that the buffer access is read only
			 */
			if (vma->vm_flags & VM_WRITE) {
				pr_err("invalid mmap flags 0x%lx\n", vma->vm_flags);
				ret = -EIO;
				goto cleanup_mmap;
			}

			/*
			 * Map each single page of the buffer
			 */
			mlength = length / 2;

			while (mlength > 0) {
				pfn = vmalloc_to_pfn(vmalloc_area_ptr);

				ret = remap_pfn_range(vma, useraddr, pfn,
						      PAGE_SIZE, PAGE_SHARED);
				if (ret < 0) {
					pr_err("remap_pfn_range failed (1)\n");
					goto cleanup_mmap;
				}

				useraddr += PAGE_SIZE;
				vmalloc_area_ptr += PAGE_SIZE;
				mlength -= PAGE_SIZE;
			}

			/*
			 * Remap a second copy of the buffer pages at the end of the buffer.
			 * This effectively mirrors the buffer at its end and helps simplify buffer management in userland.
			 */
			vmalloc_area_ptr = orig_vmalloc_area_ptr;
			mlength = length / 2;

			while (mlength > 0) {
				pfn = vmalloc_to_pfn(vmalloc_area_ptr);

				ret = remap_pfn_range(vma, useraddr, pfn,
						      PAGE_SIZE, PAGE_SHARED);
				if (ret < 0) {
					pr_err("remap_pfn_range failed (1)\n");
					goto cleanup_mmap;
				}

				useraddr += PAGE_SIZE;
				vmalloc_area_ptr += PAGE_SIZE;
				mlength -= PAGE_SIZE;
			}

			ret = 0;
			goto cleanup_mmap;
		}

		pr_err("Invalid mmap size %ld\n", length);
		ret = -EIO;
		goto cleanup_mmap;
	}

	pr_err("invalid pgoff %lu, must be 0\n", vma->vm_pgoff);
	ret = -EIO;

cleanup_mmap:
	mutex_unlock(&g_consumer_mutex);

	return ret;
}

/* Argument list sizes for sys_socketcall */
#define AL(x) ((x) * sizeof(unsigned long))
static const unsigned char nas[21] = {
	AL(0), AL(3), AL(3), AL(3), AL(2), AL(3),
	AL(3), AL(3), AL(4), AL(4), AL(4), AL(6),
	AL(6), AL(2), AL(5), AL(5), AL(3), AL(3),
	AL(4), AL(5), AL(4)
};
#undef AL
#ifdef CONFIG_COMPAT
#define AL(x) ((x) * sizeof(compat_ulong_t))
static const unsigned char compat_nas[21] = {
	AL(0), AL(3), AL(3), AL(3), AL(2), AL(3),
	AL(3), AL(3), AL(4), AL(4), AL(4), AL(6),
	AL(6), AL(2), AL(5), AL(5), AL(3), AL(3),
	AL(4), AL(5), AL(4)
};
#undef AL
#endif


#ifdef _HAS_SOCKETCALL
static enum ppm_event_type parse_socketcall(struct event_filler_arguments *filler_args, struct pt_regs *regs)
{
	unsigned long __user args[2];
	unsigned long __user *scargs;
	int socketcall_id;

	syscall_get_arguments(current, regs, 0, 2, args);
	socketcall_id = args[0];
	scargs = (unsigned long __user *)args[1];

	if (unlikely(socketcall_id < SYS_SOCKET || socketcall_id > SYS_SENDMMSG))
		return PPME_GENERIC_E;

#ifdef CONFIG_COMPAT
	if (unlikely(filler_args->compat)) {
		compat_ulong_t socketcall_args32[6];
		int j;

		if (unlikely(ppm_copy_from_user(socketcall_args32, compat_ptr(args[1]), compat_nas[socketcall_id])))
			return PPME_GENERIC_E;
		for (j = 0; j < 6; ++j)
			filler_args->socketcall_args[j] = (unsigned long)socketcall_args32[j];
	} else {
#endif
		if (unlikely(ppm_copy_from_user(filler_args->socketcall_args, scargs, nas[socketcall_id])))
			return PPME_GENERIC_E;
#ifdef CONFIG_COMPAT
	}
#endif

	switch (socketcall_id) {
	case SYS_SOCKET:
		return PPME_SOCKET_SOCKET_E;
	case SYS_BIND:
		return PPME_SOCKET_BIND_E;
	case SYS_CONNECT:
		return PPME_SOCKET_CONNECT_E;
	case SYS_LISTEN:
		return PPME_SOCKET_LISTEN_E;
	case SYS_ACCEPT:
		return PPME_SOCKET_ACCEPT_5_E;
	case SYS_GETSOCKNAME:
		return PPME_SOCKET_GETSOCKNAME_E;
	case SYS_GETPEERNAME:
		return PPME_SOCKET_GETPEERNAME_E;
	case SYS_SOCKETPAIR:
		return PPME_SOCKET_SOCKETPAIR_E;
	case SYS_SEND:
		return PPME_SOCKET_SEND_E;
	case SYS_SENDTO:
		return PPME_SOCKET_SENDTO_E;
	case SYS_RECV:
		return PPME_SOCKET_RECV_E;
	case SYS_RECVFROM:
		return PPME_SOCKET_RECVFROM_E;
	case SYS_SHUTDOWN:
		return PPME_SOCKET_SHUTDOWN_E;
	case SYS_SETSOCKOPT:
		return PPME_SOCKET_SETSOCKOPT_E;
	case SYS_GETSOCKOPT:
		return PPME_SOCKET_GETSOCKOPT_E;
	case SYS_SENDMSG:
		return PPME_SOCKET_SENDMSG_E;
	case SYS_SENDMMSG:
		return PPME_SOCKET_SENDMMSG_E;
	case SYS_RECVMSG:
		return PPME_SOCKET_RECVMSG_E;
	case SYS_RECVMMSG:
		return PPME_SOCKET_RECVMMSG_E;
	case SYS_ACCEPT4:
		return PPME_SOCKET_ACCEPT4_5_E;
	default:
		ASSERT(false);
		return PPME_GENERIC_E;
	}
}
#endif /* _HAS_SOCKETCALL */

static inline void record_drop_e(struct ppm_consumer_t *consumer, struct timespec *ts)
{
	struct event_data_t event_data = {0};

	if (record_event_consumer(consumer, PPME_DROP_E, UF_NEVER_DROP, ts, &event_data) == 0) {
		consumer->need_to_insert_drop_e = 1;
	} else {
		if (consumer->need_to_insert_drop_e == 1)
			pr_err("drop enter event delayed insert\n");

		consumer->need_to_insert_drop_e = 0;
	}
}

static inline void record_drop_x(struct ppm_consumer_t *consumer, struct timespec *ts)
{
	struct event_data_t event_data = {0};

	if (record_event_consumer(consumer, PPME_DROP_X, UF_NEVER_DROP, ts, &event_data) == 0) {
		consumer->need_to_insert_drop_x = 1;
	} else {
		if (consumer->need_to_insert_drop_x == 1)
			pr_err("drop exit event delayed insert\n");

		consumer->need_to_insert_drop_x = 0;
	}
}

static inline int drop_event(struct ppm_consumer_t *consumer, enum ppm_event_type event_type, enum syscall_flags drop_flags, struct timespec *ts)
{
	if (drop_flags & UF_NEVER_DROP) {
		ASSERT((drop_flags & UF_ALWAYS_DROP) == 0);
		return 0;
	}

	if (consumer->dropping_mode) {
		if (drop_flags & UF_ALWAYS_DROP) {
			ASSERT((drop_flags & UF_NEVER_DROP) == 0);
			return 1;
		}

		if (ts->tv_nsec >= consumer->sampling_interval) {
			if (consumer->is_dropping == 0) {
				consumer->is_dropping = 1;
				record_drop_e(consumer, ts);
			}

			return 1;
		}

		if (consumer->is_dropping == 1) {
			consumer->is_dropping = 0;
			record_drop_x(consumer, ts);
		}
	}

	return 0;
}

static void record_event_all_consumers(enum ppm_event_type event_type,
	enum syscall_flags drop_flags,
	struct event_data_t *event_datap)
{
	struct ppm_consumer_t *consumer;
	struct timespec ts;

	getnstimeofday(&ts);

	rcu_read_lock();
	list_for_each_entry_rcu(consumer, &g_consumer_list, node) {
		record_event_consumer(consumer, event_type, drop_flags, &ts, event_datap);
	}
	rcu_read_unlock();
}

/*
 * Returns 0 if the event is dropped
 */
static int record_event_consumer(struct ppm_consumer_t *consumer,
	enum ppm_event_type event_type,
	enum syscall_flags drop_flags,
	struct timespec *ts,
	struct event_data_t *event_datap)
{
	int res = 0;
	size_t event_size = 0;
	int next;
	u32 freespace;
	u32 usedspace;
	u32 delta_from_end;
	struct event_filler_arguments args;
	u32 ttail;
	u32 head;
	struct ppm_ring_buffer_context *ring;
	struct ppm_ring_buffer_info *ring_info;
	int drop = 1;
	int32_t cbres = PPM_SUCCESS;
	int cpu;

	if (!test_bit(event_type, g_events_mask))
		return res;

	if (event_type != PPME_DROP_E && event_type != PPME_DROP_X) {
		if (consumer->need_to_insert_drop_e == 1)
			record_drop_e(consumer, ts);
		else if (consumer->need_to_insert_drop_x == 1)
			record_drop_x(consumer, ts);

		if (drop_event(consumer, event_type, drop_flags, ts))
			return res;
	}

	/*
	 * FROM THIS MOMENT ON, WE HAVE TO BE SUPER FAST
	 */
	cpu = get_cpu();
	ring = per_cpu_ptr(consumer->ring_buffers, cpu);
	ASSERT(ring);

	ring_info = ring->info;

	if (!ring->capture_enabled) {
		put_cpu();
		return res;
	}

	ring_info->n_evts++;
	if (event_datap->category == PPMC_CONTEXT_SWITCH && event_datap->event_info.context_data.sched_prev != NULL) {
		if (event_type != PPME_SYSDIGEVENT_E && event_type != PPME_CPU_HOTPLUG_E) {
			ASSERT(event_datap->event_info.context_data.sched_prev != NULL);
			ASSERT(event_datap->event_info.context_data.sched_next != NULL);
			ring_info->n_context_switches++;
		}
	} else if (event_datap->category == PPMC_SIGNAL) {
		if (event_type == PPME_SIGNALDELIVER_E)
			ASSERT(event_datap->event_info.signal_data.info != NULL);
	}

	/*
	 * Preemption gate
	 */
	if (unlikely(atomic_inc_return(&ring->preempt_count) != 1)) {
		atomic_dec(&ring->preempt_count);
		ring_info->n_preemptions++;
		put_cpu();
		ASSERT(false);
		return res;
	}

	/*
	 * Calculate the space currently available in the buffer
	 */
	head = ring_info->head;
	ttail = ring_info->tail;

	if (ttail > head)
		freespace = ttail - head - 1;
	else
		freespace = RING_BUF_SIZE + ttail - head - 1;

	usedspace = RING_BUF_SIZE - freespace - 1;
	delta_from_end = RING_BUF_SIZE + (2 * PAGE_SIZE) - head - 1;

	ASSERT(freespace <= RING_BUF_SIZE);
	ASSERT(usedspace <= RING_BUF_SIZE);
	ASSERT(ttail <= RING_BUF_SIZE);
	ASSERT(head <= RING_BUF_SIZE);
	ASSERT(delta_from_end < RING_BUF_SIZE + (2 * PAGE_SIZE));
	ASSERT(delta_from_end > (2 * PAGE_SIZE) - 1);
#ifdef _HAS_SOCKETCALL
	/*
	 * If this is a socketcall system call, determine the correct event type
	 * by parsing the arguments and patch event_type accordingly
	 * A bit of explanation: most linux architectures don't have a separate
	 * syscall for each of the socket functions (bind, connect...). Instead,
	 * the socket functions are aggregated into a single syscall, called
	 * socketcall. The first socketcall argument is the call type, while the
	 * second argument contains a pointer to the arguments of the original
	 * call. I guess this was done to reduce the number of syscalls...
	 */
	if (event_datap->category == PPMC_SYSCALL && event_datap->event_info.syscall_data.regs && event_datap->event_info.syscall_data.id == event_datap->socketcall_syscall) {
		enum ppm_event_type tet;

		args.is_socketcall = true;
		args.compat = true;
		tet = parse_socketcall(&args, event_datap->event_info.syscall_data.regs);

		if (event_type == PPME_GENERIC_E)
			event_type = tet;
		else
			event_type = tet + 1;

	} else {
		args.is_socketcall = false;
		args.compat = false;
	}

	args.socketcall_syscall = event_datap->socketcall_syscall;
#endif

	ASSERT(event_type < PPM_EVENT_MAX);

	/*
	 * Determine how many arguments this event has
	 */
	args.nargs = g_event_info[event_type].nparams;
	args.arg_data_offset = args.nargs * sizeof(u16);

	/*
	 * Make sure we have enough space for the event header.
	 * We need at least space for the header plus 16 bit per parameter for the lengths.
	 */
	if (likely(freespace >= sizeof(struct ppm_evt_hdr) + args.arg_data_offset)) {
		/*
		 * Populate the header
		 */
		struct ppm_evt_hdr *hdr = (struct ppm_evt_hdr *)(ring->buffer + head);

#ifdef PPM_ENABLE_SENTINEL
		hdr->sentinel_begin = ring->nevents;
#endif
		hdr->ts = timespec_to_ns(ts);
		hdr->tid = current->pid;
		hdr->type = event_type;

		/*
		 * Populate the parameters for the filler callback
		 */
		args.consumer = consumer;
		args.buffer = ring->buffer + head + sizeof(struct ppm_evt_hdr);
#ifdef PPM_ENABLE_SENTINEL
		args.sentinel = ring->nevents;
#endif
		args.buffer_size = min(freespace, delta_from_end) - sizeof(struct ppm_evt_hdr); /* freespace is guaranteed to be bigger than sizeof(struct ppm_evt_hdr) */
		args.event_type = event_type;

		if (event_datap->category == PPMC_SYSCALL) {
			args.regs = event_datap->event_info.syscall_data.regs;
			args.syscall_id = event_datap->event_info.syscall_data.id;
			args.cur_g_syscall_code_routing_table = event_datap->event_info.syscall_data.cur_g_syscall_code_routing_table;
			args.compat = event_datap->compat;
		} else {
			args.regs = NULL;
			args.syscall_id = -1;
			args.cur_g_syscall_code_routing_table = NULL;
			args.compat = false;
		}

		if (event_datap->category == PPMC_CONTEXT_SWITCH) {
			args.sched_prev = event_datap->event_info.context_data.sched_prev;
			args.sched_next = event_datap->event_info.context_data.sched_next;
		} else {
			args.sched_prev = NULL;
			args.sched_next = NULL;
		}

		if (event_datap->category == PPMC_SIGNAL) {
			args.signo = event_datap->event_info.signal_data.sig;

			if (args.signo == SIGKILL) {
				args.spid = event_datap->event_info.signal_data.info->_sifields._kill._pid;
			} else if (args.signo == SIGTERM || args.signo == SIGHUP || args.signo == SIGINT ||
					args.signo == SIGTSTP || args.signo == SIGQUIT) {
				if (event_datap->event_info.signal_data.info->si_code == SI_USER ||
						event_datap->event_info.signal_data.info->si_code == SI_QUEUE ||
						event_datap->event_info.signal_data.info->si_code <= 0) {
					args.spid = event_datap->event_info.signal_data.info->si_pid;
				}
			} else if (args.signo == SIGCHLD) {
				args.spid = event_datap->event_info.signal_data.info->_sifields._sigchld._pid;
			} else if (args.signo >= SIGRTMIN && args.signo <= SIGRTMAX) {
				args.spid = event_datap->event_info.signal_data.info->_sifields._rt._pid;
			} else {
				args.spid = (__kernel_pid_t) 0;
			}
		} else {
			args.signo = 0;
			args.spid = (__kernel_pid_t) 0;
		}
		args.dpid = current->pid;

		args.curarg = 0;
		args.arg_data_size = args.buffer_size - args.arg_data_offset;
		args.nevents = ring->nevents;
		args.str_storage = ring->str_storage;
		args.enforce_snaplen = false;

		/*
		 * Fire the filler callback
		 */
		if (g_ppm_events[event_type].filler_callback == PPM_AUTOFILL) {
			/*
			 * This event is automatically filled. Hand it to f_sys_autofill.
			 */
			cbres = f_sys_autofill(&args, &g_ppm_events[event_type]);
		} else {
			/*
			 * There's a callback function for this event
			 */
			cbres = g_ppm_events[event_type].filler_callback(&args);
		}

		if (likely(cbres == PPM_SUCCESS)) {
			/*
			 * Validate that the filler added the right number of parameters
			 */
			if (likely(args.curarg == args.nargs)) {
				/*
				 * The event was successfully insterted in the buffer
				 */
				event_size = sizeof(struct ppm_evt_hdr) + args.arg_data_offset;
				hdr->len = event_size;
				drop = 0;
			} else {
				pr_err("corrupted filler for event type %d (added %u args, should have added %u)\n",
				       event_type,
				       args.curarg,
				       args.nargs);
				ASSERT(0);
			}
		}
	}

	if (likely(!drop)) {
		res = 1;

		next = head + event_size;

		if (unlikely(next >= RING_BUF_SIZE)) {
			/*
			 * If something has been written in the cushion space at the end of
			 * the buffer, copy it to the beginning and wrap the head around.
			 * Note, we don't check that the copy fits because we assume that
			 * filler_callback failed if the space was not enough.
			 */
			if (next > RING_BUF_SIZE) {
				memcpy(ring->buffer,
				ring->buffer + RING_BUF_SIZE,
				next - RING_BUF_SIZE);
			}

			next -= RING_BUF_SIZE;
		}

		/*
		 * Make sure all the memory has been written in real memory before
		 * we update the head and the user space process (on another CPU)
		 * can access the buffer.
		 */
		smp_wmb();

		ring_info->head = next;

		++ring->nevents;
	} else {
		if (cbres == PPM_SUCCESS) {
			ASSERT(freespace < sizeof(struct ppm_evt_hdr) + args.arg_data_offset);
			ring_info->n_drops_buffer++;
		} else if (cbres == PPM_FAILURE_INVALID_USER_MEMORY) {
#ifdef _DEBUG
			pr_err("Invalid read from user for event %d\n", event_type);
#endif
			ring_info->n_drops_pf++;
		} else if (cbres == PPM_FAILURE_BUFFER_FULL) {
			ring_info->n_drops_buffer++;
		} else {
			ASSERT(false);
		}
	}

	if (ts->tv_sec > ring->last_print_time.tv_sec + 1) {
		vpr_info("consumer:%p CPU:%d, use:%d%%, ev:%llu, dr_buf:%llu, dr_pf:%llu, pr:%llu, cs:%llu\n",
			   consumer->consumer_id,
		       smp_processor_id(),
		       (usedspace * 100) / RING_BUF_SIZE,
		       ring_info->n_evts,
		       ring_info->n_drops_buffer,
		       ring_info->n_drops_pf,
		       ring_info->n_preemptions,
		       ring->info->n_context_switches);

		ring->last_print_time = *ts;
	}

	atomic_dec(&ring->preempt_count);
	put_cpu();

	return res;
}

TRACEPOINT_PROBE(syscall_enter_probe, struct pt_regs *regs, long id)
{
	long table_index;
	const struct syscall_evt_pair *cur_g_syscall_table = g_syscall_table;
	const enum ppm_syscall_code *cur_g_syscall_code_routing_table = g_syscall_code_routing_table;
	bool compat = false;
#ifdef __NR_socketcall
	int socketcall_syscall = __NR_socketcall;
#else
	int socketcall_syscall = -1;
#endif

#if defined(CONFIG_X86_64) && defined(CONFIG_IA32_EMULATION)
	/*
	 * If this is a 32bit process running on a 64bit kernel (see the CONFIG_IA32_EMULATION
	 * kernel flag), we switch to the ia32 syscall table.
	 */
	if (unlikely(task_thread_info(current)->status & TS_COMPAT)) {
		cur_g_syscall_table = g_syscall_ia32_table;
		cur_g_syscall_code_routing_table = g_syscall_ia32_code_routing_table;
		socketcall_syscall = __NR_ia32_socketcall;
		compat = true;
	}
#endif

	table_index = id - SYSCALL_TABLE_ID0;
	if (likely(table_index >= 0 && table_index < SYSCALL_TABLE_SIZE)) {
		struct event_data_t event_data;
		int used = cur_g_syscall_table[table_index].flags & UF_USED;
		enum syscall_flags drop_flags = cur_g_syscall_table[table_index].flags;
		enum ppm_event_type type;

#ifdef _HAS_SOCKETCALL
		if (id == socketcall_syscall) {
			used = true;
			drop_flags = UF_NEVER_DROP;
			type = PPME_GENERIC_E;
		} else
			type = cur_g_syscall_table[table_index].enter_event_type;
#else
		type = cur_g_syscall_table[table_index].enter_event_type;
#endif

		event_data.category = PPMC_SYSCALL;
		event_data.event_info.syscall_data.regs = regs;
		event_data.event_info.syscall_data.id = id;
		event_data.event_info.syscall_data.cur_g_syscall_code_routing_table = cur_g_syscall_code_routing_table;
		event_data.socketcall_syscall = socketcall_syscall;
		event_data.compat = compat;

		if (used)
			record_event_all_consumers(type, drop_flags, &event_data);
		else
			record_event_all_consumers(PPME_GENERIC_E, UF_ALWAYS_DROP, &event_data);
	}
}

TRACEPOINT_PROBE(syscall_exit_probe, struct pt_regs *regs, long ret)
{
	int id;
	long table_index;
	const struct syscall_evt_pair *cur_g_syscall_table = g_syscall_table;
	const enum ppm_syscall_code *cur_g_syscall_code_routing_table = g_syscall_code_routing_table;
	bool compat = false;
#ifdef __NR_socketcall
	int socketcall_syscall = __NR_socketcall;
#else
	int socketcall_syscall = -1;
#endif

	id = syscall_get_nr(current, regs);

#if defined(CONFIG_X86_64) && defined(CONFIG_IA32_EMULATION)
	/*
	 * When a process does execve from 64bit to 32bit, TS_COMPAT is marked true
	 * but the id of the syscall is __NR_execve, so to correctly parse it we need to
	 * use 64bit syscall table. On 32bit __NR_execve is equal to __NR_ia32_oldolduname
	 * which is a very old syscall, not used anymore by most applications
	 */
	if (unlikely((task_thread_info(current)->status & TS_COMPAT) && id != __NR_execve)) {
		cur_g_syscall_table = g_syscall_ia32_table;
		cur_g_syscall_code_routing_table = g_syscall_ia32_code_routing_table;
		socketcall_syscall = __NR_ia32_socketcall;
		compat = true;
	}
#endif

	table_index = id - SYSCALL_TABLE_ID0;
	if (likely(table_index >= 0 && table_index < SYSCALL_TABLE_SIZE)) {
		struct event_data_t event_data;
		int used = cur_g_syscall_table[table_index].flags & UF_USED;
		enum syscall_flags drop_flags = cur_g_syscall_table[table_index].flags;
		enum ppm_event_type type;

#ifdef _HAS_SOCKETCALL
		if (id == socketcall_syscall) {
			used = true;
			drop_flags = UF_NEVER_DROP;
			type = PPME_GENERIC_X;
		} else
			type = cur_g_syscall_table[table_index].exit_event_type;
#else
		type = cur_g_syscall_table[table_index].exit_event_type;
#endif

		event_data.category = PPMC_SYSCALL;
		event_data.event_info.syscall_data.regs = regs;
		event_data.event_info.syscall_data.id = id;
		event_data.event_info.syscall_data.cur_g_syscall_code_routing_table = cur_g_syscall_code_routing_table;
		event_data.socketcall_syscall = socketcall_syscall;
		event_data.compat = compat;

		if (used)
			record_event_all_consumers(type, drop_flags, &event_data);
		else
			record_event_all_consumers(PPME_GENERIC_X, UF_ALWAYS_DROP, &event_data);
	}
}

int __access_remote_vm(struct task_struct *t, struct mm_struct *mm, unsigned long addr,
		       void *buf, int len, int write);

TRACEPOINT_PROBE(syscall_procexit_probe, struct task_struct *p)
{
	struct event_data_t event_data;

	if (unlikely(current->flags & PF_KTHREAD)) {
		/*
		 * We are not interested in kernel threads
		 */
		return;
	}

	event_data.category = PPMC_CONTEXT_SWITCH;
	event_data.event_info.context_data.sched_prev = p;
	event_data.event_info.context_data.sched_next = p;

	record_event_all_consumers(PPME_PROCEXIT_1_E, UF_NEVER_DROP, &event_data);
}

#include <linux/ip.h>
#include <linux/tcp.h>
#include <linux/udp.h>

#ifdef CAPTURE_CONTEXT_SWITCHES
<<<<<<< HEAD
TRACEPOINT_PROBE(sched_switch_probe, struct task_struct *prev, struct task_struct *next)
=======
#if (LINUX_VERSION_CODE < KERNEL_VERSION(2, 6, 35))
TRACEPOINT_PROBE(sched_switch_probe, struct rq *rq, struct task_struct *prev, struct task_struct *next)
#elif (LINUX_VERSION_CODE < KERNEL_VERSION(4, 4, 0))
TRACEPOINT_PROBE(sched_switch_probe, struct task_struct *prev, struct task_struct *next)
#else
TRACEPOINT_PROBE(sched_switch_probe, bool preempt, struct task_struct *prev, struct task_struct *next)
#endif
>>>>>>> 5dfd4e13
{
	struct event_data_t event_data;

	event_data.category = PPMC_CONTEXT_SWITCH;
	event_data.event_info.context_data.sched_prev = prev;
	event_data.event_info.context_data.sched_next = next;

	record_event_all_consumers(PPME_SCHEDSWITCH_6_E, UF_USED, &event_data);
}
#endif

#ifdef CAPTURE_SIGNAL_DELIVERIES
TRACEPOINT_PROBE(signal_deliver_probe, int sig, struct siginfo *info, struct k_sigaction *ka)
{
	struct event_data_t event_data;

	event_data.category = PPMC_SIGNAL;
	event_data.event_info.signal_data.sig = sig;
	event_data.event_info.signal_data.info = info;
	event_data.event_info.signal_data.ka = ka;

	record_event_all_consumers(PPME_SIGNALDELIVER_E, UF_USED | UF_ALWAYS_DROP, &event_data);
}
#endif

static int init_ring_buffer(struct ppm_ring_buffer_context *ring)
{
	unsigned int j;

	/*
	 * Allocate the string storage in the ring descriptor
	 */
	ring->str_storage = (char *)__get_free_page(GFP_USER);
	if (!ring->str_storage) {
		pr_err("Error allocating the string storage\n");
		goto err_str_storage;
	}

	/*
	 * Allocate the buffer.
	 * Note how we allocate 2 additional pages: they are used as additional overflow space for
	 * the event data generation functions, so that they always operate on a contiguous buffer.
	 */
	ring->buffer = vmalloc(RING_BUF_SIZE + 2 * PAGE_SIZE);
	if (ring->buffer == NULL) {
		pr_err("Error allocating ring memory\n");
		goto err_buffer;
	}

	for (j = 0; j < RING_BUF_SIZE + 2 * PAGE_SIZE; j++)
		ring->buffer[j] = 0;

	/*
	 * Allocate the buffer info structure
	 */
	ring->info = vmalloc(sizeof(struct ppm_ring_buffer_info));
	if (ring->info == NULL) {
		pr_err("Error allocating ring memory\n");
		goto err_ring_info;
	}

	/*
	 * Initialize the buffer info structure
	 */
	ring->open = false;
	ring->capture_enabled = false;
	ring->info->head = 0;
	ring->info->tail = 0;
	ring->nevents = 0;
	ring->info->n_evts = 0;
	ring->info->n_drops_buffer = 0;
	ring->info->n_drops_pf = 0;
	ring->info->n_preemptions = 0;
	ring->info->n_context_switches = 0;
	atomic_set(&ring->preempt_count, 0);
	getnstimeofday(&ring->last_print_time);

	pr_info("CPU buffer initialized, size=%d\n", RING_BUF_SIZE);

	return 1;

err_ring_info:
	vfree((void *)ring->buffer);
	ring->buffer = NULL;
err_buffer:
	free_page((unsigned long)ring->str_storage);
	ring->str_storage = NULL;
err_str_storage:
	return 0;
}

static void free_ring_buffer(struct ppm_ring_buffer_context *ring)
{
	if (ring->info)
		vfree(ring->info);

	if (ring->buffer)
		vfree((void *)ring->buffer);

	if (ring->str_storage)
		free_page((unsigned long)ring->str_storage);
}

static void visit_tracepoint(struct tracepoint *tp, void *priv)
{
	if (!strcmp(tp->name, "sys_enter"))
		tp_sys_enter = tp;
	else if (!strcmp(tp->name, "sys_exit"))
		tp_sys_exit = tp;
	else if (!strcmp(tp->name, "sched_process_exit"))
		tp_sched_process_exit = tp;
#ifdef CAPTURE_CONTEXT_SWITCHES
	else if (!strcmp(tp->name, "sched_switch"))
		tp_sched_switch = tp;
#endif
#ifdef CAPTURE_SIGNAL_DELIVERIES
	else if (!strcmp(tp->name, "signal_deliver"))
		tp_signal_deliver = tp;
#endif
}

static int get_tracepoint_handles(void)
{
	for_each_kernel_tracepoint(visit_tracepoint, NULL);

	if (!tp_sys_enter) {
		pr_err("failed to find sys_enter tracepoint\n");
		return -ENOENT;
	}
	if (!tp_sys_exit) {
		pr_err("failed to find sys_exit tracepoint\n");
		return -ENOENT;
	}
	if (!tp_sched_process_exit) {
		pr_err("failed to find sched_process_exit tracepoint\n");
		return -ENOENT;
	}
#ifdef CAPTURE_CONTEXT_SWITCHES
	if (!tp_sched_switch) {
		pr_err("failed to find sched_switch tracepoint\n");
		return -ENOENT;
	}
#endif
#ifdef CAPTURE_SIGNAL_DELIVERIES
	if (!tp_signal_deliver) {
		pr_err("failed to find signal_deliver tracepoint\n");
		return -ENOENT;
	}
#endif

	return 0;
}

static char *ppm_devnode(struct device *dev, umode_t *mode)
{
	if (mode) {
		*mode = 0400;

		if (dev)
			if (MINOR(dev->devt) == g_ppm_numdevs)
				*mode = 0222;
	}

	return NULL;
}
/*
 * This gets called every time a CPU is added or removed
 */
static int cpu_callback(struct notifier_block *self, unsigned long action,
			void *hcpu)
{
	long cpu = (long)hcpu;
	struct ppm_ring_buffer_context *ring;
	struct ppm_consumer_t *consumer;
	bool event_recorded = false;
	struct timespec ts;
	struct event_data_t event_data;
	long sd_action = 0;

	switch (action) {
	case CPU_UP_PREPARE:
	case CPU_UP_PREPARE_FROZEN:
		sd_action = 1;
		break;
	case CPU_DOWN_PREPARE:
	case CPU_DOWN_PREPARE_FROZEN:
		sd_action = 2;
		break;
	default:
		break;
	}

	/*
	 * Based on the action, spit an event in the first available ring
	 */
	if (sd_action != 0) {
		rcu_read_lock();

		list_for_each_entry_rcu(consumer, &g_consumer_list, node) {
			ring = per_cpu_ptr(consumer->ring_buffers, cpu);
			ring->capture_enabled = false;

			getnstimeofday(&ts);

			event_data.category = PPMC_CONTEXT_SWITCH;
			event_data.event_info.context_data.sched_prev = (void *)cpu;
			event_data.event_info.context_data.sched_next = (void *)sd_action;

			if (!event_recorded) {
				record_event_consumer(consumer, PPME_CPU_HOTPLUG_E, UF_NEVER_DROP, &ts, &event_data);
				event_recorded = true;
			}
		}

		rcu_read_unlock();
	}

	return NOTIFY_DONE;
}

static struct notifier_block cpu_notifier = {
	.notifier_call = &cpu_callback,
	.next = NULL,
};

int sysdig_init(void)
{
	dev_t dev;
	unsigned int cpu;
	unsigned int num_cpus;
	int ret;
	int acrret = 0;
	int j;
	int n_created_devices = 0;
	struct device *device = NULL;
	pr_info("driver loading, " PROBE_NAME " " PROBE_VERSION "\n");

	ret = get_tracepoint_handles();
	if (ret < 0)
		goto init_module_err;

	num_cpus = 0;
	for_each_possible_cpu(cpu) {
		++num_cpus;
	}

	/*
	 * Initialize the user I/O
	 * ( + 1 for sysdig-events)
	 */
	acrret = alloc_chrdev_region(&dev, 0, num_cpus + 1, PROBE_DEVICE_NAME);
	if (acrret < 0) {
		pr_err("could not allocate major number for %s\n", PROBE_DEVICE_NAME);
		ret = -ENOMEM;
		goto init_module_err;
	}

	g_ppm_class = class_create(THIS_MODULE, PROBE_DEVICE_NAME);
	if (IS_ERR(g_ppm_class)) {
		pr_err("can't allocate device class\n");
		ret = -EFAULT;
		goto init_module_err;
	}

	g_ppm_class->devnode = ppm_devnode;

	g_ppm_major = MAJOR(dev);
	g_ppm_numdevs = num_cpus;
#if LINUX_VERSION_CODE < KERNEL_VERSION(3, 4, 0)
	g_ppm_devs = kmalloc(g_ppm_numdevs * sizeof(struct ppm_device), GFP_KERNEL);
#else	
	g_ppm_devs = kmalloc_array(g_ppm_numdevs, sizeof(struct ppm_device), GFP_KERNEL);
#endif
	if (!g_ppm_devs) {
		pr_err("can't allocate devices\n");
		ret = -ENOMEM;
		goto init_module_err;
	}

	/*
	 * We create a unique user level device for each of the ring buffers
	 */
	for (j = 0; j < g_ppm_numdevs; ++j) {
		cdev_init(&g_ppm_devs[j].cdev, &g_ppm_fops);
		g_ppm_devs[j].dev = MKDEV(g_ppm_major, j);

		if (cdev_add(&g_ppm_devs[j].cdev, g_ppm_devs[j].dev, 1) < 0) {
			pr_err("could not allocate chrdev for %s\n", PROBE_DEVICE_NAME);
			ret = -EFAULT;
			goto init_module_err;
		}

		device = device_create(
						g_ppm_class, NULL, /* no parent device */
						g_ppm_devs[j].dev,
						NULL, /* no additional data */
						PROBE_DEVICE_NAME "%d",
						j);

		if (IS_ERR(device)) {
			pr_err("error creating the device for  %s\n", PROBE_DEVICE_NAME);
			cdev_del(&g_ppm_devs[j].cdev);
			ret = -EFAULT;
			goto init_module_err;
		}

		init_waitqueue_head(&g_ppm_devs[j].read_queue);
		n_created_devices++;
	}

	/* create_proc_read_entry(PPM_DEVICE_NAME, 0, NULL, ppm_read_proc, NULL); */

<<<<<<< HEAD
	g_ppe_cdev = cdev_alloc();
	if (g_ppe_cdev == NULL) {
		pr_err("error allocating the device %s\n", PROBE_EVENT_DEVICE_NAME);
		ret = -ENOMEM;
		goto init_module_err;
	}

	cdev_init(g_ppe_cdev, &g_ppe_fops);

	if (cdev_add(g_ppe_cdev, MKDEV(g_ppm_major, g_ppm_numdevs), 1) < 0) {
		pr_err("could not allocate chrdev for %s\n", PROBE_EVENT_DEVICE_NAME);
		ret = -EFAULT;
		goto init_module_err;
	}

	g_ppe_dev = device_create(
			g_ppm_class, NULL,
			MKDEV(g_ppm_major, g_ppm_numdevs),
			NULL, /* no additional data */
			PROBE_EVENT_DEVICE_NAME);

	if (IS_ERR(g_ppe_dev)) {
		pr_err("error creating the device for %s\n", PROBE_EVENT_DEVICE_NAME);
		ret = -EFAULT;
		goto init_module_err;
	}

=======
>>>>>>> 5dfd4e13
	/*
	 * Snaplen lookahead initialization
	 */
	if (dpi_lookahead_init() != PPM_SUCCESS) {
		pr_err("initializing lookahead-based snaplen failed\n");
		ret = -EFAULT;
		goto init_module_err;
	}

	/*
	 * Set up our callback in case we get a hotplug even while we are
	 * initializing the cpu structures
	 */
	register_cpu_notifier(&cpu_notifier);

	/*
	 * All ok. Final initalizations.
	 */
	g_tracepoint_registered = false;

	return 0;

init_module_err:
	for (j = 0; j < n_created_devices; ++j) {
		device_destroy(g_ppm_class, g_ppm_devs[j].dev);
		cdev_del(&g_ppm_devs[j].cdev);
	}

	if (g_ppm_class)
		class_destroy(g_ppm_class);

	if (acrret == 0)
		unregister_chrdev_region(dev, g_ppm_numdevs);

	kfree(g_ppm_devs);

	return ret;
}

void sysdig_exit(void)
{
	int j;

	pr_info("driver unloading\n");

	for (j = 0; j < g_ppm_numdevs; ++j) {
		device_destroy(g_ppm_class, g_ppm_devs[j].dev);
		cdev_del(&g_ppm_devs[j].cdev);
	}

	if (g_ppm_class)
		class_destroy(g_ppm_class);

	/* + 1 for sysdig-events */
	unregister_chrdev_region(MKDEV(g_ppm_major, 0), g_ppm_numdevs + 1);

	kfree(g_ppm_devs);

	tracepoint_synchronize_unregister();

	unregister_cpu_notifier(&cpu_notifier);
}

module_init(sysdig_init);
module_exit(sysdig_exit);
module_param(max_consumers, uint, 0444);
MODULE_PARM_DESC(max_consumers, "Maximum number of consumers that can simultaneously open the devices");
module_param(verbose, bool, 0444);
MODULE_PARM_DESC(verbose, "Enable verbose logging");<|MERGE_RESOLUTION|>--- conflicted
+++ resolved
@@ -108,17 +108,7 @@
 TRACEPOINT_PROBE(syscall_exit_probe, struct pt_regs *regs, long ret);
 TRACEPOINT_PROBE(syscall_procexit_probe, struct task_struct *p);
 #ifdef CAPTURE_CONTEXT_SWITCHES
-<<<<<<< HEAD
-TRACEPOINT_PROBE(sched_switch_probe, struct task_struct *prev, struct task_struct *next);
-=======
-#if (LINUX_VERSION_CODE < KERNEL_VERSION(2, 6, 35))
-TRACEPOINT_PROBE(sched_switch_probe, struct rq *rq, struct task_struct *prev, struct task_struct *next);
-#elif (LINUX_VERSION_CODE < KERNEL_VERSION(4, 4, 0))
-TRACEPOINT_PROBE(sched_switch_probe, struct task_struct *prev, struct task_struct *next);
-#else
 TRACEPOINT_PROBE(sched_switch_probe, bool preempt, struct task_struct *prev, struct task_struct *next);
-#endif /* (LINUX_VERSION_CODE < KERNEL_VERSION(2,6,35)) */
->>>>>>> 5dfd4e13
 #endif /* CAPTURE_CONTEXT_SWITCHES */
 
 #ifdef CAPTURE_SIGNAL_DELIVERIES
@@ -146,17 +136,8 @@
 static DEFINE_MUTEX(g_consumer_mutex);
 static bool g_tracepoint_registered;
 
-<<<<<<< HEAD
-struct cdev *g_ppe_cdev = NULL;
 static struct tracepoint *tp_sys_enter;
 static struct tracepoint *tp_sys_exit;
-struct device *g_ppe_dev = NULL;
-=======
-#if LINUX_VERSION_CODE > KERNEL_VERSION(2, 6, 20)
-static struct tracepoint *tp_sys_enter;
-static struct tracepoint *tp_sys_exit;
-#endif
->>>>>>> 5dfd4e13
 
 static struct tracepoint *tp_sched_process_exit;
 #ifdef CAPTURE_CONTEXT_SWITCHES
@@ -574,13 +555,7 @@
 				if (nentries < pli.max_entries) {
 					cputime_t utime, stime;
 
-<<<<<<< HEAD
-=======
-#if (LINUX_VERSION_CODE >= KERNEL_VERSION(4, 4, 0))
 					task_cputime_adjusted(t, &utime, &stime);
-#else
->>>>>>> 5dfd4e13
-					ppm_task_cputime_adjusted(t, &utime, &stime);
 					proclist_info->entries[nentries].pid = t->pid;
 					proclist_info->entries[nentries].utime = cputime_to_clock_t(utime);
 					proclist_info->entries[nentries].stime = cputime_to_clock_t(stime);
@@ -1682,17 +1657,7 @@
 #include <linux/udp.h>
 
 #ifdef CAPTURE_CONTEXT_SWITCHES
-<<<<<<< HEAD
-TRACEPOINT_PROBE(sched_switch_probe, struct task_struct *prev, struct task_struct *next)
-=======
-#if (LINUX_VERSION_CODE < KERNEL_VERSION(2, 6, 35))
-TRACEPOINT_PROBE(sched_switch_probe, struct rq *rq, struct task_struct *prev, struct task_struct *next)
-#elif (LINUX_VERSION_CODE < KERNEL_VERSION(4, 4, 0))
-TRACEPOINT_PROBE(sched_switch_probe, struct task_struct *prev, struct task_struct *next)
-#else
 TRACEPOINT_PROBE(sched_switch_probe, bool preempt, struct task_struct *prev, struct task_struct *next)
-#endif
->>>>>>> 5dfd4e13
 {
 	struct event_data_t event_data;
 
@@ -2005,36 +1970,6 @@
 
 	/* create_proc_read_entry(PPM_DEVICE_NAME, 0, NULL, ppm_read_proc, NULL); */
 
-<<<<<<< HEAD
-	g_ppe_cdev = cdev_alloc();
-	if (g_ppe_cdev == NULL) {
-		pr_err("error allocating the device %s\n", PROBE_EVENT_DEVICE_NAME);
-		ret = -ENOMEM;
-		goto init_module_err;
-	}
-
-	cdev_init(g_ppe_cdev, &g_ppe_fops);
-
-	if (cdev_add(g_ppe_cdev, MKDEV(g_ppm_major, g_ppm_numdevs), 1) < 0) {
-		pr_err("could not allocate chrdev for %s\n", PROBE_EVENT_DEVICE_NAME);
-		ret = -EFAULT;
-		goto init_module_err;
-	}
-
-	g_ppe_dev = device_create(
-			g_ppm_class, NULL,
-			MKDEV(g_ppm_major, g_ppm_numdevs),
-			NULL, /* no additional data */
-			PROBE_EVENT_DEVICE_NAME);
-
-	if (IS_ERR(g_ppe_dev)) {
-		pr_err("error creating the device for %s\n", PROBE_EVENT_DEVICE_NAME);
-		ret = -EFAULT;
-		goto init_module_err;
-	}
-
-=======
->>>>>>> 5dfd4e13
 	/*
 	 * Snaplen lookahead initialization
 	 */
