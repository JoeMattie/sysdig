/*
Copyright (C) 2013-2014 Draios inc.

This file is part of sysdig.

sysdig is free software; you can redistribute it and/or modify
it under the terms of the GNU General Public License version 2 as
published by the Free Software Foundation.

sysdig is distributed in the hope that it will be useful,
but WITHOUT ANY WARRANTY; without even the implied warranty of
MERCHANTABILITY or FITNESS FOR A PARTICULAR PURPOSE.  See the
GNU General Public License for more details.

You should have received a copy of the GNU General Public License
along with sysdig.  If not, see <http://www.gnu.org/licenses/>.
*/

#define pr_fmt(fmt)	KBUILD_MODNAME ": " fmt

#include <linux/compat.h>
#include <linux/kobject.h>
#include <linux/cdev.h>
#include <net/sock.h>
#include <net/af_unix.h>
#include <net/compat.h>
#include <linux/ip.h>
#include <linux/tcp.h>
#include <linux/udp.h>
#include <linux/file.h>
#include <linux/futex.h>
#include <linux/fs_struct.h>
#include <linux/uaccess.h>
#include <linux/version.h>
#include <linux/module.h>
#include <linux/kernel.h>
#include <asm/mman.h>
#include <linux/in.h>
#include <asm/syscall.h>

#include "ppm_ringbuffer.h"
#include "ppm_events_public.h"
#include "ppm_events.h"
#include "ppm.h"


/*
 * The kernel patched with grsecurity makes the default access_ok trigger a
 * might_sleep(), so if present we use the one defined by them
 */
#ifdef access_ok_noprefault
#define ppm_access_ok access_ok_noprefault
#else
#define ppm_access_ok access_ok
#endif

extern bool g_tracers_enabled;

static void memory_dump(char *p, size_t size)
{
	unsigned int j;

	for (j = 0; j < size; j += 8)
		pr_info("%*ph\n", 8, &p[j]);
}

/*
 * Globals
 */
u32 g_http_options_intval;
u32 g_http_get_intval;
u32 g_http_head_intval;
u32 g_http_post_intval;
u32 g_http_put_intval;
u32 g_http_delete_intval;
u32 g_http_trace_intval;
u32 g_http_connect_intval;
u32 g_http_resp_intval;

/*
 * What this function does is basically a special memcpy
 * so that, if the page fault handler detects the address is invalid,
 * won't kill the process but will return a positive number
 * Plus, this doesn't sleep.
 * The risk is that if the buffer is partially paged out, we get an error.
 * Returns the number of bytes NOT read.
 */
unsigned long ppm_copy_from_user(void *to, const void __user *from, unsigned long n)
{
	unsigned long res = n;

	pagefault_disable();

	if (likely(ppm_access_ok(VERIFY_READ, from, n)))
		res = __copy_from_user_inatomic(to, from, n);

	pagefault_enable();

	return res;
}

/*
 * On some kernels (e.g. 2.6.39), even with preemption disabled, the strncpy_from_user,
 * instead of returning -1 after a page fault, schedules the process, so we drop events
 * because of the preemption. This function reads the user buffer in atomic chunks, and
 * returns when there's an error or the terminator is found
 */
long ppm_strncpy_from_user(char *to, const char __user *from, unsigned long n)
{
	long string_length = 0;
	long res = -1;
	unsigned long bytes_to_read = 4;
	int j;

	pagefault_disable();

	while (n) {
		/*
		 * Read bytes_to_read bytes at a time, and look for the terminator. Should be fast
		 * since the copy_from_user is optimized for the processor
		 */
		if (n < bytes_to_read)
			bytes_to_read = n;

		if (!ppm_access_ok(VERIFY_READ, from, bytes_to_read)) {
			res = -1;
			goto strncpy_end;
		}

		if (__copy_from_user_inatomic(to, from, bytes_to_read)) {
			/*
			 * Page fault
			 */
			res = -1;
			goto strncpy_end;
		}

		n -= bytes_to_read;
		from += bytes_to_read;

		for (j = 0; j < bytes_to_read; ++j) {
			++string_length;

			if (!*to) {
				res = string_length;
				goto strncpy_end;
			}

			++to;
		}
	}

strncpy_end:
	pagefault_enable();
	return res;
}

int32_t dpi_lookahead_init(void)
{
	g_http_options_intval = (*(u32 *)HTTP_OPTIONS_STR);
	g_http_get_intval = (*(u32 *)HTTP_GET_STR);
	g_http_head_intval = (*(u32 *)HTTP_HEAD_STR);
	g_http_post_intval = (*(u32 *)HTTP_POST_STR);
	g_http_put_intval = (*(u32 *)HTTP_PUT_STR);
	g_http_delete_intval = (*(u32 *)HTTP_DELETE_STR);
	g_http_trace_intval = (*(u32 *)HTTP_TRACE_STR);
	g_http_connect_intval = (*(u32 *)HTTP_CONNECT_STR);
	g_http_resp_intval = (*(u32 *)HTTP_RESP_STR);

	return PPM_SUCCESS;
}

inline u32 compute_snaplen(struct event_filler_arguments *args, char *buf, u32 lookahead_size)
{
	u32 res = args->consumer->snaplen;
	int err;
	struct socket *sock;
	sa_family_t family;
	struct sockaddr_storage sock_address;
	struct sockaddr_storage peer_address;
	int sock_address_len;
	int peer_address_len;
	u16 sport, dport;

	if (g_tracers_enabled && args->event_type == PPME_SYSCALL_WRITE_X) {
		struct fd f = fdget(args->fd);

		if (f.file && f.file->f_inode) {
			if (f.file->f_inode->i_rdev == PPM_NULL_RDEV) {
				res = RW_SNAPLEN_EVENT;
				fdput(f);
				return res;
			}

			fdput(f);
		}
	}

	if (!args->consumer->do_dynamic_snaplen)
		return res;

	sock = sockfd_lookup(args->fd, &err);

	if (!sock)
		goto exit;
	if (!sock->sk)
		goto sockfd_cleanup_exit;

	err = sock->ops->getname(sock, (struct sockaddr *)&sock_address, &sock_address_len, 0);

	if (err == 0) {
		if (args->event_type == PPME_SOCKET_SENDTO_X) {
			unsigned long val;
			struct sockaddr __user *usrsockaddr;
			/*
			 * Get the address
			 */
			if (!args->is_socketcall)
				syscall_get_arguments(current, args->regs, 4, 1, &val);
			else
				val = args->socketcall_args[4];

			usrsockaddr = (struct sockaddr __user *)val;

			if (usrsockaddr == NULL) {
				/*
				 * Suppose is a connected socket, fall back to fd
				 */
				err = sock->ops->getname(sock, (struct sockaddr *)&peer_address, &peer_address_len, 1);
			} else {
				/*
				 * Get the address len
				 */
				if (!args->is_socketcall)
					syscall_get_arguments(current, args->regs, 5, 1, &val);
				else
					val = args->socketcall_args[5];

				if (val != 0) {
					peer_address_len = val;
					/*
					 * Copy the address
					 */
					err = addr_to_kernel(usrsockaddr, val, (struct sockaddr *)&peer_address);
				} else {
					/*
					 * This case should be very rare, fallback again to sock
					 */
					err = sock->ops->getname(sock, (struct sockaddr *)&peer_address, &peer_address_len, 1);
				}
			}
		} else if (args->event_type == PPME_SOCKET_SENDMSG_X) {
			unsigned long val;
			struct sockaddr __user *usrsockaddr;
			int addrlen;
#ifdef CONFIG_COMPAT
			struct compat_msghdr compat_mh;
#endif
			struct user_msghdr mh;

			if (!args->is_socketcall)
				syscall_get_arguments(current, args->regs, 1, 1, &val);
			else
				val = args->socketcall_args[1];

#ifdef CONFIG_COMPAT
			if (!args->compat) {
#endif
				if (unlikely(ppm_copy_from_user(&mh, (const void __user *)val, sizeof(mh)))) {
					usrsockaddr = NULL;
					addrlen = 0;
				} else {
					usrsockaddr = (struct sockaddr __user *)mh.msg_name;
					addrlen = mh.msg_namelen;
				}
#ifdef CONFIG_COMPAT
			} else {
				if (unlikely(ppm_copy_from_user(&compat_mh, (const void __user *)compat_ptr(val), sizeof(compat_mh)))) {
					usrsockaddr = NULL;
					addrlen = 0;
				} else {
					usrsockaddr = (struct sockaddr __user *)compat_ptr(compat_mh.msg_name);
					addrlen = compat_mh.msg_namelen;
				}
			}
#endif

			if (usrsockaddr != NULL && addrlen != 0) {
				peer_address_len = addrlen;
				/*
				 * Copy the address
				 */
				err = addr_to_kernel(usrsockaddr, peer_address_len, (struct sockaddr *)&peer_address);
			} else
				/*
				 * Suppose it is a connected socket, fall back to fd
				 */
				err = sock->ops->getname(sock, (struct sockaddr *)&peer_address, &peer_address_len, 1);
		} else
			err = sock->ops->getname(sock, (struct sockaddr *)&peer_address, &peer_address_len, 1);

		if (err == 0) {
			family = sock->sk->sk_family;

			if (family == AF_INET) {
				sport = ntohs(((struct sockaddr_in *) &sock_address)->sin_port);
				dport = ntohs(((struct sockaddr_in *) &peer_address)->sin_port);
			} else if (family == AF_INET6) {
				sport = ntohs(((struct sockaddr_in6 *) &sock_address)->sin6_port);
				dport = ntohs(((struct sockaddr_in6 *) &peer_address)->sin6_port);
			} else {
				sport = 0;
				dport = 0;
			}

			if (sport == PPM_PORT_MYSQL || dport == PPM_PORT_MYSQL) {
				if (lookahead_size >= 5) {
					if (buf[0] == 3 || buf[1] == 3 || buf[2] == 3 || buf[3] == 3 || buf[4] == 3) {
						sockfd_put(sock);
						return 2000;
					} else if (buf[2] == 0 && buf[3] == 0) {
						sockfd_put(sock);
						return 2000;
					}
				}
			} else if (sport == PPM_PORT_POSTGRES || dport == PPM_PORT_POSTGRES) {
				if (lookahead_size >= 2) {
					if ((buf[0] == 'Q' && buf[1] == 0) || /* SimpleQuery command */
						(buf[0] == 'P' && buf[1] == 0) || /* Prepare statement commmand */
						(buf[4] == 0 && buf[5] == 3 && buf[6] == 0) || /* startup command */
						(buf[0] == 'E' && buf[1] == 0) /* error or execute command */
					) {
						sockfd_put(sock);
						return 2000;
					}
				}
			} else if ((lookahead_size >= 4 && buf[1] == 0 && buf[2] == 0 && buf[2] == 0) || /* matches command */
						(lookahead_size >= 16 && (*(int32_t *)(buf+12) == 1 || /* matches header */
							*(int32_t *)(buf+12) == 2001 ||
							*(int32_t *)(buf+12) == 2002 ||
							*(int32_t *)(buf+12) == 2003 ||
							*(int32_t *)(buf+12) == 2004 ||
							*(int32_t *)(buf+12) == 2005 ||
							*(int32_t *)(buf+12) == 2006 ||
							*(int32_t *)(buf+12) == 2007)
					   )
					) {
				sockfd_put(sock);
				return 2000;
			} else if (dport == PPM_PORT_STATSD) {
				sockfd_put(sock);
				return 2000;
			} else {
				if (lookahead_size >= 5) {
					if (*(u32 *)buf == g_http_get_intval ||
						*(u32 *)buf == g_http_post_intval ||
						*(u32 *)buf == g_http_put_intval ||
						*(u32 *)buf == g_http_delete_intval ||
						*(u32 *)buf == g_http_trace_intval ||
						*(u32 *)buf == g_http_connect_intval ||
						*(u32 *)buf == g_http_options_intval ||
						((*(u32 *)buf == g_http_resp_intval) && (buf[4] == '/'))
					) {
						sockfd_put(sock);
						return 2000;
					}
				}
			}
		}
	}

sockfd_cleanup_exit:
	sockfd_put(sock);
exit:
	return res;
}

/*
 * NOTES:
 * - val_len is ignored for everything other than PT_BYTEBUF.
 * - fromuser is ignored for numeric types
 * - dyn_idx is ignored for everything other than PT_DYN
 */
int val_to_ring(struct event_filler_arguments *args, uint64_t val, u16 val_len, bool fromuser, u8 dyn_idx)
{
	const struct ppm_param_info *param_info;
	int len = -1;
	u16 *psize = (u16 *)(args->buffer + args->curarg * sizeof(u16));

	if (unlikely(args->curarg >= args->nargs)) {
		pr_err("(%u)val_to_ring: too many arguments for event #%u, type=%u, curarg=%u, nargs=%u tid:%u\n",
			smp_processor_id(),
			args->nevents,
			(u32)args->event_type,
			args->curarg,
			args->nargs,
			current->pid);
		memory_dump(args->buffer - sizeof(struct ppm_evt_hdr), 32);
		ASSERT(0);
		return PPM_FAILURE_BUG;
	}

	if (unlikely(args->arg_data_size == 0))
		return PPM_FAILURE_BUFFER_FULL;

	param_info = &(g_event_info[args->event_type].params[args->curarg]);
	if (param_info->type == PT_DYN && param_info->info != NULL) {
		const struct ppm_param_info *dyn_params;

		if (unlikely(dyn_idx >= param_info->ninfo)) {
			ASSERT(0);
			return PPM_FAILURE_BUG;
		}

		dyn_params = (const struct ppm_param_info *)param_info->info;

		param_info = &dyn_params[dyn_idx];
		if (likely(args->arg_data_size >= sizeof(u8)))	{
			*(u8 *)(args->buffer + args->arg_data_offset) = dyn_idx;
			len = sizeof(u8);
		} else {
			return PPM_FAILURE_BUFFER_FULL;
		}
		args->arg_data_offset += len;
		args->arg_data_size -= len;
		*psize = (u16)len;
	} else {
		*psize = 0;
	}

	switch (param_info->type) {
	case PT_CHARBUF:
	case PT_FSPATH:
		if (likely(val != 0)) {
			if (fromuser) {
				len = ppm_strncpy_from_user(args->buffer + args->arg_data_offset,
					(const char __user *)(unsigned long)val, args->arg_data_size);

				if (unlikely(len < 0))
					return PPM_FAILURE_INVALID_USER_MEMORY;
			} else {
				len = strlcpy(args->buffer + args->arg_data_offset,
								(const char *)(unsigned long)val,
								args->arg_data_size);

				if (++len > args->arg_data_size)
					len = args->arg_data_size;
			}

			/*
			 * Make sure the string is null-terminated
			 */
			*(char *)(args->buffer + args->arg_data_offset + len) = 0;
		} else {
			/*
			 * Handle NULL pointers
			 */
			len = strlcpy(args->buffer + args->arg_data_offset,
				"(NULL)",
				args->arg_data_size);

			if (++len > args->arg_data_size)
				len = args->arg_data_size;
		}

		break;
	case PT_BYTEBUF:
		if (likely(val != 0)) {
			if (fromuser) {
				/*
				 * Copy the lookahead portion of the buffer that we will use DPI-based
				 * snaplen calculation
				 */
				u32 dpi_lookahead_size = DPI_LOOKAHED_SIZE;

				if (dpi_lookahead_size > val_len)
					dpi_lookahead_size = val_len;

				if (unlikely(dpi_lookahead_size >= args->arg_data_size))
					return PPM_FAILURE_BUFFER_FULL;

				len = (int)ppm_copy_from_user(args->buffer + args->arg_data_offset,
						(const void __user *)(unsigned long)val,
						dpi_lookahead_size);

				if (unlikely(len != 0))
					return PPM_FAILURE_INVALID_USER_MEMORY;

				/*
				 * Check if there's more to copy
				 */
				if (likely((dpi_lookahead_size != val_len))) {
					/*
					 * Calculate the snaplen
					 */
					if (likely(args->enforce_snaplen)) {
						u32 sl = args->consumer->snaplen;

						sl = compute_snaplen(args, args->buffer + args->arg_data_offset, dpi_lookahead_size);

						if (val_len > sl)
							val_len = sl;
					}

					if (unlikely((val_len) >= args->arg_data_size))
						val_len = args->arg_data_size;

					if (val_len > dpi_lookahead_size) {
						len = (int)ppm_copy_from_user(args->buffer + args->arg_data_offset + dpi_lookahead_size,
								(const void __user *)(unsigned long)val + dpi_lookahead_size,
								val_len - dpi_lookahead_size);

						if (unlikely(len != 0))
							return PPM_FAILURE_INVALID_USER_MEMORY;
					}
				}

				len = val_len;
			} else {
				if (likely(args->enforce_snaplen)) {
					u32 sl = compute_snaplen(args, (char *)(unsigned long)val, val_len);

					if (val_len > sl)
						val_len = sl;
				}

				if (unlikely(val_len >= args->arg_data_size))
					return PPM_FAILURE_BUFFER_FULL;

				memcpy(args->buffer + args->arg_data_offset,
					(void *)(unsigned long)val, val_len);

				len = val_len;
			}
		} else {
			/*
			 * Handle NULL pointers
			 */
			len = 0;
		}

		break;
	case PT_SOCKADDR:
	case PT_SOCKTUPLE:
	case PT_FDLIST:
		if (likely(val != 0)) {
			if (unlikely(val_len >= args->arg_data_size))
				return PPM_FAILURE_BUFFER_FULL;

			if (fromuser) {
				len = (int)ppm_copy_from_user(args->buffer + args->arg_data_offset,
						(const void __user *)(unsigned long)val,
						val_len);

				if (unlikely(len != 0))
					return PPM_FAILURE_INVALID_USER_MEMORY;

				len = val_len;
			} else {
				memcpy(args->buffer + args->arg_data_offset,
					(void *)(unsigned long)val, val_len);

				len = val_len;
			}
		} else {
			/*
			 * Handle NULL pointers
			 */
			len = 0;
		}

		break;
	case PT_FLAGS8:
	case PT_UINT8:
	case PT_SIGTYPE:
		if (likely(args->arg_data_size >= sizeof(u8)))	{
			*(u8 *)(args->buffer + args->arg_data_offset) = (u8)val;
			len = sizeof(u8);
		} else {
			return PPM_FAILURE_BUFFER_FULL;
		}

		break;
	case PT_FLAGS16:
	case PT_UINT16:
	case PT_SYSCALLID:
		if (likely(args->arg_data_size >= sizeof(u16))) {
			*(u16 *)(args->buffer + args->arg_data_offset) = (u16)val;
			len = sizeof(u16);
		} else {
			return PPM_FAILURE_BUFFER_FULL;
		}

		break;
	case PT_FLAGS32:
	case PT_UINT32:
	case PT_UID:
	case PT_GID:
	case PT_SIGSET:
		if (likely(args->arg_data_size >= sizeof(u32))) {
			*(u32 *)(args->buffer + args->arg_data_offset) = (u32)val;
			len = sizeof(u32);
		} else {
			return PPM_FAILURE_BUFFER_FULL;
		}

		break;
	case PT_RELTIME:
	case PT_ABSTIME:
	case PT_UINT64:
		if (likely(args->arg_data_size >= sizeof(u64))) {
			*(u64 *)(args->buffer + args->arg_data_offset) = (u64)val;
			len = sizeof(u64);
		} else {
			return PPM_FAILURE_BUFFER_FULL;
		}

		break;
	case PT_INT8:
		if (likely(args->arg_data_size >= sizeof(s8))) {
			*(s8 *)(args->buffer + args->arg_data_offset) = (s8)(long)val;
			len = sizeof(s8);
		} else {
			return PPM_FAILURE_BUFFER_FULL;
		}

		break;
	case PT_INT16:
		if (likely(args->arg_data_size >= sizeof(s16))) {
			*(s16 *)(args->buffer + args->arg_data_offset) = (s16)(long)val;
			len = sizeof(s16);
		} else {
			return PPM_FAILURE_BUFFER_FULL;
		}

		break;
	case PT_INT32:
		if (likely(args->arg_data_size >= sizeof(s32))) {
			*(s32 *)(args->buffer + args->arg_data_offset) = (s32)(long)val;
			len = sizeof(s32);
		} else {
			return PPM_FAILURE_BUFFER_FULL;
		}

		break;
	case PT_INT64:
	case PT_ERRNO:
	case PT_FD:
	case PT_PID:
		if (likely(args->arg_data_size >= sizeof(s64))) {
			*(s64 *)(args->buffer + args->arg_data_offset) = (s64)(long)val;
			len = sizeof(s64);
		} else {
			return PPM_FAILURE_BUFFER_FULL;
		}

		break;
	default:
		ASSERT(0);
		pr_err("val_to_ring: invalid argument type %d. Event %u (%s) might have less parameters than what has been declared in nparams\n",
			(int)g_event_info[args->event_type].params[args->curarg].type,
			(u32)args->event_type,
			g_event_info[args->event_type].name);
		return PPM_FAILURE_BUG;
	}

	ASSERT(len <= 65535);
	ASSERT(len <= args->arg_data_size);

	*psize += (u16)len;
	args->curarg++;
	args->arg_data_offset += len;
	args->arg_data_size -= len;

	return PPM_SUCCESS;
}

<<<<<<< HEAD
/*
 * Get the current working directory for the current process.
 * Returns the pointer to the string, which is NOT going to be at the beginning
 * of buf.
 * Buf must be at least 1 page in size.
 */
char *npm_getcwd(char *buf, unsigned long bufsize)
{
	struct path pwd;
	char *res;

	ASSERT(bufsize >= PAGE_SIZE - 1);

	get_fs_pwd(current->fs, &pwd);

	res = d_path(&pwd, buf, bufsize);

	if (IS_ERR(res))
		res = NULL;

	path_put(&pwd);

	return res;
}

=======
>>>>>>> 39538a34
static inline u8 socket_family_to_scap(u8 family)
{
	if (family == AF_INET)
		return PPM_AF_INET;
	else if (family == AF_INET6)
		return PPM_AF_INET6;
	else if (family == AF_UNIX)
		return PPM_AF_UNIX;
	else if (family == AF_NETLINK)
		return PPM_AF_NETLINK;
	else if (family == AF_PACKET)
		return PPM_AF_PACKET;
	else if (family == AF_UNSPEC)
		return PPM_AF_UNSPEC;
	else if (family == AF_AX25)
		return PPM_AF_AX25;
	else if (family == AF_IPX)
		return PPM_AF_IPX;
	else if (family == AF_APPLETALK)
		return PPM_AF_APPLETALK;
	else if (family == AF_NETROM)
		return PPM_AF_NETROM;
	else if (family == AF_BRIDGE)
		return PPM_AF_BRIDGE;
	else if (family == AF_ATMPVC)
		return PPM_AF_ATMPVC;
	else if (family == AF_X25)
		return PPM_AF_X25;
	else if (family == AF_ROSE)
		return PPM_AF_ROSE;
	else if (family == AF_DECnet)
		return PPM_AF_DECnet;
	else if (family == AF_NETBEUI)
		return PPM_AF_NETBEUI;
	else if (family == AF_SECURITY)
		return PPM_AF_SECURITY;
	else if (family == AF_KEY)
		return PPM_AF_KEY;
	else if (family == AF_ROUTE)
		return PPM_AF_ROUTE;
	else if (family == AF_ASH)
		return PPM_AF_ASH;
	else if (family == AF_ECONET)
		return PPM_AF_ECONET;
	else if (family == AF_ATMSVC)
		return PPM_AF_ATMSVC;
#ifdef AF_RDS
	else if (family == AF_RDS)
		return PPM_AF_RDS;
#endif
	else if (family == AF_SNA)
		return PPM_AF_SNA;
	else if (family == AF_IRDA)
		return PPM_AF_IRDA;
	else if (family == AF_PPPOX)
		return PPM_AF_PPPOX;
	else if (family == AF_WANPIPE)
		return PPM_AF_WANPIPE;
	else if (family == AF_LLC)
		return PPM_AF_LLC;
#ifdef AF_CAN
	else if (family == AF_CAN)
		return PPM_AF_CAN;
#endif
	 else if (family == AF_TIPC)
		return PPM_AF_TIPC;
	else if (family == AF_BLUETOOTH)
		return PPM_AF_BLUETOOTH;
	else if (family == AF_IUCV)
		return PPM_AF_IUCV;
#ifdef AF_RXRPC
	else if (family == AF_RXRPC)
		return PPM_AF_RXRPC;
#endif
#ifdef AF_ISDN
	else if (family == AF_ISDN)
		return PPM_AF_ISDN;
#endif
#ifdef AF_PHONET
	else if (family == AF_PHONET)
		return PPM_AF_PHONET;
#endif
#ifdef AF_IEEE802154
	else if (family == AF_IEEE802154)
		return PPM_AF_IEEE802154;
#endif
#ifdef AF_CAIF
	else if (family == AF_CAIF)
		return PPM_AF_CAIF;
#endif
#ifdef AF_ALG
	else if (family == AF_ALG)
		return PPM_AF_ALG;
#endif
#ifdef AF_NFC
	else if (family == AF_NFC)
		return PPM_AF_NFC;
#endif
	else {
		ASSERT(false);
		return PPM_AF_UNSPEC;
	}
}

/*
static struct socket *ppm_sockfd_lookup_light(int fd, int *err, int *fput_needed)
{
	struct file *file;
	struct socket *sock;

	*err = -EBADF;
	file = fget_light(fd, fput_needed);
	if (file) {
		sock = sock_from_file(file, err);
		if (sock)
			return sock;
		fput_light(file, *fput_needed);
	}
	return NULL;
}
*/

/*
 * Convert a sockaddr into our address representation and copy it to
 * targetbuf
 */
u16 pack_addr(struct sockaddr *usrsockaddr,
	int ulen,
	char *targetbuf,
	u16 targetbufsize)
{
	u32 ip;
	u16 port;
	sa_family_t family = usrsockaddr->sa_family;
	struct sockaddr_in *usrsockaddr_in;
	struct sockaddr_in6 *usrsockaddr_in6;
	struct sockaddr_un *usrsockaddr_un;
	u16 size;
	char *dest;

	switch (family) {
	case AF_INET:
		/*
		 * Map the user-provided address to a sockaddr_in
		 */
		usrsockaddr_in = (struct sockaddr_in *)usrsockaddr;

		/*
		 * Retrieve the src address
		 */
		ip = usrsockaddr_in->sin_addr.s_addr;
		port = ntohs(usrsockaddr_in->sin_port);

		/*
		 * Pack the tuple info in the temporary buffer
		 */
		size = 1 + 4 + 2; /* family + ip + port */

		*targetbuf = socket_family_to_scap(family);
		*(u32 *)(targetbuf + 1) = ip;
		*(u16 *)(targetbuf + 5) = port;

		break;
	case AF_INET6:
		/*
		 * Map the user-provided address to a sockaddr_in
		 */
		usrsockaddr_in6 = (struct sockaddr_in6 *)usrsockaddr;

		/*
		 * Retrieve the src address
		 */
		port = ntohs(usrsockaddr_in6->sin6_port);

		/*
		 * Pack the tuple info in the temporary buffer
		 */
		size = 1 + 16 + 2; /* family + ip + port */

		*targetbuf = socket_family_to_scap(family);
		memcpy(targetbuf + 1,
			usrsockaddr_in6->sin6_addr.s6_addr,
			16);
		*(u16 *)(targetbuf + 17) = port;

		break;
	case AF_UNIX:
		/*
		 * Map the user-provided address to a sockaddr_in
		 */
		usrsockaddr_un = (struct sockaddr_un *)usrsockaddr;

		/*
		 * Put a 0 at the end of struct sockaddr_un because
		 * the user might not have considered it in the length
		 */
		if (ulen == sizeof(struct sockaddr_storage))
			*(((char *)usrsockaddr_un) + ulen - 1) = 0;
		else
			*(((char *)usrsockaddr_un) + ulen) = 0;

		/*
		 * Pack the data into the target buffer
		 */
		size = 1;

		*targetbuf = socket_family_to_scap(family);
		dest = strncpy(targetbuf + 1,
					usrsockaddr_un->sun_path,
					UNIX_PATH_MAX);	/* we assume this will be smaller than (targetbufsize - (1 + 8 + 8)) */

		dest[UNIX_PATH_MAX - 1] = 0;
		size += strlen(dest) + 1;

		break;
	default:
		size = 0;
		break;
	}

	return size;
}

/*
 * Convert a connection tuple into our tuple representation and copy it to
 * targetbuf
 */
u16 fd_to_socktuple(int fd,
	struct sockaddr *usrsockaddr,
	int ulen,
	bool use_userdata,
	bool is_inbound,
	char *targetbuf,
	u16 targetbufsize)
{
	struct socket *sock;
	int err = 0;
	sa_family_t family;
	struct unix_sock *us;
	char *us_name;
	struct sock *speer;
	u32 sip;
	u32 dip;
	u8 *sip6;
	u8 *dip6;
	u16 sport;
	u16 dport;
	struct sockaddr_in *usrsockaddr_in;
	struct sockaddr_in6 *usrsockaddr_in6;
	struct sockaddr_un *usrsockaddr_un;
	u16 size;
	char *dest;
	struct sockaddr_storage sock_address;
	struct sockaddr_storage peer_address;
	int sock_address_len;
	int peer_address_len;

	/*
	 * Get the socket from the fd
	 * NOTE: sockfd_lookup() locks the socket, so we don't need to worry when we dig in it
	 */
	sock = sockfd_lookup(fd, &err);

	if (unlikely(!sock || !(sock->sk))) {
		/*
		 * This usually happens if the call failed without being able to establish a connection,
		 * i.e. if it didn't return something like SE_EINPROGRESS.
		 */
		if (sock)
			sockfd_put(sock);
		return 0;
	}

	err = sock->ops->getname(sock, (struct sockaddr *)&sock_address, &sock_address_len, 0);
	ASSERT(err == 0);

	family = sock->sk->sk_family;

	/*
	 * Extract and pack the info, based on the family
	 */
	switch (family) {
	case AF_INET:
		if (!use_userdata) {
			err = sock->ops->getname(sock, (struct sockaddr *)&peer_address, &peer_address_len, 1);
			if (err == 0) {
				if (is_inbound) {
					sip = ((struct sockaddr_in *) &peer_address)->sin_addr.s_addr;
					sport = ntohs(((struct sockaddr_in *) &peer_address)->sin_port);
					dip = ((struct sockaddr_in *) &sock_address)->sin_addr.s_addr;
					dport = ntohs(((struct sockaddr_in *) &sock_address)->sin_port);
				} else {
					sip = ((struct sockaddr_in *) &sock_address)->sin_addr.s_addr;
					sport = ntohs(((struct sockaddr_in *) &sock_address)->sin_port);
					dip = ((struct sockaddr_in *) &peer_address)->sin_addr.s_addr;
					dport = ntohs(((struct sockaddr_in *) &peer_address)->sin_port);
				}
			} else {
				sip = 0;
				sport = 0;
				dip = 0;
				dport = 0;
			}
		} else {
			/*
			 * Map the user-provided address to a sockaddr_in
			 */
			usrsockaddr_in = (struct sockaddr_in *)usrsockaddr;

			if (is_inbound) {
				sip = usrsockaddr_in->sin_addr.s_addr;
				sport = ntohs(usrsockaddr_in->sin_port);
				dip = ((struct sockaddr_in *) &sock_address)->sin_addr.s_addr;
				dport = ntohs(((struct sockaddr_in *) &sock_address)->sin_port);
			} else {
				sip = ((struct sockaddr_in *) &sock_address)->sin_addr.s_addr;
				sport = ntohs(((struct sockaddr_in *) &sock_address)->sin_port);
				dip = usrsockaddr_in->sin_addr.s_addr;
				dport = ntohs(usrsockaddr_in->sin_port);
			}
		}

		/*
		 * Pack the tuple info in the temporary buffer
		 */
		size = 1 + 4 + 4 + 2 + 2; /* family + sip + dip + sport + dport */

		*targetbuf = socket_family_to_scap(family);
		*(u32 *)(targetbuf + 1) = sip;
		*(u16 *)(targetbuf + 5) = sport;
		*(u32 *)(targetbuf + 7) = dip;
		*(u16 *)(targetbuf + 11) = dport;

		break;
	case AF_INET6:
		if (!use_userdata) {
			err = sock->ops->getname(sock, (struct sockaddr *)&peer_address, &peer_address_len, 1);
			ASSERT(err == 0);

			if (is_inbound) {
				sip6 = ((struct sockaddr_in6 *) &peer_address)->sin6_addr.s6_addr;
				sport = ntohs(((struct sockaddr_in6 *) &peer_address)->sin6_port);
				dip6 = ((struct sockaddr_in6 *) &sock_address)->sin6_addr.s6_addr;
				dport = ntohs(((struct sockaddr_in6 *) &sock_address)->sin6_port);
			} else {
				sip6 = ((struct sockaddr_in6 *) &sock_address)->sin6_addr.s6_addr;
				sport = ntohs(((struct sockaddr_in6 *) &sock_address)->sin6_port);
				dip6 = ((struct sockaddr_in6 *) &peer_address)->sin6_addr.s6_addr;
				dport = ntohs(((struct sockaddr_in6 *) &peer_address)->sin6_port);
			}
		} else {
			/*
			 * Map the user-provided address to a sockaddr_in6
			 */
			usrsockaddr_in6 = (struct sockaddr_in6 *)usrsockaddr;

			if (is_inbound) {
				sip6 = usrsockaddr_in6->sin6_addr.s6_addr;
				sport = ntohs(usrsockaddr_in6->sin6_port);
				dip6 = ((struct sockaddr_in6 *) &sock_address)->sin6_addr.s6_addr;
				dport = ntohs(((struct sockaddr_in6 *) &sock_address)->sin6_port);
			} else {
				sip6 = ((struct sockaddr_in6 *) &sock_address)->sin6_addr.s6_addr;
				sport = ntohs(((struct sockaddr_in6 *) &sock_address)->sin6_port);
				dip6 = usrsockaddr_in6->sin6_addr.s6_addr;
				dport = ntohs(usrsockaddr_in6->sin6_port);
			}
		}

		/*
		 * Pack the tuple info in the temporary buffer
		 */
		size = 1 + 16 + 16 + 2 + 2; /* family + sip + dip + sport + dport */

		*targetbuf = socket_family_to_scap(family);
		memcpy(targetbuf + 1,
			sip6,
			16);
		*(u16 *)(targetbuf + 17) = sport;
		memcpy(targetbuf + 19,
			dip6,
			16);
		*(u16 *)(targetbuf + 35) = dport;

		break;
	case AF_UNIX:
		/*
		 * Retrieve the addresses
		 */
		us = unix_sk(sock->sk);
		speer = us->peer;

		*targetbuf = socket_family_to_scap(family);

		if (is_inbound) {
			*(uint64_t *)(targetbuf + 1) = (uint64_t)(unsigned long)us;
			*(uint64_t *)(targetbuf + 1 + 8) = (uint64_t)(unsigned long)speer;
		} else {
			*(uint64_t *)(targetbuf + 1) = (uint64_t)(unsigned long)speer;
			*(uint64_t *)(targetbuf + 1 + 8) = (uint64_t)(unsigned long)us;
		}

		/*
		 * Pack the data into the target buffer
		 */
		size = 1 + 8 + 8;

		if (!use_userdata) {
			if (is_inbound) {
				us_name = ((struct sockaddr_un *) &sock_address)->sun_path;
			} else {
				err = sock->ops->getname(sock, (struct sockaddr *)&peer_address, &peer_address_len, 1);
				ASSERT(err == 0);

				us_name = ((struct sockaddr_un *) &peer_address)->sun_path;
			}
		} else {
			/*
			 * Map the user-provided address to a sockaddr_in
			 */
			usrsockaddr_un = (struct sockaddr_un *)usrsockaddr;

			/*
			 * Put a 0 at the end of struct sockaddr_un because
			 * the user might not have considered it in the length
			 */
			if (ulen == sizeof(struct sockaddr_storage))
				*(((char *)usrsockaddr_un) + ulen - 1) = 0;
			else
				*(((char *)usrsockaddr_un) + ulen) = 0;

			if (is_inbound)
				us_name = ((struct sockaddr_un *) &sock_address)->sun_path;
			else
				us_name = usrsockaddr_un->sun_path;
		}

		ASSERT(us_name);
		dest = strncpy(targetbuf + 1 + 8 + 8,
					(char *)us_name,
					UNIX_PATH_MAX);	/* we assume this will be smaller than (targetbufsize - (1 + 8 + 8)) */

		dest[UNIX_PATH_MAX - 1] = 0;
		size += strlen(dest) + 1;
		break;
	default:
		size = 0;
		break;
	}

	/*
	 * Digging finished. We can release the fd.
	 */
	sockfd_put(sock);

	return size;
}

int addr_to_kernel(void __user *uaddr, int ulen, struct sockaddr *kaddr)
{
	if (unlikely(ulen < 0 || ulen > sizeof(struct sockaddr_storage)))
		return -EINVAL;

	if (unlikely(ulen == 0))
		return 0;

	if (unlikely(ppm_copy_from_user(kaddr, uaddr, ulen)))
		return -EFAULT;

	return 0;
}

/*
 * Parses the list of buffers of a xreadv or xwritev call, and pushes the size
 * (and optionally the data) to the ring.
 */
int32_t parse_readv_writev_bufs(struct event_filler_arguments *args, const struct iovec __user *iovsrc, unsigned long iovcnt, int64_t retval, int flags)
{
	int32_t res;
	const struct iovec *iov;
	u32 copylen;
	u32 j;
	u64 size = 0;
	unsigned long bufsize;
	char *targetbuf = args->str_storage;
	u32 targetbuflen = STR_STORAGE_SIZE;
	unsigned long val;
	u32 notcopied_len;
	size_t tocopy_len;

	copylen = iovcnt * sizeof(struct iovec);

	if (unlikely(copylen >= STR_STORAGE_SIZE))
		return PPM_FAILURE_BUFFER_FULL;

	if (unlikely(ppm_copy_from_user(args->str_storage, iovsrc, copylen)))
		return PPM_FAILURE_INVALID_USER_MEMORY;

	iov = (const struct iovec *)(args->str_storage);

	targetbuf += copylen;
	targetbuflen -= copylen;

	/*
	 * Size
	 */
	if (flags & PRB_FLAG_PUSH_SIZE) {
		for (j = 0; j < iovcnt; j++)
			size += iov[j].iov_len;

		/*
		 * Size is the total size of the buffers provided by the user. The number of
		 * received bytes can be smaller
		 */
		if ((flags & PRB_FLAG_IS_WRITE) == 0)
			if (size > retval)
				size = retval;

		res = val_to_ring(args, size, 0, false, 0);
		if (unlikely(res != PPM_SUCCESS))
			return res;
	}

	/*
	 * data
	 */
	if (flags & PRB_FLAG_PUSH_DATA) {
		if (retval > 0 && iovcnt > 0) {
			/*
			 * Retrieve the FD. It will be used for dynamic snaplen calculation.
			 */
			if (!args->is_socketcall)
				syscall_get_arguments(current, args->regs, 0, 1, &val);
			else
				val = args->socketcall_args[0];
			args->fd = (int)val;

			/*
			 * Merge the buffers
			 */
			bufsize = 0;

			for (j = 0; j < iovcnt; j++) {
				if ((flags & PRB_FLAG_IS_WRITE) == 0) {
					if (bufsize >= retval) {
						ASSERT(bufsize >= retval);

						/*
						 * Copied all the data even if we haven't reached the
						 * end of the buffer.
						 * Copy must stop here.
						 */
						break;
					}

					tocopy_len = min(iov[j].iov_len, (size_t)retval - bufsize);
					tocopy_len = min(tocopy_len, (size_t)targetbuflen - bufsize - 1);
				} else {
					tocopy_len = min(iov[j].iov_len, targetbuflen - bufsize - 1);
				}

				notcopied_len = (int)ppm_copy_from_user(targetbuf + bufsize,
						iov[j].iov_base,
						tocopy_len);

				if (unlikely(notcopied_len != 0)) {
					/*
					 * This means we had a page fault. Skip this event.
					 */
					return PPM_FAILURE_INVALID_USER_MEMORY;
				}

				bufsize += tocopy_len;

				if (tocopy_len != iov[j].iov_len) {
					/*
					 * No space left in the args->str_storage buffer.
					 * Copy must stop here.
					 */
					break;
				}
			}

			args->enforce_snaplen = true;

			res = val_to_ring(args,
				(unsigned long)targetbuf,
				bufsize,
				false,
				0);
			if (unlikely(res != PPM_SUCCESS))
				return res;
		} else {
			res = val_to_ring(args, 0, 0, false, 0);
			if (unlikely(res != PPM_SUCCESS))
				return res;
		}
	}

	return PPM_SUCCESS;
}

#ifdef CONFIG_COMPAT
/*
 * Parses the list of buffers of a xreadv or xwritev call, and pushes the size
 * (and optionally the data) to the ring.
 */
int32_t compat_parse_readv_writev_bufs(struct event_filler_arguments *args, const struct compat_iovec __user *iovsrc, unsigned long iovcnt, int64_t retval, int flags)
{
	int32_t res;
	const struct compat_iovec *iov;
	u32 copylen;
	u32 j;
	u64 size = 0;
	unsigned long bufsize;
	char *targetbuf = args->str_storage;
	u32 targetbuflen = STR_STORAGE_SIZE;
	unsigned long val;
	u32 notcopied_len;
	compat_size_t tocopy_len;

	copylen = iovcnt * sizeof(struct compat_iovec);

	if (unlikely(copylen >= STR_STORAGE_SIZE))
		return PPM_FAILURE_BUFFER_FULL;

	if (unlikely(ppm_copy_from_user(args->str_storage, iovsrc, copylen)))
		return PPM_FAILURE_INVALID_USER_MEMORY;

	iov = (const struct compat_iovec *)(args->str_storage);

	targetbuf += copylen;
	targetbuflen -= copylen;

	/*
	 * Size
	 */
	if (flags & PRB_FLAG_PUSH_SIZE) {
		for (j = 0; j < iovcnt; j++)
			size += iov[j].iov_len;

		/*
		 * Size is the total size of the buffers provided by the user. The number of
		 * received bytes can be smaller
		 */
		if ((flags & PRB_FLAG_IS_WRITE) == 0)
			if (size > retval)
				size = retval;

		res = val_to_ring(args, size, 0, false, 0);
		if (unlikely(res != PPM_SUCCESS))
			return res;
	}

	/*
	 * data
	 */
	if (flags & PRB_FLAG_PUSH_DATA) {
		if (retval > 0 && iovcnt > 0) {
			/*
			 * Retrieve the FD. It will be used for dynamic snaplen calculation.
			 */
			if (!args->is_socketcall)
				syscall_get_arguments(current, args->regs, 0, 1, &val);
			else
				val = args->socketcall_args[0];
			args->fd = (int)val;

			/*
			 * Merge the buffers
			 */
			bufsize = 0;

			for (j = 0; j < iovcnt; j++) {
				if ((flags & PRB_FLAG_IS_WRITE) == 0) {
					if (bufsize >= retval) {
						ASSERT(bufsize >= retval);

						/*
						 * Copied all the data even if we haven't reached the
						 * end of the buffer.
						 * Copy must stop here.
						 */
						break;
					}

					tocopy_len = min(iov[j].iov_len, (compat_size_t)((size_t)retval - bufsize));
					tocopy_len = min(tocopy_len, (compat_size_t)(targetbuflen - bufsize - 1));
				} else {
					tocopy_len = min(iov[j].iov_len, (compat_size_t)(targetbuflen - bufsize - 1));
				}

				notcopied_len = (int)ppm_copy_from_user(targetbuf + bufsize,
									compat_ptr(iov[j].iov_base),
						tocopy_len);

				if (unlikely(notcopied_len != 0)) {
					/*
					 * This means we had a page fault. Skip this event.
					 */
					return PPM_FAILURE_INVALID_USER_MEMORY;
				}

				bufsize += tocopy_len;

				if (tocopy_len != iov[j].iov_len) {
					/*
					 * No space left in the args->str_storage buffer.
					 * Copy must stop here.
					 */
					break;
				}
			}

			args->enforce_snaplen = true;

			res = val_to_ring(args,
				(unsigned long)targetbuf,
				bufsize,
				false,
				0);
			if (unlikely(res != PPM_SUCCESS))
				return res;
		} else {
			res = val_to_ring(args, 0, 0, false, 0);
			if (unlikely(res != PPM_SUCCESS))
				return res;
		}
	}

	return PPM_SUCCESS;
}
#endif /* CONFIG_COMPAT */

/*
 * STANDARD FILLERS
 */

/*
 * AUTOFILLER
 * In simple cases in which extracting an event is just a matter of moving the
 * arguments to the buffer, this filler can be used instead of writing a
 * filler function.
 * The arguments to extract are be specified in g_ppm_events.
 */
int f_sys_autofill(struct event_filler_arguments *args, const struct ppm_event_entry *evinfo)
{
	int res;
	unsigned long val;
	u32 j;
	int64_t retval;

	ASSERT(evinfo->n_autofill_args <= PPM_MAX_AUTOFILL_ARGS);

	for (j = 0; j < evinfo->n_autofill_args; j++) {
		if (evinfo->autofill_args[j].id >= 0) {
#ifdef _HAS_SOCKETCALL
			if (args->is_socketcall && evinfo->paramtype == APT_SOCK) {
				val = args->socketcall_args[evinfo->autofill_args[j].id];
			} else
#endif
			{
				/*
				 * Regular argument
				 */
				syscall_get_arguments(current,
						args->regs,
						evinfo->autofill_args[j].id,
						1,
						&val);
			}

			res = val_to_ring(args, val, 0, true, 0);
			if (unlikely(res != PPM_SUCCESS))
				return res;
		} else if (evinfo->autofill_args[j].id == AF_ID_RETVAL) {
			/*
			 * Return value
			 */
			retval = (int64_t)(long)syscall_get_return_value(current, args->regs);
			res = val_to_ring(args, retval, 0, false, 0);
			if (unlikely(res != PPM_SUCCESS))
				return res;
		} else if (evinfo->autofill_args[j].id == AF_ID_USEDEFAULT) {
			/*
			 * Default Value
			 */
			res = val_to_ring(args, evinfo->autofill_args[j].default_val, 0, false, 0);
			if (unlikely(res != PPM_SUCCESS))
				return res;
		} else {
			ASSERT(false);
		}
	}

	return add_sentinel(args);
}<|MERGE_RESOLUTION|>--- conflicted
+++ resolved
@@ -675,34 +675,6 @@
 	return PPM_SUCCESS;
 }
 
-<<<<<<< HEAD
-/*
- * Get the current working directory for the current process.
- * Returns the pointer to the string, which is NOT going to be at the beginning
- * of buf.
- * Buf must be at least 1 page in size.
- */
-char *npm_getcwd(char *buf, unsigned long bufsize)
-{
-	struct path pwd;
-	char *res;
-
-	ASSERT(bufsize >= PAGE_SIZE - 1);
-
-	get_fs_pwd(current->fs, &pwd);
-
-	res = d_path(&pwd, buf, bufsize);
-
-	if (IS_ERR(res))
-		res = NULL;
-
-	path_put(&pwd);
-
-	return res;
-}
-
-=======
->>>>>>> 39538a34
 static inline u8 socket_family_to_scap(u8 family)
 {
 	if (family == AF_INET)
