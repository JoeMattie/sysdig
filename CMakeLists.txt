# Prior to doing anything, we make sure that we aren't trying to
# run cmake in-tree. (see Issue 71: https://github.com/draios/sysdig/issues/71)
if(EXISTS CMakeLists.txt)
	message(FATAL_ERROR
		"Looks like you are trying to run cmake from the base sysdig source directory.\n"
		"** RUNNING CMAKE FROM THE BASE SYSDIG DIRECTORY WILL NOT WORK **\n"
		"To Fix:\n"
		" 1. Remove the CMakeCache.txt file in this directory. ex: rm CMakeCache.txt\n"
		" 2. Create a build directory from here. ex: mkdir build\n"
		" 3. cd into that directory. ex: cd build\n"
		" 4. Run cmake from the build directory. ex: cmake ..\n"
		" 5. Run make from the build directory. ex: make\n"
		"Full paste-able example:\n"
		"( rm -f CMakeCache.txt; mkdir build; cd build; cmake ..; make )\n"
		"The following wiki page has more information on manually building sysdig: http://bit.ly/1oJ84UI")
endif()

cmake_minimum_required(VERSION 2.8.2)

project(sysdig)

if(NOT DEFINED SYSDIG_VERSION)
	set(SYSDIG_VERSION "0.1.1dev")
endif()

if(NOT DEFINED DIR_ETC)
	set(DIR_ETC "${CMAKE_INSTALL_PREFIX}/etc")
endif()

if(NOT CMAKE_BUILD_TYPE)
	SET(CMAKE_BUILD_TYPE Release)
endif()

set(PACKAGE_NAME "sysdig")

add_definitions(-DPLATFORM_NAME="${CMAKE_SYSTEM_NAME}")
add_definitions(-DK8S_DISABLE_THREAD)

if(NOT WIN32)

	set(SYSDIG_DEBUG_FLAGS "-D_DEBUG")

	set(CMAKE_C_FLAGS "${CMAKE_C_FLAGS} -Wall -ggdb")
	set(CMAKE_CXX_FLAGS "${CMAKE_CXX_FLAGS} -Wall -ggdb --std=c++0x")

	set(CMAKE_C_FLAGS_DEBUG "${SYSDIG_DEBUG_FLAGS}")
	set(CMAKE_CXX_FLAGS_DEBUG "${SYSDIG_DEBUG_FLAGS}")

	set(CMAKE_C_FLAGS_RELEASE "-O3 -fno-strict-aliasing -DNDEBUG")
	set(CMAKE_CXX_FLAGS_RELEASE "-O3 -fno-strict-aliasing -DNDEBUG")

	if(CMAKE_SYSTEM_NAME MATCHES "Linux")
		if(CMAKE_BUILD_TYPE STREQUAL "Debug")
			set(KBUILD_FLAGS "${SYSDIG_DEBUG_FLAGS} ${SYSDIG_FEATURE_FLAGS}")
		else()
			set(KBUILD_FLAGS "${SYSDIG_FEATURE_FLAGS}")
		endif()

		set(PROBE_VERSION "${SYSDIG_VERSION}")
		set(PROBE_NAME "sysdig-probe")
		set(PROBE_DEVICE_NAME "sysdig")

		add_subdirectory(driver)
		add_definitions(-DHAS_CAPTURE)
	endif()

	add_subdirectory(scripts)

	if(CMAKE_SYSTEM_NAME MATCHES "SunOS")
		set(CMD_MAKE gmake)
	else()
		set(CMD_MAKE make)
	endif()

else()

	set(SYSDIG_FLAGS_WIN "-D_CRT_SECURE_NO_WARNINGS -DWIN32 /EHsc /W3 /Zi")
	set(SYSDIG_FLAGS_WIN_DEBUG "/MTd /Od")
	set(SYSDIG_FLAGS_WIN_RELEASE "/MT")

	set(CMAKE_C_FLAGS "${SYSDIG_FLAGS_WIN}")
	set(CMAKE_CXX_FLAGS "${SYSDIG_FLAGS_WIN}")

	set(CMAKE_C_FLAGS_DEBUG "${SYSDIG_FLAGS_WIN_DEBUG}")
	set(CMAKE_CXX_FLAGS_DEBUG "${SYSDIG_FLAGS_WIN_DEBUG}")

	set(CMAKE_C_FLAGS_RELEASE "${SYSDIG_FLAGS_WIN_RELEASE}")
	set(CMAKE_CXX_FLAGS_RELEASE "${SYSDIG_FLAGS_WIN_RELEASE}")

endif()

if(APPLE)
	set(CMAKE_EXE_LINKER_FLAGS "-pagezero_size 10000 -image_base 100000000")
endif()

include(ExternalProject)

option(USE_BUNDLED_DEPS "Enable bundled dependencies instead of using the system ones" ON)

#
# LuaJIT
#
option(USE_BUNDLED_LUAJIT "Enable building of the bundled LuaJIT" ${USE_BUNDLED_DEPS})

if(NOT USE_BUNDLED_LUAJIT)
	find_path(LUAJIT_INCLUDE luajit.h PATH_SUFFIXES luajit-2.0 luajit)
	find_library(LUAJIT_LIB NAMES luajit luajit-5.1)
	if(LUAJIT_INCLUDE AND LUAJIT_LIB)
		message(STATUS "Found LuaJIT: include: ${LUAJIT_INCLUDE}, lib: ${LUAJIT_LIB}")
	else()
		# alternatively try stock Lua
		find_package(Lua51)
		set(LUAJIT_LIB ${LUA_LIBRARY})
		set(LUAJIT_INCLUDE ${LUA_INCLUDE_DIR})

		if(NOT ${LUA51_FOUND})
			message(FATAL_ERROR "Couldn't find system LuaJIT or Lua")
		endif()
	endif()
else()
	set(LUAJIT_SRC "${PROJECT_BINARY_DIR}/luajit-prefix/src/luajit/src")
	message(STATUS "Using bundled LuaJIT in '${LUAJIT_SRC}'")
	set(LUAJIT_INCLUDE "${LUAJIT_SRC}")
	if(NOT WIN32)
		set(LUAJIT_LIB "${LUAJIT_SRC}/libluajit.a")
		ExternalProject_Add(luajit
			URL "http://download.draios.com/dependencies/LuaJIT-2.0.3.tar.gz"
			URL_MD5 "f14e9104be513913810cd59c8c658dc0"
			CONFIGURE_COMMAND ""
			BUILD_COMMAND ${CMD_MAKE}
			BUILD_IN_SOURCE 1
			INSTALL_COMMAND "")
	else()
		set(LUAJIT_LIB "${LUAJIT_SRC}/lua51.lib")
		ExternalProject_Add(luajit
			URL "http://download.draios.com/dependencies/LuaJIT-2.0.3.tar.gz"
			URL_MD5 "f14e9104be513913810cd59c8c658dc0"
			CONFIGURE_COMMAND ""
			BUILD_COMMAND msvcbuild.bat
			BINARY_DIR "${LUAJIT_SRC}"
			INSTALL_COMMAND "")
	endif()
endif()

#
# JsonCpp
#
option(USE_BUNDLED_JSONCPP "Enable building of the bundled jsoncpp" ${USE_BUNDLED_DEPS})

set(JSONCPP_SRC "${PROJECT_SOURCE_DIR}/userspace/libsinsp/third-party/jsoncpp")

if(NOT USE_BUNDLED_JSONCPP)
	find_path(JSONCPP_INCLUDE json/json.h PATH_SUFFIXES jsoncpp)
	find_library(JSONCPP_LIB NAMES jsoncpp)
	if(JSONCPP_INCLUDE AND JSONCPP_LIB)
		message(STATUS "Found jsoncpp: include: ${JSONCPP_INCLUDE}, lib: ${JSONCPP_LIB}")
	else()
		message(FATAL_ERROR "Couldn't find system jsoncpp")
	endif()
else()
	set(JSONCPP_INCLUDE "${JSONCPP_SRC}")
	set(JSONCPP_LIB_SRC "${JSONCPP_SRC}/jsoncpp.cpp")
	message(STATUS "Using bundled jsoncpp in '${JSONCPP_SRC}'")
endif()

#
# zlib
#
option(USE_BUNDLED_ZLIB "Enable building of the bundled zlib" ${USE_BUNDLED_DEPS})

if(NOT USE_BUNDLED_ZLIB)
	find_path(ZLIB_INCLUDE zlib.h PATH_SUFFIXES zlib)
	find_library(ZLIB_LIB NAMES z)
	if(ZLIB_INCLUDE AND ZLIB_LIB)
		message(STATUS "Found zlib: include: ${ZLIB_INCLUDE}, lib: ${ZLIB_LIB}")
	else()
		message(FATAL_ERROR "Couldn't find system zlib")
	endif()
else()
	set(ZLIB_SRC "${PROJECT_BINARY_DIR}/zlib-prefix/src/zlib")
	message(STATUS "Using bundled zlib in '${ZLIB_SRC}'")
	set(ZLIB_INCLUDE "${ZLIB_SRC}")
	if(NOT WIN32)
		set(ZLIB_LIB "${ZLIB_SRC}/libz.a")
		ExternalProject_Add(zlib
			URL "http://download.draios.com/dependencies/zlib-1.2.8.tar.gz"
			URL_MD5 "44d667c142d7cda120332623eab69f40"
			CONFIGURE_COMMAND "./configure"
			BUILD_COMMAND ${CMD_MAKE}
			BUILD_IN_SOURCE 1
			INSTALL_COMMAND "")
	else()
		set(ZLIB_LIB "${ZLIB_SRC}/zdll.lib")
		ExternalProject_Add(zlib
			URL "http://download.draios.com/dependencies/zlib-1.2.8.tar.gz"
			URL_MD5 "44d667c142d7cda120332623eab69f40"
			CONFIGURE_COMMAND ""
			BUILD_COMMAND nmake -f win32/Makefile.msc
			BUILD_IN_SOURCE 1
			INSTALL_COMMAND "")
	endif()
endif()

#
# ncurses, keep it simple for the moment
#
if(NOT WIN32)
	option(USE_BUNDLED_NCURSES "Enable building of the bundled ncurses" ${USE_BUNDLED_DEPS})

	if(NOT USE_BUNDLED_NCURSES)
		set(CURSES_NEED_NCURSES TRUE)
		find_package(Curses REQUIRED)
		message(STATUS "Found ncurses: include: ${CURSES_INCLUDE_DIR}, lib: ${CURSES_LIBRARIES}")
	else()
		set(CURSES_BUNDLE_DIR "${PROJECT_BINARY_DIR}/ncurses-prefix/src/ncurses")
		set(CURSES_INCLUDE_DIR "${CURSES_BUNDLE_DIR}/include/")
		set(CURSES_LIBRARIES "${CURSES_BUNDLE_DIR}/lib/libncurses.a")

		message(STATUS "Using bundled ncurses in '${CURSES_BUNDLE_DIR}'")

		ExternalProject_Add(ncurses
			URL "http://download.draios.com/dependencies/ncurses-6.0-20150725.tgz"
			URL_MD5 "32b8913312e738d707ae68da439ca1f4"
			CONFIGURE_COMMAND ./configure --without-cxx --without-cxx-binding --without-ada --without-manpages --without-progs --without-tests --with-terminfo-dirs=/etc/terminfo:/lib/terminfo:/usr/share/terminfo
			BUILD_COMMAND ${CMD_MAKE}
			BUILD_IN_SOURCE 1
			INSTALL_COMMAND "")
	endif()
endif()

#
# libb64
#
option(USE_BUNDLED_B64 "Enable building of the bundled b64" ${USE_BUNDLED_DEPS})

if(NOT USE_BUNDLED_B64)
	find_path(B64_INCLUDE NAMES b64/encode.h)
	find_library(B64_LIB NAMES b64)
	if(B64_INCLUDE AND B64_LIB)
		message(STATUS "Found b64: include: ${B64_INCLUDE}, lib: ${B64_LIB}")
	else()
		message(FATAL_ERROR "Couldn't find system b64")
	endif()
else()
	set(B64_SRC "${PROJECT_BINARY_DIR}/b64-prefix/src/b64")
	message(STATUS "Using bundled b64 in '${B64_SRC}'")
	set(B64_INCLUDE "${B64_SRC}/include")
	set(B64_LIB "${B64_SRC}/src/libb64.a")
	ExternalProject_Add(b64
		URL "http://download.draios.com/dependencies/libb64-1.2.src.zip"
		URL_MD5 "a609809408327117e2c643bed91b76c5"
		CONFIGURE_COMMAND ""
		BUILD_COMMAND ${CMD_MAKE}
		BUILD_IN_SOURCE 1
		INSTALL_COMMAND "")
endif()

#
# OpenSSL
#
option(USE_BUNDLED_OPENSSL "Enable building of the bundled OpenSSL" ${USE_BUNDLED_DEPS})

if(NOT USE_BUNDLED_OPENSSL)
	find_package(OpenSSL REQUIRED)
	message(STATUS "Found OpenSSL: include: ${OPENSSL_INCLUDE_DIR}, lib: ${OPENSSL_LIBRARIES}")
else()
	set(OPENSSL_BUNDLE_DIR "${PROJECT_BINARY_DIR}/openssl-prefix/src/openssl")
	set(OPENSSL_INSTALL_DIR "${OPENSSL_BUNDLE_DIR}/target")
	set(OPENSSL_LIBRARY_SSL "${OPENSSL_INSTALL_DIR}/lib/libssl.a")
	set(OPENSSL_LIBRARY_CRYPTO "${OPENSSL_INSTALL_DIR}/lib/libcrypto.a")

	message(STATUS "Using bundled openssl in '${OPENSSL_BUNDLE_DIR}'")
	message(STATUS "Using bundled openssl in '${OPENSSL_BUNDLE_DIR}'")

	ExternalProject_Add(openssl
		URL "http://download.draios.com/dependencies/openssl-1.0.2d.tar.gz"
		URL_MD5 "38dd619b2e77cbac69b99f52a053d25a"
		CONFIGURE_COMMAND ./config shared --prefix=${OPENSSL_INSTALL_DIR}
		BUILD_COMMAND ${CMD_MAKE}
		BUILD_IN_SOURCE 1
<<<<<<< HEAD
		INSTALL_COMMAND ${CMD_MAKE} install)
=======
		INSTALL_COMMAND "")
>>>>>>> 70202759
endif()

#
# libcurl
#
option(USE_BUNDLED_CURL "Enable building of the bundled curl" ${USE_BUNDLED_DEPS})

if(NOT USE_BUNDLED_CURL)
	find_package(CURL REQUIRED)
	message(STATUS "Found CURL: include: ${CURL_INCLUDE_DIR}, lib: ${CURL_LIBRARIES}")
else()
	set(CURL_BUNDLE_DIR "${PROJECT_BINARY_DIR}/curl-prefix/src/curl")
	set(CURL_INCLUDE_DIR "${CURL_BUNDLE_DIR}/include/")
	set(CURL_LIBRARIES "${CURL_BUNDLE_DIR}/lib/.libs/libcurl.a")

	if(NOT USE_BUNDLED_OPENSSL)
		set(CURL_SSL_OPTION "")
	else()
		set(CURL_SSL_OPTION "--with-ssl=${OPENSSL_INSTALL_DIR}")
	endif()

	message(STATUS "Using bundled curl in '${CURL_BUNDLE_DIR}'")
	message(STATUS "Using SSL for curl in '${CURL_SSL_OPTION}'")

	ExternalProject_Add(curl
		DEPENDS openssl
		URL "http://download.draios.com/dependencies/curl-7.45.0.tar.bz2"
		URL_MD5 "62c1a352b28558f25ba6209214beadc8"
		CONFIGURE_COMMAND ./configure ${CURL_SSL_OPTION} --disable-shared --enable-optimize --disable-curldebug --disable-rt --enable-http --disable-ftp --disable-file --disable-ldap --disable-ldaps --disable-rtsp --disable-telnet --disable-tftp --disable-pop3 --disable-imap --disable-smb --disable-smtp --disable-gopher --disable-sspi --disable-ntlm-wb --disable-tls-srp --without-winssl --without-darwinssl --without-polarssl --without-cyassl --without-nss --without-axtls --without-ca-path --without-libmetalink --without-librtmp --without-winidn --without-libidn --without-nghttp2
		BUILD_COMMAND ${CMD_MAKE}
		BUILD_IN_SOURCE 1
		INSTALL_COMMAND "")
endif()

add_subdirectory(userspace/sysdig)
add_subdirectory(userspace/libscap)
add_subdirectory(userspace/libsinsp)

set(CPACK_PACKAGE_NAME "${PACKAGE_NAME}")
set(CPACK_PACKAGE_VENDOR "Sysdig Inc.")
set(CPACK_PACKAGE_DESCRIPTION_SUMMARY "sysdig, a system-level exploration and troubleshooting tool")
set(CPACK_PACKAGE_DESCRIPTION_FILE "${PROJECT_SOURCE_DIR}/scripts/description.txt")
set(CPACK_PACKAGE_VERSION "${SYSDIG_VERSION}")
set(CPACK_PACKAGE_FILE_NAME "${CPACK_PACKAGE_NAME}-${CPACK_PACKAGE_VERSION}-${CMAKE_SYSTEM_PROCESSOR}")
set(CPACK_PROJECT_CONFIG_FILE "${PROJECT_SOURCE_DIR}/CMakeCPackOptions.cmake")
set(CPACK_STRIP_FILES "ON")

set(CPACK_GENERATOR DEB RPM TGZ)

set(CPACK_DEBIAN_PACKAGE_MAINTAINER "Sysdig <support@sysdig.com>")
set(CPACK_DEBIAN_PACKAGE_SECTION "utils")
set(CPACK_DEBIAN_PACKAGE_HOMEPAGE "http://www.sysdig.org")
set(CPACK_DEBIAN_PACKAGE_DEPENDS "dkms (>= 2.1.0.0)")
set(CPACK_DEBIAN_PACKAGE_CONTROL_EXTRA "${CMAKE_BINARY_DIR}/scripts/debian/postinst;${CMAKE_BINARY_DIR}/scripts/debian/prerm")

set(CPACK_RPM_PACKAGE_LICENSE "GPLv2")
set(CPACK_RPM_PACKAGE_URL "http://www.sysdig.org")
set(CPACK_RPM_PACKAGE_REQUIRES "dkms, gcc, make, kernel-devel, perl")
set(CPACK_RPM_POST_INSTALL_SCRIPT_FILE "${PROJECT_SOURCE_DIR}/scripts/rpm/postinstall")
set(CPACK_RPM_PRE_UNINSTALL_SCRIPT_FILE "${PROJECT_SOURCE_DIR}/scripts/rpm/preuninstall")
set(CPACK_RPM_EXCLUDE_FROM_AUTO_FILELIST_ADDITION /usr/src /usr/share/man /usr/share/man/man8)

include(CPack)<|MERGE_RESOLUTION|>--- conflicted
+++ resolved
@@ -278,11 +278,7 @@
 		CONFIGURE_COMMAND ./config shared --prefix=${OPENSSL_INSTALL_DIR}
 		BUILD_COMMAND ${CMD_MAKE}
 		BUILD_IN_SOURCE 1
-<<<<<<< HEAD
 		INSTALL_COMMAND ${CMD_MAKE} install)
-=======
-		INSTALL_COMMAND "")
->>>>>>> 70202759
 endif()
 
 #
