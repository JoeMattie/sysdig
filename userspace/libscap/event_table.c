--- conflicted
+++ resolved
@@ -254,11 +254,8 @@
 	/* PPME_CONTAINER_X */{"container", EC_INTERNAL, EF_UNUSED, 0},
 	/* PPME_SYSCALL_EXECVE_16_E */{"execve", EC_PROCESS, EF_MODIFIES_STATE, 0},
 	/* PPME_SYSCALL_EXECVE_16_X */{"execve", EC_PROCESS, EF_MODIFIES_STATE, 16, {{"res", PT_ERRNO, PF_DEC}, {"exe", PT_CHARBUF, PF_NA}, {"args", PT_BYTEBUF, PF_NA}, {"tid", PT_PID, PF_DEC}, {"pid", PT_PID, PF_DEC}, {"ptid", PT_PID, PF_DEC}, {"cwd", PT_CHARBUF, PF_NA}, {"fdlimit", PT_UINT64, PF_DEC}, {"pgft_maj", PT_UINT64, PF_DEC}, {"pgft_min", PT_UINT64, PF_DEC}, {"vm_size", PT_UINT32, PF_DEC}, {"vm_rss", PT_UINT32, PF_DEC}, {"vm_swap", PT_UINT32, PF_DEC}, {"comm", PT_CHARBUF, PF_NA}, {"cgroups", PT_BYTEBUF, PF_NA}, {"env", PT_BYTEBUF, PF_NA} } },
-<<<<<<< HEAD
+	/* PPME_SIGNALDELIVER_E */ {"signaldeliver", EC_SIGNAL, EF_NONE, 3, {{"spid", PT_PID, PF_DEC}, {"dpid", PT_PID, PF_DEC}, {"sig", PT_SIGTYPE, PF_DEC} } },
+	/* PPME_SIGNALDELIVER_X */ {"signaldeliver", EC_SIGNAL, EF_UNUSED, 0 },
 	/* PPME_PROCINFO_E */{"procinfo", EC_INTERNAL, EF_SKIPPARSERESET, 2, {{"cpu_usr", PT_UINT64, PF_DEC}, {"cpu_sys", PT_UINT64, PF_DEC} } },
 	/* PPME_PROCINFO_X */{"NA2", EC_INTERNAL, EF_UNUSED, 0},
-=======
-	/* PPME_SIGNALDELIVER_E */ {"signaldeliver", EC_SIGNAL, EF_NONE, 3, {{"spid", PT_PID, PF_DEC}, {"dpid", PT_PID, PF_DEC}, {"sig", PT_SIGTYPE, PF_DEC} } },
-	/* PPME_SIGNALDELIVER_X */ {"signaldeliver", EC_SIGNAL, EF_UNUSED, 0 },
->>>>>>> 35c91f92
 };