/*
Copyright (C) 2013-2014 Draios inc.

This file is part of sysdig.

sysdig is free software; you can redistribute it and/or modify
it under the terms of the GNU General Public License version 2 as
published by the Free Software Foundation.

sysdig is distributed in the hope that it will be useful,
but WITHOUT ANY WARRANTY; without even the implied warranty of
MERCHANTABILITY or FITNESS FOR A PARTICULAR PURPOSE.  See the
GNU General Public License for more details.

You should have received a copy of the GNU General Public License
along with sysdig.  If not, see <http://www.gnu.org/licenses/>.
*/

#pragma once

#ifdef __cplusplus
extern "C" {
#endif

/*!
	\mainpage libscap documentation

	\section Introduction

	libscap is the low-level sysdig component that exports the following functionality:
	- live capture control (start/stop/pause...)
	- trace file management
	- event retrieval
	- extraction of system state from /proc

	This manual includes the following sections:
	- \ref scap_defs
	- \ref scap_functs
*/

///////////////////////////////////////////////////////////////////////////////
// Public structs and defines
///////////////////////////////////////////////////////////////////////////////

/** @defgroup scap_defs public definitions and structures
 *  @{
 */

//
// Forward declarations
//
typedef struct scap scap_t;
typedef struct ppm_evt_hdr scap_evt;

//
// Core types
//
#include "uthash.h"
#include "../common/sysdig_types.h"
#include "../../driver/ppm_events_public.h"

//
// Return types
//
#define SCAP_SUCCESS 0
#define SCAP_FAILURE 1
#define SCAP_TIMEOUT -1
#define SCAP_ILLEGAL_INPUT 3
#define SCAP_NOTFOUND 4
#define SCAP_INPUT_TOO_SMALL 5
#define SCAP_EOF 6
#define SCAP_UNEXPECTED_BLOCK 7

//
// Last error string size for scap_open_live()
//
#define SCAP_LASTERR_SIZE 256

/*!
  \brief Statisitcs about an in progress capture
*/
typedef struct scap_stats
{
	uint64_t n_evts; ///< Total number of events that were received by the driver.
	uint64_t n_drops; ///< Number of dropped events.
	uint64_t n_preemptions; ///< Number of preemptions.
}scap_stats;

/*!
  \brief Information about the parameter of an event
*/
typedef struct evt_param_info
{
	const char* name; ///< The event name.
	uint32_t type; ///< The event type. See the ppm_event_type enum in driver/ppm_events_public.h
	uint32_t len; ///< The event total length.
	char* val; ///< The event data.
}evt_param_info;

#define SCAP_MAX_PATH_SIZE 1024
#define SCAP_MAX_ARGS_SIZE 4096
#define SCAP_MAX_ENV_SIZE 4096
#define SCAP_MAX_CGROUPS_SIZE 4096

/*!
  \brief File Descriptor type
*/
typedef enum scap_fd_type
{
	SCAP_FD_UNINITIALIZED = -1,
	SCAP_FD_UNKNOWN = 0,
	SCAP_FD_FILE = 1,
	SCAP_FD_DIRECTORY = 2,
	SCAP_FD_IPV4_SOCK = 3,
	SCAP_FD_IPV6_SOCK = 4,
	SCAP_FD_IPV4_SERVSOCK = 5,
	SCAP_FD_IPV6_SERVSOCK = 6,
	SCAP_FD_FIFO = 7,
	SCAP_FD_UNIX_SOCK = 8,
	SCAP_FD_EVENT = 9,
	SCAP_FD_UNSUPPORTED = 10,
	SCAP_FD_SIGNALFD = 11,
	SCAP_FD_EVENTPOLL = 12,
	SCAP_FD_INOTIFY = 13,
	SCAP_FD_TIMERFD = 14
}scap_fd_type;

/*!
  \brief Socket type / transport protocol
*/
typedef enum scap_l4_proto
{
	SCAP_L4_UNKNOWN = 0, ///< unknown protocol, likely caused by some parsing problem
	SCAP_L4_NA = 1, ///< protocol not available, because the fd is not a socket
	SCAP_L4_TCP = 2,
	SCAP_L4_UDP = 3,
	SCAP_L4_ICMP = 4,
	SCAP_L4_RAW = 5, ///< Raw socket
}scap_l4_proto;

/*!
  \brief Information about a file descriptor
*/
typedef struct scap_fdinfo
{
	int64_t fd; ///< The FD number, which uniquely identifies this file descriptor.
	uint64_t ino; ///< For unix sockets, the inode.
	scap_fd_type type; ///< This file descriptor's type.
	union
	{
		struct
		{
		  uint32_t sip; ///< Source IP
		  uint32_t dip; ///< Destination IP
		  uint16_t sport; ///< Source port
		  uint16_t dport; ///< Destination port
		  uint8_t l4proto; ///< Transport protocol. See \ref scap_l4_proto.
		} ipv4info; ///< Information specific to IPv4 sockets
		struct
		{
			uint32_t sip[4]; ///< Source IP
			uint32_t dip[4]; ///< Destination IP
			uint16_t sport; ///< Source Port
			uint16_t dport; ///< Destination Port
			uint8_t l4proto; ///< Transport protocol. See \ref scap_l4_proto.
		} ipv6info; ///< Information specific to IPv6 sockets
		struct
		{
		  uint32_t ip; ///< Local IP
		  uint16_t port; ///< Local Port
		  uint8_t l4proto; ///< Transport protocol. See \ref scap_l4_proto.
		} ipv4serverinfo; ///< Information specific to IPv4 server sockets, e.g. sockets used for bind().
		struct
		{
			uint32_t ip[4]; ///< Local IP
			uint16_t port; ///< Local Port
			uint8_t l4proto; ///< Transport protocol. See \ref scap_l4_proto.
		} ipv6serverinfo; ///< Information specific to IPv6 server sockets, e.g. sockets used for bind().
		struct
		{
			uint64_t source; ///< Source socket endpoint
		  	uint64_t destination; ///< Destination socket endpoint
			char fname[SCAP_MAX_PATH_SIZE]; ///< Name associated to this unix socket
		} unix_socket_info; ///< Information specific to unix sockets
		char fname[SCAP_MAX_PATH_SIZE];  ///< The name for file system FDs
	}info;
	UT_hash_handle hh; ///< makes this structure hashable
}scap_fdinfo;

/*!
  \brief Process information
*/
typedef struct scap_threadinfo
{
	uint64_t tid; ///< The thread/task id.
	uint64_t pid; ///< The id of the process containing this thread. In single thread processes, this is equal to tid.
	uint64_t ptid; ///< The id of the thread that created this thread.
	uint64_t sid; ///< The session id of the process containing this thread.
	char comm[SCAP_MAX_PATH_SIZE]; ///< Command name (e.g. "top")
	char exe[SCAP_MAX_PATH_SIZE]; ///< argv[0] (e.g. "sshd: user@pts/4")
	char args[SCAP_MAX_ARGS_SIZE]; ///< Command line arguments (e.g. "-d1")
	uint16_t args_len; ///< Command line arguments length
	char env[SCAP_MAX_ENV_SIZE]; ///< Environment
	uint16_t env_len; ///< Environment length
	char cwd[SCAP_MAX_PATH_SIZE]; ///< The current working directory
	int64_t fdlimit; ///< The maximum number of files this thread is allowed to open
	uint32_t flags; ///< the process flags.
	uint32_t uid; ///< user id
	uint32_t gid; ///< group id
	uint32_t vmsize_kb; ///< total virtual memory (as kb)
	uint32_t vmrss_kb; ///< resident non-swapped memory (as kb)
	uint32_t vmswap_kb; ///< swapped memory (as kb)
	uint64_t pfmajor; ///< number of major page faults since start
	uint64_t pfminor; ///< number of minor page faults since start
	int64_t vtid;
	int64_t vpid;
	char cgroups[SCAP_MAX_CGROUPS_SIZE];
	uint16_t cgroups_len;
	char root[SCAP_MAX_PATH_SIZE];
	int filtered_out; ///< nonzero if this entry should not be saved to file
	scap_fdinfo* fdlist; ///< The fd table for this process
	uint64_t clone_ts;
	int32_t tty;
	
	UT_hash_handle hh; ///< makes this structure hashable
}scap_threadinfo;

typedef void (*proc_entry_callback)(void* context,
									int64_t tid,
									scap_threadinfo* tinfo,
									scap_fdinfo* fdinfo,
									scap_t* newhandle);

/*!
  \brief Arguments for scap_open
*/
typedef enum {
	SCAP_MODE_CAPTURE,
	SCAP_MODE_LIVE,
	SCAP_MODE_NODRIVER
} scap_mode_t;

typedef struct scap_open_args
{
	scap_mode_t mode;
	const char* fname; ///< The name of the file to open. NULL for live captures.
	proc_entry_callback proc_callback; ///< Callback to be invoked for each thread/fd that is extracted from /proc, or NULL if no callback is needed.
	void* proc_callback_context; ///< Opaque pointer that will be included in the calls to proc_callback. Ignored if proc_callback is NULL.
	bool import_users; ///< true if the user list should be created when opening the capture.
	uint64_t start_offset; ///< Used to start reading a capture file from an arbitrary offset. This is leveraged when opening merged files.
}scap_open_args;


//
// The follwing stuff is byte aligned because we save it to disk.
//
#if defined _MSC_VER
#pragma pack(push)
#pragma pack(1)
#elif defined __sun
#pragma pack(1)
#else
#pragma pack(push, 1)
#endif

/*!
  \brief Machine information
*/
typedef struct _scap_machine_info
{
	uint32_t num_cpus;	///< Number of processors
	uint64_t memory_size_bytes; ///< Physical memory size
	uint64_t max_pid; ///< Highest PID number on this machine
	char hostname[128]; ///< The machine hostname
	uint64_t reserved1; ///< reserved for fututre use
	uint64_t reserved2; ///< reserved for fututre use
	uint64_t reserved3; ///< reserved for fututre use
	uint64_t reserved4; ///< reserved for fututre use
}scap_machine_info;


#define SCAP_IPV6_ADDR_LEN 16

/*!
  \brief Interface address type
*/
typedef enum scap_ifinfo_type
{
	SCAP_II_UNKNOWN = 0,
	SCAP_II_IPV4 = 1,
	SCAP_II_IPV6 = 2,
	SCAP_II_IPV4_NOLINKSPEED = 3,
	SCAP_II_IPV6_NOLINKSPEED = 4,
}scap_ifinfo_type;

/*!
  \brief IPv4 interface address information
*/
typedef struct scap_ifinfo_ipv4
{
	uint16_t type; ///< Interface type
	uint16_t ifnamelen;
	uint32_t addr; ///< Interface address
	uint32_t netmask; ///< Interface netmask
	uint32_t bcast; ///< Interface broadcast address
	uint64_t linkspeed; ///< Interface link speed
	char ifname[SCAP_MAX_PATH_SIZE]; ///< interface name (e.g. "eth0")
}scap_ifinfo_ipv4;

/*!
  \brief For backword compatibility only
*/
typedef struct scap_ifinfo_ipv4_nolinkspeed
{
	uint16_t type;
	uint16_t ifnamelen;
	uint32_t addr;
	uint32_t netmask;
	uint32_t bcast;
	char ifname[SCAP_MAX_PATH_SIZE];
}scap_ifinfo_ipv4_nolinkspeed;

/*!
  \brief IPv6 interface address information
*/
typedef struct scap_ifinfo_ipv6
{
	uint16_t type;
	uint16_t ifnamelen;
	char addr[SCAP_IPV6_ADDR_LEN]; ///< Interface address
	char netmask[SCAP_IPV6_ADDR_LEN]; ///< Interface netmask
	char bcast[SCAP_IPV6_ADDR_LEN]; ///< Interface broadcast address
	uint64_t linkspeed; ///< Interface link speed
	char ifname[SCAP_MAX_PATH_SIZE]; ///< interface name (e.g. "eth0")
}scap_ifinfo_ipv6;

/*!
  \brief For backword compatibility only
*/
typedef struct scap_ifinfo_ipv6_nolinkspeed
{
	uint16_t type;
	uint16_t ifnamelen;
	char addr[SCAP_IPV6_ADDR_LEN];
	char netmask[SCAP_IPV6_ADDR_LEN];
	char bcast[SCAP_IPV6_ADDR_LEN];
	char ifname[SCAP_MAX_PATH_SIZE];
}scap_ifinfo_ipv6_nolinkspeed;

#if defined __sun
#pragma pack()
#else
#pragma pack(pop)
#endif

/*!
  \brief List of the machine network interfaces
*/
typedef struct scap_addrlist
{
	uint32_t n_v4_addrs; ///< Number of IPv4 addresses
	uint32_t n_v6_addrs; ///< Number of IPv6 addresses
	uint32_t totlen; ///< For internal use
	scap_ifinfo_ipv4* v4list; ///< List of IPv4 Addresses
	scap_ifinfo_ipv6* v6list; ///< List of IPv6 Addresses
}scap_addrlist;

#define MAX_CREDENTIALS_STR_LEN 256
#define USERBLOCK_TYPE_USER 0
#define USERBLOCK_TYPE_GROUP 1

/*!
  \brief Information about one of the machine users
*/
typedef struct scap_userinfo
{
	uint32_t uid; ///< User ID
	uint32_t gid; ///< Group ID
	char name[MAX_CREDENTIALS_STR_LEN]; ///< Username
	char homedir[SCAP_MAX_PATH_SIZE]; ///< Home directory
	char shell[SCAP_MAX_PATH_SIZE]; ///< Shell program
}scap_userinfo;

/*!
  \brief Information about one of the machine user groups
*/
typedef struct scap_groupinfo
{
	uint32_t gid; ///< Group ID
	char name[MAX_CREDENTIALS_STR_LEN]; ///< Group name
}scap_groupinfo;

/*!
  \brief List of the machine users and groups
*/
typedef struct scap_userlist
{
	uint32_t nusers; ///< Number of users
	uint32_t ngroups; ///< Number of groups
	uint32_t totsavelen; ///< For internal use
	scap_userinfo* users;  ///< User list
	scap_groupinfo* groups; ///< Group list
}scap_userlist;

//
// Misc definitions
//

/*!
  \brief The OS on which the capture was made
*/
typedef enum scap_os_platform
{
	SCAP_PFORM_UNKNOWN = 0,
	SCAP_PFORM_LINUX_I386 = 1,
	SCAP_PFORM_LINUX_X64 = 2,
	SCAP_PFORM_WINDOWS_I386 = 3,
	SCAP_PFORM_WINDOWS_X64 = 4,
}scap_os_platform;

/*!
  \brief Indicates if an event is an enter one or an exit one
*/
typedef enum event_direction
{
	SCAP_ED_IN = 0,
	SCAP_ED_OUT = 1
}event_direction;

/*!
  \brief Indicates the compression type used when writing a tracefile
*/
typedef enum compression_mode
{
	SCAP_COMPRESSION_NONE = 0,
	SCAP_COMPRESSION_GZIP = 1
}compression_mode;

/*!
  \brief Flags for scap_dump
*/
typedef enum scap_dump_flags
{
	SCAP_DF_NONE = 0,
	SCAP_DF_STATE_ONLY = 1,		///< The event should be used for state update but it should
								///< not be shown to the user
	SCAP_DF_TRACER = (1 << 1)	///< This event is a tracer
}scap_dump_flags;

typedef struct scap_dumper scap_dumper_t;

/*!
  \brief System call description struct.
*/
struct ppm_syscall_desc {
	enum ppm_event_category category; /**< System call category. */
	enum ppm_event_flags flags;
	char *name; /**< System call name, e.g. 'open'. */
};

/*@}*/

///////////////////////////////////////////////////////////////////////////////
// Structs and defines used internally
///////////////////////////////////////////////////////////////////////////////

#define IN
#define OUT

///////////////////////////////////////////////////////////////////////////////
// API functions
///////////////////////////////////////////////////////////////////////////////

/** @defgroup scap_functs API Functions
 *  @{
 */

/*!
  \brief Start a live event capture.

  \param error Pointer to a buffer that will contain the error string in case the
    function fails. The buffer must have size SCAP_LASTERR_SIZE.

  \return The capture instance handle in case of success. NULL in case of failure.
*/
scap_t* scap_open_live(char *error);

/*!
  \brief Start an event capture from file.

  \param fname The name of the file to open.
  \param error Pointer to a buffer that will contain the error string in case the
    function fails. The buffer must have size SCAP_LASTERR_SIZE.

  \return The capture instance handle in case of success. NULL in case of failure.
*/
scap_t* scap_open_offline(const char* fname, char *error);

/*!
  \brief Advanced function to start a capture.

  \param args a \ref scap_open_args structure containing the open paraneters.
  \param error Pointer to a buffer that will contain the error string in case the
    function fails. The buffer must have size SCAP_LASTERR_SIZE.

  \return The capture instance handle in case of success. NULL in case of failure.
*/
scap_t* scap_open(scap_open_args args, char *error);

/*!
  \brief Close a capture handle.

  \param handle Handle to the capture instance.
*/
void scap_close(scap_t* handle);

/*!
  \brief Retrieve the OS platform for the given capture handle.

  \param handle Handle to the capture instance.

  \return The type of operating system on which the capture was made.

  \note For live handles, the return value indicates the current local OS.
    For offline handles, the return value indicates the OS where the data was
	originally captured.
*/
scap_os_platform scap_get_os_platform(scap_t* handle);

/*!
  \brief Return a string with the last error that happened on the given capture.
*/
char* scap_getlasterr(scap_t* handle);

/*!
  \brief Get the next event from the from the given capture instance

  \param handle Handle to the capture instance.
  \param pevent User-provided event pointer that will be initialized with address of the event.
  \param pcpuid User-provided event pointer that will be initialized with the ID if the CPU
    where the event was captured.

  \return SCAP_SUCCESS if the call is succesful and pevent and pcpuid contain valid data.
   SCAP_TIMEOUT in case the read timeout expired and no event is available.
   SCAP_EOF when the end of an offline capture is reached.
   On Failure, SCAP_FAILURE is returned and scap_getlasterr() can be used to obtain the cause of the error.
*/
int32_t scap_next(scap_t* handle, OUT scap_evt** pevent, OUT uint16_t* pcpuid);

/*!
  \brief Get the length of an event

  \param e pointer to an event returned by \ref scap_next.

  \return The event length in bytes.
*/
uint32_t scap_event_getlen(scap_evt* e);

/*!
  \brief Get the timestamp of an event

  \param e pointer to an event returned by \ref scap_next.

  \return The event timestamp, in nanoseconds since epoch.
*/
uint64_t scap_event_get_ts(scap_evt* e);

/*!
  \brief Get the number of events that have been captured from the given capture
  instance

  \param handle Handle to the capture instance.

  \return The total number of events.
*/
uint64_t scap_event_get_num(scap_t* handle);

/*!
  \brief Return the meta-information describing the given event

  \param e pointer to an event returned by \ref scap_next.

  \return The pointer to the the event table entry for the given event.
*/
const struct ppm_event_info* scap_event_getinfo(scap_evt* e);

/*!
  \brief Return the dump flags for the last event received from this handle

  \param handle Handle to the capture instance.

  \return The flags if the capture is offline, 0 if the capture is live.
*/
uint32_t scap_event_get_dump_flags(scap_t* handle);

/*!
  \brief Return the current offset in the file opened by scap_open_offline(),
  or -1 if this is a live capture.

  \param handle Handle to the capture instance.
*/
int64_t scap_get_readfile_offset(scap_t* handle);

/*!
  \brief Open a tracefile for writing

  \param handle Handle to the capture instance.
  \param fname The name of the tracefile.

  \return Dump handle that can be used to identify this specific dump instance.
*/
scap_dumper_t* scap_dump_open(scap_t *handle, const char *fname, compression_mode compress);

/*!
  \brief Close a tracefile.

  \param d The dump handle, returned by \ref scap_dump_open
*/
void scap_dump_close(scap_dumper_t *d);

/*!
  \brief Return the current size of a tracefile.

  \param d The dump handle, returned by \ref scap_dump_open
  \return The current size of the dump file pointed by d.
*/
int64_t scap_dump_get_offset(scap_dumper_t *d);

/*!
  \brief Flush all pending output into the file.

  \param d The dump handle, returned by \ref scap_dump_open
*/
void scap_dump_flush(scap_dumper_t *d);

/*!
  \brief Tell how many bytes would be written (a dry run of scap_dump)

  \param e pointer to an event returned by \ref scap_next.
  \param cpuid The cpu from which the event was captured. Returned by \ref scap_next.
  \param bytes The number of bytes to write

  \return SCAP_SUCCESS if the call is succesful.
   On Failure, SCAP_FAILURE is returned and scap_getlasterr() can be used to obtain
   the cause of the error.
*/
int32_t scap_number_of_bytes_to_write(scap_evt *e, uint16_t cpuid, int32_t* bytes);

/*!
  \brief Write an event to a trace file

  \param handle Handle to the capture instance.
  \param d The dump handle, returned by \ref scap_dump_open
  \param e pointer to an event returned by \ref scap_next.
  \param cpuid The cpu from which the event was captured. Returned by \ref scap_next.
  \param flags The event flags. 0 means no flags.

  \return SCAP_SUCCESS if the call is succesful.
   On Failure, SCAP_FAILURE is returned and scap_getlasterr() can be used to obtain
   the cause of the error.
*/
int32_t scap_dump(scap_t *handle, scap_dumper_t *d, scap_evt* e, uint16_t cpuid, uint32_t flags);

/*!
  \brief Get the process list for the given capture instance

  \param handle Handle to the capture instance.

  \return Pointer to the process list.

  for live captures, the process list is created when the capture starts by scanning the
  proc file system. For offline captures, it is retrieved from the file.
  The process list contains information about the processes that were already open when
  the capture started. It can be traversed with uthash, using the following syntax:

  \code
  scap_threadinfo *pi;
  scap_threadinfo *tpi;
  scap_threadinfo *table = scap_get_proc_table(phandle);

  HASH_ITER(hh, table, pi, tpi)
  {
    // do something with pi
  }
  \endcode

  Refer to the documentation of the \ref scap_threadinfo struct for details about its
  content.
*/
scap_threadinfo* scap_get_proc_table(scap_t* handle);

/*!
  \brief Return the capture statistics for the given capture handle.

  \param handle Handle to the capture instance.
  \param stats Pointer to a \ref scap_stats structure that will be filled with the
  statistics.

  \return SCAP_SECCESS if the call is succesful.
   On Failure, SCAP_FAILURE is returned and scap_getlasterr() can be used to obtain
   the cause of the error.
*/
int32_t scap_get_stats(scap_t* handle, OUT scap_stats* stats);

/*!
  \brief This function can be used to temporarily interrupt event capture.

  \param handle Handle to the capture that will be stopped.

  \return SCAP_SUCCESS if the call is succesful.
   On Failure, SCAP_FAILURE is returned and scap_getlasterr() can be used to obtain
   the cause of the error.
*/
int32_t scap_stop_capture(scap_t* handle);

/*!
  \brief Start capture the events, if it was stopped with \ref scap_stop_capture.

  \param handle Handle to the capture that will be started.

  \return SCAP_SUCCESS if the call is succesful.
   On Failure, SCAP_FAILURE is returned and scap_getlasterr() can be used to obtain
   the cause of the error.
*/
int32_t scap_start_capture(scap_t* handle);

/*!
  \brief Return the list of the the user interfaces of the machine from which the
  events are being captured.

  \param handle Handle to the capture instance.

  \return The pointer to a \ref scap_addrlist structure containing the interface list,
  or NULL if the function fails.
*/
scap_addrlist* scap_get_ifaddr_list(scap_t* handle);

/*!
  \brief Return the machine user and group lists

  \param handle Handle to the capture instance.

  \return The pointer to a \ref scap_userlist structure containing the user and
  group lists, or NULL if the function fails.
*/
scap_userlist* scap_get_user_list(scap_t* handle);

/*!
  \brief Retrieve the table with the description of every event type that
  the capture driver supports.

  \return The pointer to a table of \ref scap_userlist entries, each of which describes
  one of the events that can come from the driver. The table contains PPM_EVENT_MAX entries,
  and the position of each entry in the table corresponds to its event ID.
  The ppm_event_info contains the full information necessary to decode an event coming from
  \ref scap_next.
*/
const struct ppm_event_info* scap_get_event_info_table();

/*!
  \brief Retrieve the table with the description of system call that
  the capture driver supports.

  \return The pointer to a table of \ref ppm_syscall_desc entries, each of which describes
  one of the events that can come from the driver. The table contains SYSCALL_TABLE_SIZE entries,
  and the position of each entry in the table corresponds to the system call ID.

  This table can be used to interpret the ID parameter of PPME_GENERIC_E and PPME_GENERIC_X.
*/
const struct ppm_syscall_desc* scap_get_syscall_info_table();

/*!
  \brief Get generic machine information

  \return The pointer to a \ref scap_machine_info structure containing the information.

  \note for live captures, the information is collected from the operating system. For
  offline captures, it comes from the capture file.
*/
const scap_machine_info* scap_get_machine_info(scap_t* handle);

/*!
  \brief Set the capture snaplen, i.e. the maximum size an event parameter can
  reach before the driver starts truncating it.

  \param handle Handle to the capture instance.
  \param snaplen the snaplen for this capture instance, in bytes.

  \note This function can only be called for live captures.
  \note By default, the driver captures the first 80 bytes of the buffers coming from
  events like read, write, send, recv, etc.
  If you're not interested in payloads, smaller values will save capture buffer space and
  make capture files smaller.
  Conversely, big values should be used with care because they can easily generate huge
  capture files.
*/
int32_t scap_set_snaplen(scap_t* handle, uint32_t snaplen);

/*!
  \brief Clear the event mask: no events will be passed to sysdig

  \param handle Handle to the capture instance.

  \note This function can only be called for live captures.
*/
int32_t scap_clear_eventmask(scap_t* handle);

/*!
  \brief Set the event into the eventmask so that
  sysdig-based apps can receive the event. Useful for offloading
  operations such as evt.type=open

  \param handle Handle to the capture instance.
  \param event id (example PPME_SOCKET_BIND_X)
  \note This function can only be called for live captures.
*/
int32_t scap_set_eventmask(scap_t* handle, uint32_t event_id);


/*!
  \brief Unset the event into the eventmask so that
  sysdig-based apps can no longer receive the event. It is
  the opposite of scap_set_eventmask

  \param handle Handle to the capture instance.
  \param event id (example PPME_SOCKET_BIND_X)
  \note This function can only be called for live captures.
*/
int32_t scap_unset_eventmask(scap_t* handle, uint32_t event_id);


/*!
  \brief Get the root directory of the system. This usually changes
  if sysdig runs in a container, so that all the information for the
  host can be correctly extracted.
*/
const char* scap_get_host_root();

/*!
  \brief Get the process list by querying the sysdig kernel module.
*/
struct ppm_proclist_info* scap_get_threadlist_from_driver(scap_t* handle);


/*@}*/

///////////////////////////////////////////////////////////////////////////////
// Non public functions
///////////////////////////////////////////////////////////////////////////////

//
// Return the number of event capture devices that the library is handling. Each processor
// has its own event capture device.
//
uint32_t scap_get_ndevs(scap_t* handle);

// Retrieve a buffer of events from one of the cpus
extern int32_t scap_readbuf(scap_t* handle, uint32_t cpuid, bool blocking, OUT char** buf, OUT uint32_t* len);

#ifdef PPM_ENABLE_SENTINEL
// Get the sentinel at the beginning of the event
uint32_t scap_event_get_sentinel_begin(scap_evt* e);
#endif

// Get the information about a process.
// The returned pointer must be freed via scap_proc_free by the caller.
struct scap_threadinfo* scap_proc_get(scap_t* handle, int64_t tid, bool scan_sockets);

// Check if the given thread exists in ;proc
bool scap_is_thread_alive(scap_t* handle, int64_t pid, int64_t tid, const char* comm);

// like getpid() but returns the global PID even inside a container
int32_t scap_getpid_global(scap_t* handle, int64_t* pid);

void scap_proc_free(scap_t* handle, struct scap_threadinfo* procinfo);
int32_t scap_stop_dropping_mode(scap_t* handle);
int32_t scap_start_dropping_mode(scap_t* handle, uint32_t sampling_ratio);
int32_t scap_enable_dynamic_snaplen(scap_t* handle);
int32_t scap_disable_dynamic_snaplen(scap_t* handle);
void scap_proc_free_table(scap_t* handle);
void scap_refresh_iflist(scap_t* handle);
void scap_refresh_proc_table(scap_t* handle);
void scap_set_refresh_proc_table_when_saving(scap_t* handle, bool refresh);
uint64_t scap_ftell(scap_t *handle);
void scap_fseek(scap_t *handle, uint64_t off);
int32_t scap_enable_tracers_capture(scap_t* handle);
uint64_t scap_get_unexpected_block_readsize(scap_t* handle);
int32_t scap_proc_add(scap_t* handle, uint64_t tid, scap_threadinfo* tinfo);
<<<<<<< HEAD
int32_t scap_fd_add(scap_threadinfo* tinfo, uint64_t fd, scap_fdinfo* fdinfo);
scap_dumper_t *scap_memory_dump_open(scap_t *handle, uint8_t* targetbuf, uint64_t targetbufsize);
int32_t compr(uint8_t* dest, uint64_t* destlen, const uint8_t* source, uint64_t sourcelen, int level);
uint8_t* scap_get_memorydumper_curpos(scap_dumper_t *d);
=======
>>>>>>> 23d2b11d

#ifdef __cplusplus
}
#endif<|MERGE_RESOLUTION|>--- conflicted
+++ resolved
@@ -221,7 +221,7 @@
 	scap_fdinfo* fdlist; ///< The fd table for this process
 	uint64_t clone_ts;
 	int32_t tty;
-	
+
 	UT_hash_handle hh; ///< makes this structure hashable
 }scap_threadinfo;
 
@@ -886,13 +886,10 @@
 int32_t scap_enable_tracers_capture(scap_t* handle);
 uint64_t scap_get_unexpected_block_readsize(scap_t* handle);
 int32_t scap_proc_add(scap_t* handle, uint64_t tid, scap_threadinfo* tinfo);
-<<<<<<< HEAD
 int32_t scap_fd_add(scap_threadinfo* tinfo, uint64_t fd, scap_fdinfo* fdinfo);
 scap_dumper_t *scap_memory_dump_open(scap_t *handle, uint8_t* targetbuf, uint64_t targetbufsize);
 int32_t compr(uint8_t* dest, uint64_t* destlen, const uint8_t* source, uint64_t sourcelen, int level);
 uint8_t* scap_get_memorydumper_curpos(scap_dumper_t *d);
-=======
->>>>>>> 23d2b11d
 
 #ifdef __cplusplus
 }
