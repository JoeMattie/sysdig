--- conflicted
+++ resolved
@@ -86,13 +86,8 @@
 
 		if(event_size < sizeof(struct ppm_evt_hdr) + g_event_info[hdr->type].nparams * sizeof(uint16_t))
 		{
-<<<<<<< HEAD
 			fprintf(stderr, "Error: event size too short %u, cnt %u, offset %x\n",
 			        (unsigned int)event_size,
-=======
-			fprintf(stderr, "Error: event size too short %zu, cnt %u, offset %x\n",
-			        event_size,
->>>>>>> 3a2ceb67
 			        (*cur_event == -1)?0:*cur_event,
 			        offset);
 			return SCAP_FAILURE;
