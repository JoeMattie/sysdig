--- conflicted
+++ resolved
@@ -28,10 +28,6 @@
 extern "C" {
 #endif
 
-<<<<<<< HEAD
-#include "scap-int_live.h"
-#include "scap-int_offline.h"
-=======
 #ifdef _WIN32
 #define _CRTDBG_MAP_ALLOC
 #include <stdlib.h>
@@ -226,7 +222,6 @@
 //
 #define SCAP_DRIVER_PROCINFO_INITIAL_SIZE 7
 #define SCAP_DRIVER_PROCINFO_MAX_SIZE 128000
->>>>>>> b2829d4e
 
 #ifdef __cplusplus
 }
