--- conflicted
+++ resolved
@@ -379,10 +379,6 @@
 		//
 		it->second.copy(*fdinfo, true);
 		return &(it->second);
-<<<<<<< HEAD
-
-=======
->>>>>>> 83751635
 	}
 }
 
