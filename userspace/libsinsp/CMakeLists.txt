include_directories(./)
include_directories(../../common)
include_directories(../libscap)
include_directories("${JSONCPP_INCLUDE}")
include_directories("${LUAJIT_INCLUDE}")
<<<<<<< HEAD
include_directories("${B64_INCLUDE}")
include_directories("${CURL_INCLUDE_DIR}")
include_directories("${ZLIB_INCLUDE}")
=======
>>>>>>> 6b0d1638

if(NOT WIN32 AND NOT APPLE)
	include_directories("${B64_INCLUDE}")
	include_directories("${CURL_INCLUDE_DIR}")
	include_directories("${CURSES_INCLUDE_DIR}")
endif()

add_library(sinsp STATIC
	chisel.cpp
	chisel_api.cpp
	container.cpp
	ctext.cpp
	cyclewriter.cpp
	cursescomponents.cpp
	cursestable.cpp
	cursesui.cpp
	event.cpp
	eventformatter.cpp
	dumper.cpp
	fdinfo.cpp
	filter.cpp
	filterchecks.cpp
	ifinfo.cpp
	k8s.cpp
	k8s_collector.cpp
	k8s_component.cpp
	k8s_state.cpp
	k8s_dispatcher.cpp
	k8s_event_data.cpp
	k8s_http.cpp
	k8s_net.cpp
	memmem.cpp
	internal_metrics.cpp
	"${JSONCPP_LIB_SRC}"
	logger.cpp
	parsers.cpp
	protodecoder.cpp
	threadinfo.cpp
	sinsp.cpp
	stats.cpp
	table.cpp
	uri.cpp
	utils.cpp
	viewinfo.cpp)

target_link_libraries(sinsp 
	scap
<<<<<<< HEAD
	"${JSONCPP_LIB}"
	"${B64_LIB}"
	"${ZLIB_LIB}"
	pthread)
=======
	"${JSONCPP_LIB}")
>>>>>>> 6b0d1638

if(NOT WIN32)
	if(USE_BUNDLED_LUAJIT)
		add_dependencies(sinsp luajit)
	endif()

<<<<<<< HEAD
	if(USE_BUNDLED_CURL)
		add_dependencies(sinsp curl)
	endif()

	if(USE_BUNDLED_OPENSSL)
		add_dependencies(sinsp openssl)
=======
	if(NOT APPLE)
		target_link_libraries(sinsp
			"${B64_LIB}"
			"${CURL_LIBRARIES}"
			"${OPENSSL_LIBRARY_SSL}"
			"${OPENSSL_LIBRARY_CRYPTO}")
>>>>>>> 6b0d1638
	endif()

	target_link_libraries(sinsp
		"${LUAJIT_LIB}"
<<<<<<< HEAD
		"${CURL_LIBRARIES}"
		"${OPENSSL_LIBRARY_SSL}"
		"${OPENSSL_LIBRARY_CRYPTO}"
		dl)
=======
		dl
		pthread)
>>>>>>> 6b0d1638
else()
	target_link_libraries(sinsp
		"${LUAJIT_LIB}"
		"${CURL_LIBRARIES}"
		"${OPENSSL_LIBRARY_SSL}"
		"${OPENSSL_LIBRARY_CRYPTO}"
		dl)
endif()<|MERGE_RESOLUTION|>--- conflicted
+++ resolved
@@ -3,12 +3,7 @@
 include_directories(../libscap)
 include_directories("${JSONCPP_INCLUDE}")
 include_directories("${LUAJIT_INCLUDE}")
-<<<<<<< HEAD
-include_directories("${B64_INCLUDE}")
-include_directories("${CURL_INCLUDE_DIR}")
 include_directories("${ZLIB_INCLUDE}")
-=======
->>>>>>> 6b0d1638
 
 if(NOT WIN32 AND NOT APPLE)
 	include_directories("${B64_INCLUDE}")
@@ -56,48 +51,35 @@
 
 target_link_libraries(sinsp 
 	scap
-<<<<<<< HEAD
-	"${JSONCPP_LIB}"
-	"${B64_LIB}"
 	"${ZLIB_LIB}"
-	pthread)
-=======
 	"${JSONCPP_LIB}")
->>>>>>> 6b0d1638
 
 if(NOT WIN32)
 	if(USE_BUNDLED_LUAJIT)
 		add_dependencies(sinsp luajit)
 	endif()
 
-<<<<<<< HEAD
-	if(USE_BUNDLED_CURL)
-		add_dependencies(sinsp curl)
-	endif()
+	if(NOT APPLE)
 
-	if(USE_BUNDLED_OPENSSL)
-		add_dependencies(sinsp openssl)
-=======
-	if(NOT APPLE)
+		if(USE_BUNDLED_CURL)
+			add_dependencies(sinsp curl)
+		endif()
+
+		if(USE_BUNDLED_OPENSSL)
+			add_dependencies(sinsp openssl)
+		endif()
+
 		target_link_libraries(sinsp
 			"${B64_LIB}"
 			"${CURL_LIBRARIES}"
 			"${OPENSSL_LIBRARY_SSL}"
 			"${OPENSSL_LIBRARY_CRYPTO}")
->>>>>>> 6b0d1638
 	endif()
 
 	target_link_libraries(sinsp
 		"${LUAJIT_LIB}"
-<<<<<<< HEAD
-		"${CURL_LIBRARIES}"
-		"${OPENSSL_LIBRARY_SSL}"
-		"${OPENSSL_LIBRARY_CRYPTO}"
-		dl)
-=======
 		dl
 		pthread)
->>>>>>> 6b0d1638
 else()
 	target_link_libraries(sinsp
 		"${LUAJIT_LIB}"
