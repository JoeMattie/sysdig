--- conflicted
+++ resolved
@@ -1195,11 +1195,7 @@
 		}
 		else if(it->second.m_type == CT_CRIO)
 		{
-<<<<<<< HEAD
-			lua_pushstring(ls, "crio");
-=======
 			lua_pushstring(ls, "cri-o");
->>>>>>> ecafb605
 		}
 		else
 		{
