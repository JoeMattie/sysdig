/*
Copyright (C) 2013-2014 Draios inc.

This file is part of sysdig.

sysdig is free software; you can redistribute it and/or modify
it under the terms of the GNU General Public License version 2 as
published by the Free Software Foundation.

sysdig is distributed in the hope that it will be useful,
but WITHOUT ANY WARRANTY; without even the implied warranty of
MERCHANTABILITY or FITNESS FOR A PARTICULAR PURPOSE.  See the
GNU General Public License for more details.

You should have received a copy of the GNU General Public License
along with sysdig.  If not, see <http://www.gnu.org/licenses/>.
*/

#ifdef _WIN32
#define NOMINMAX
#include <winsock2.h>
#else
#include <sys/socket.h>
#include <netinet/in.h>
#ifdef _DEBUG
#endif // _DEBUG
#include <unistd.h>
#endif // _WIN32

#include <stdio.h>
#include <stdlib.h>
#include <fcntl.h>
#include <limits>

#include "sinsp.h"
#include "sinsp_int.h"
#include "../../driver/ppm_ringbuffer.h"
#include "parsers.h"
#include "sinsp_errno.h"
#include "filter.h"
#include "filterchecks.h"
#include "protodecoder.h"
#ifdef HAS_ANALYZER
#include "analyzer_int.h"
#include "analyzer_thread.h"
#endif
#ifdef SIMULATE_DROP_MODE
bool should_drop(sinsp_evt *evt);
#endif

extern sinsp_protodecoder_list g_decoderlist;

sinsp_parser::sinsp_parser(sinsp *inspector) :
	m_inspector(inspector),
	m_tmp_evt(m_inspector),
	m_fd_listener(NULL)
{
}

sinsp_parser::~sinsp_parser()
{
	for(uint32_t j = 0; j < m_protodecoders.size(); j++)
	{
		delete m_protodecoders[j];
	}

	m_protodecoders.clear();
}

///////////////////////////////////////////////////////////////////////////////
// PROCESSING ENTRY POINT
///////////////////////////////////////////////////////////////////////////////
void sinsp_parser::process_event(sinsp_evt *evt)
{
	uint16_t etype = evt->m_pevt->type;
	bool is_live = m_inspector->m_islive;

	//
	// Cleanup the event-related state
	//
	reset(evt);

	//
	// When debug mode is not enabled, filter out events about sysdig itself
	//
#if defined(HAS_CAPTURE)
	if(is_live && !m_inspector->is_debug_enabled())
	{
		if(evt->get_tid() == m_inspector->m_sysdig_pid && 
			etype != PPME_SCHEDSWITCH_1_E && 
			etype != PPME_SCHEDSWITCH_6_E &&
			etype != PPME_DROP_E &&
			etype != PPME_DROP_X &&
			etype != PPME_SYSDIGEVENT_E &&
			m_inspector->m_sysdig_pid)
		{
			evt->m_filtered_out = true;
			return;
		}
	}
#endif

	//
	// Filtering
	//
#if defined(HAS_FILTERING) && defined(HAS_CAPTURE_FILTERING)
	bool do_filter_later = false;

	if(m_inspector->m_filter)
	{
		ppm_event_flags eflags = evt->get_flags();

		if(eflags & EF_MODIFIES_STATE)
		{
			do_filter_later = true;
		}
		else
		{
			if(m_inspector->m_filter->run(evt) == false)
			{
				if(evt->m_tinfo != NULL)
				{
					if(!(eflags & EF_SKIPPARSERESET || etype == PPME_SCHEDSWITCH_6_E))
					{
						evt->m_tinfo->m_lastevent_type = PPM_SC_MAX;
					}
				}

				evt->m_filtered_out = true;
				return;
			}
		}
	}

	evt->m_filtered_out = false;
#endif

	//
	// Route the event to the proper function
	//
	switch(etype)
	{
	case PPME_SYSCALL_OPEN_E:
	case PPME_SOCKET_SOCKET_E:
	case PPME_SYSCALL_EVENTFD_E:
	case PPME_SYSCALL_CHDIR_E:
	case PPME_SYSCALL_FCHDIR_E:
	case PPME_SYSCALL_CREAT_E:
	case PPME_SYSCALL_OPENAT_E:
	case PPME_SOCKET_SHUTDOWN_E:
	case PPME_SYSCALL_GETRLIMIT_E:
	case PPME_SYSCALL_SETRLIMIT_E:
	case PPME_SYSCALL_PRLIMIT_E:
	case PPME_SOCKET_SENDTO_E:
	case PPME_SOCKET_SENDMSG_E:
	case PPME_SYSCALL_SENDFILE_E:
	case PPME_SYSCALL_SETRESUID_E:
	case PPME_SYSCALL_SETRESGID_E:
	case PPME_SYSCALL_SETUID_E:
	case PPME_SYSCALL_SETGID_E:
		store_event(evt);
		break;
	case PPME_SYSCALL_READ_X:
	case PPME_SYSCALL_WRITE_X:
	case PPME_SOCKET_RECV_X:
	case PPME_SOCKET_SEND_X:
	case PPME_SOCKET_RECVFROM_X:
	case PPME_SOCKET_RECVMSG_X:
	case PPME_SOCKET_SENDTO_X:
	case PPME_SOCKET_SENDMSG_X:
	case PPME_SYSCALL_READV_X:
	case PPME_SYSCALL_WRITEV_X:
	case PPME_SYSCALL_PREAD_X:
	case PPME_SYSCALL_PWRITE_X:
	case PPME_SYSCALL_PREADV_X:
	case PPME_SYSCALL_PWRITEV_X:
		parse_rw_exit(evt);
		break;
	case PPME_SYSCALL_SENDFILE_X:
		parse_sendfile_exit(evt);
		break;
	case PPME_SYSCALL_OPEN_X:
	case PPME_SYSCALL_CREAT_X:
	case PPME_SYSCALL_OPENAT_X:
		parse_open_openat_creat_exit(evt);
		break;
	case PPME_SYSCALL_SELECT_E:
	case PPME_SYSCALL_POLL_E:
	case PPME_SYSCALL_EPOLLWAIT_E:
		parse_select_poll_epollwait_enter(evt);
		break;
	case PPME_SYSCALL_CLONE_11_X:
	case PPME_SYSCALL_CLONE_16_X:
<<<<<<< HEAD
	case PPME_SYSCALL_CLONE_19_X:
=======
	case PPME_SYSCALL_CLONE_17_X:
>>>>>>> 4e754a73
	case PPME_SYSCALL_FORK_X:
	case PPME_SYSCALL_FORK_19_X:
	case PPME_SYSCALL_VFORK_X:
<<<<<<< HEAD
	case PPME_SYSCALL_VFORK_19_X:
=======
	case PPME_SYSCALL_FORK_17_X:
	case PPME_SYSCALL_VFORK_17_X:
>>>>>>> 4e754a73
		parse_clone_exit(evt);
		break;
	case PPME_SYSCALL_EXECVE_8_X:
	case PPME_SYSCALL_EXECVE_13_X:
	case PPME_SYSCALL_EXECVE_14_X:
	case PPME_SYSCALL_EXECVE_15_X:
		parse_execve_exit(evt);
		break;
	case PPME_PROCEXIT_E:
	case PPME_PROCEXIT_1_E:
		parse_thread_exit(evt);
		break;
	case PPME_SYSCALL_PIPE_X:
		parse_pipe_exit(evt);
		break;
	case PPME_SOCKET_SOCKET_X:
		parse_socket_exit(evt);
		break;
	case PPME_SOCKET_BIND_X:
		parse_bind_exit(evt);
		break;
	case PPME_SOCKET_CONNECT_X:
		parse_connect_exit(evt);
		break;
	case PPME_SOCKET_ACCEPT_X:
	case PPME_SOCKET_ACCEPT4_X:
		parse_accept_exit(evt);
		break;
	case PPME_SYSCALL_CLOSE_E:
		parse_close_enter(evt);
		break;
	case PPME_SYSCALL_CLOSE_X:
		parse_close_exit(evt);
		break;
	case PPME_SYSCALL_FCNTL_E:
		parse_fcntl_enter(evt);
		break;
	case PPME_SYSCALL_FCNTL_X:
		parse_fcntl_exit(evt);
		break;
	case PPME_SYSCALL_EVENTFD_X :
		parse_eventfd_exit(evt);
		break;
	case PPME_SYSCALL_CHDIR_X:
		parse_chdir_exit(evt);
		break;
	case PPME_SYSCALL_FCHDIR_X:
		parse_fchdir_exit(evt);
		break;
	case PPME_SYSCALL_GETCWD_X:
		parse_getcwd_exit(evt);
		break;
	case PPME_SOCKET_SHUTDOWN_X:
		parse_shutdown_exit(evt);
		break;
	case PPME_SYSCALL_DUP_X:
		parse_dup_exit(evt);
		break;
	case PPME_SYSCALL_SIGNALFD_X:
		parse_signalfd_exit(evt);
		break;
	case PPME_SYSCALL_TIMERFD_CREATE_X:
		parse_timerfd_create_exit(evt);
		break;
	case PPME_SYSCALL_INOTIFY_INIT_X:
		parse_inotify_init_exit(evt);
		break;
	case PPME_SYSCALL_GETRLIMIT_X:
	case PPME_SYSCALL_SETRLIMIT_X:
		parse_getrlimit_setrlimit_exit(evt);
		break;
	case PPME_SYSCALL_PRLIMIT_X:
		parse_prlimit_exit(evt);
		break;
	case PPME_SOCKET_SOCKETPAIR_X:
		parse_socketpair_exit(evt);
		break;
	case PPME_SCHEDSWITCH_1_E:
	case PPME_SCHEDSWITCH_6_E:
		parse_context_switch(evt);
		break;
	case PPME_SYSCALL_BRK_4_X:
	case PPME_SYSCALL_MMAP_X:
	case PPME_SYSCALL_MMAP2_X:
	case PPME_SYSCALL_MUNMAP_X:
		parse_brk_munmap_mmap_exit(evt);
		break;
	case PPME_SYSCALL_SETRESUID_X:
		parse_setresuid_exit(evt);
		break;
	case PPME_SYSCALL_SETRESGID_X:
		parse_setresgid_exit(evt);
		break;
	case PPME_SYSCALL_SETUID_X:
		parse_setuid_exit(evt);
		break;
	case PPME_SYSCALL_SETGID_X:
		parse_setgid_exit(evt);
		break;
	case PPME_CONTAINER_E:
		parse_container_evt(evt);
		break;
	default:
		break;
	}

	//
	// With some state-changing events like clone, execve and open, we do the
	// filtering after having updated the state
	//
#if defined(HAS_FILTERING) && defined(HAS_CAPTURE_FILTERING)
	if(do_filter_later)
	{
		if(m_inspector->m_filter)
		{
			if(m_inspector->m_filter->run(evt) == false)
			{
				evt->m_filtered_out = true;
				return;
			}
		}
		evt->m_filtered_out = false;
	}
#endif

	//
	// Offline captures can prodice events with the SCAP_DF_STATE_ONLY. They are
	// supposed to go through the engine, but they must be filtered out before 
	// reaching the user.
	//
	if(!is_live)
	{
		if(evt->get_dump_flags() & SCAP_DF_STATE_ONLY)
		{
			evt->m_filtered_out = true;
		}
	}
}

///////////////////////////////////////////////////////////////////////////////
// HELPERS
///////////////////////////////////////////////////////////////////////////////

//
// Called before starting the parsing.
// Returns false in case of issues resetting the state.
//
bool sinsp_parser::reset(sinsp_evt *evt)
{
	//
	// Before anything can happen, the event needs to be initialized
	//
	evt->init();

	ppm_event_flags eflags = evt->get_flags();
	uint16_t etype = evt->get_type();

	evt->m_fdinfo = NULL;
	evt->m_errorcode = 0;

	//
	// Ignore scheduler events
	//
	if(eflags & EF_SKIPPARSERESET)
	{
		evt->m_tinfo = NULL;
		return false;
	}

	//
	// Find the thread info
	//

	//
	// If we're exiting a clone or if we have a scheduler event
	// (many kernel thread), we don't look for /proc
	//
	bool query_os;
	if(etype == PPME_SYSCALL_CLONE_11_X ||
		etype == PPME_SYSCALL_CLONE_16_X ||
		etype == PPME_SYSCALL_CLONE_19_X ||
		etype == PPME_SYSCALL_FORK_X ||
		etype == PPME_SYSCALL_FORK_19_X ||
		etype == PPME_SYSCALL_VFORK_X ||
		etype == PPME_SYSCALL_VFORK_19_X ||
		etype == PPME_SCHEDSWITCH_6_E)
	{
		query_os = false;
	}
	else
	{
		query_os = true;
	}

	evt->m_tinfo = m_inspector->get_thread(evt->m_pevt->tid, query_os, false);

	if(etype == PPME_SCHEDSWITCH_6_E)
	{
		return false;
	}

	if(!evt->m_tinfo)
	{
		if(etype == PPME_SYSCALL_CLONE_11_X ||
			etype == PPME_SYSCALL_CLONE_16_X ||
			etype == PPME_SYSCALL_CLONE_19_X ||
			etype == PPME_SYSCALL_FORK_X ||
			etype == PPME_SYSCALL_FORK_19_X ||
			etype == PPME_SYSCALL_VFORK_X ||
			etype == PPME_SYSCALL_VFORK_19_X)
		{
#ifdef GATHER_INTERNAL_STATS
			m_inspector->m_thread_manager->m_failed_lookups->decrement();
#endif
		}
		else
		{
			ASSERT(false);
		}

		return false;
	}

	if(PPME_IS_ENTER(etype))
	{
		evt->m_tinfo->m_lastevent_fd = -1;
		evt->m_tinfo->m_lastevent_type = etype;

		if(eflags & EF_USES_FD)
		{
			sinsp_evt_param *parinfo;

			//
			// Get the fd.
			// The fd is always the first parameter of the enter event.
			//
			parinfo = evt->get_param(0);
			ASSERT(parinfo->m_len == sizeof(int64_t));
			ASSERT(evt->get_param_info(0)->type == PT_FD);

			evt->m_tinfo->m_lastevent_fd = *(int64_t *)parinfo->m_val;
		}

		evt->m_tinfo->m_latency = 0;
		evt->m_tinfo->m_last_latency_entertime = evt->get_ts();
	}
	else
	{
		sinsp_threadinfo* tinfo = evt->m_tinfo;

		//
		// event latency
		//
		if(tinfo->m_last_latency_entertime != 0)
		{
			tinfo->m_latency = evt->get_ts() - tinfo->m_last_latency_entertime;
			ASSERT((int64_t)tinfo->m_latency >= 0);
		}

		if(etype == tinfo->m_lastevent_type + 1)
		{
			tinfo->set_lastevent_data_validity(true);
		}
		else
		{
			tinfo->set_lastevent_data_validity(false);
			return false;
		}

		//
		// Error detection logic
		//
		if(evt->m_info->nparams != 0 &&
			((evt->m_info->params[0].name[0] == 'r' && evt->m_info->params[0].name[1] == 'e' && evt->m_info->params[0].name[2] == 's') ||
			(evt->m_info->params[0].name[0] == 'f' && evt->m_info->params[0].name[1] == 'd')))
		{
			sinsp_evt_param *parinfo;

			parinfo = evt->get_param(0);
			ASSERT(parinfo->m_len == sizeof(int64_t));
			int64_t res = *(int64_t *)parinfo->m_val;

			if(res < 0)
			{
				evt->m_errorcode = -(int32_t)res;
			}
		}

		//
		// Retrieve the fd
		//
		if(eflags & EF_USES_FD)
		{
			evt->m_fdinfo = tinfo->get_fd(tinfo->m_lastevent_fd);

			if(evt->m_fdinfo == NULL)
			{
				return false;
			}

			if(evt->m_errorcode != 0 && m_fd_listener)
			{
				m_fd_listener->on_error(evt);
			}
			
			if(evt->m_fdinfo->m_flags & sinsp_fdinfo_t::FLAGS_CLOSE_CANCELED)
			{
				//
				// A close gets canceled when the same fd is created succesfully between
				// close enter and close exit.
				// If that happens
				//
				erase_fd_params eparams;

				evt->m_fdinfo->m_flags &= ~sinsp_fdinfo_t::FLAGS_CLOSE_CANCELED;
				eparams.m_fd = CANCELED_FD_NUMBER;
				eparams.m_fdinfo = tinfo->get_fd(CANCELED_FD_NUMBER);

				//
				// Remove the fd from the different tables
				//
				eparams.m_remove_from_table = true;
				eparams.m_inspector = m_inspector;
				eparams.m_tinfo = tinfo;
				eparams.m_ts = evt->get_ts();

				erase_fd(&eparams);
			}
		}
	}

	return true;
}

void sinsp_parser::store_event(sinsp_evt *evt)
{
	if(!evt->m_tinfo)
	{
		//
		// No thread in the table. We won't store this event, which mean that
		// we won't be able to parse the correspoding exit event and we'll have
		// to drop the information it carries.
		//
#ifdef GATHER_INTERNAL_STATS
		m_inspector->m_stats.m_n_store_drops++;
#endif
		return;
	}

	evt->m_tinfo->store_event(evt);

#ifdef GATHER_INTERNAL_STATS
	m_inspector->m_stats.m_n_stored_evts++;
#endif
}

bool sinsp_parser::retrieve_enter_event(sinsp_evt *enter_evt, sinsp_evt *exit_evt)
{
	//
	// Make sure there's a valid thread info
	//
	if(!exit_evt->m_tinfo)
	{
		return false;
	}

	//
	// Retrieve the copy of the enter event and initialize it
	//
	if(!exit_evt->m_tinfo->is_lastevent_data_valid())
	{
		//
		// This happen especially at the beginning of trace files, where events
		// can be truncated
		//
#ifdef GATHER_INTERNAL_STATS
		m_inspector->m_stats.m_n_retrieve_drops++;
#endif
		return false;
	}

	enter_evt->init(exit_evt->m_tinfo->m_lastevent_data, exit_evt->m_tinfo->m_lastevent_cpuid);

	//
	// Make sure that we're using the right enter event, to prevent inconsistencies when events
	// are dropped
	//
	if(enter_evt->get_type() != (exit_evt->get_type() - 1))
	{
		//ASSERT(false);
		exit_evt->m_tinfo->set_lastevent_data_validity(false);
#ifdef GATHER_INTERNAL_STATS
		m_inspector->m_stats.m_n_retrieve_drops++;
#endif
		return false;
	}

#ifdef GATHER_INTERNAL_STATS
	m_inspector->m_stats.m_n_retrieved_evts++;
#endif
	return true;
}

sinsp_protodecoder* sinsp_parser::add_protodecoder(string decoder_name)
{
	//
	// Make sure this decoder is not present yet
	//
	vector<sinsp_protodecoder*>::iterator it;
	for(it = m_protodecoders.begin(); it != m_protodecoders.end(); ++it)
	{
		if((*it)->get_name() == decoder_name)
		{
			return (*it);
		}
	}

	sinsp_protodecoder* nd = g_decoderlist.new_protodecoder_from_name(decoder_name,
		m_inspector);

	nd->init();

	m_protodecoders.push_back(nd);

	return nd;
}

void sinsp_parser::register_event_callback(sinsp_pd_callback_type etype, sinsp_protodecoder* dec)
{
	switch(etype)
	{
	case CT_OPEN:
		m_open_callbacks.push_back(dec);
		break;
	case CT_CONNECT:
		m_connect_callbacks.push_back(dec);
		break;
	default:
		ASSERT(false);
		break;
	}

	return;
}

///////////////////////////////////////////////////////////////////////////////
// PARSERS
///////////////////////////////////////////////////////////////////////////////
void sinsp_parser::parse_clone_exit(sinsp_evt *evt)
{
	sinsp_evt_param *parinfo;
	int64_t tid = evt->get_tid();
	int64_t childtid;
	bool is_inverted_clone = false; // true if clone() in the child returns before the one in the parent
	bool tid_collision = false;
	bool valid_parent = true;
	bool in_container = false;
	int64_t vtid = tid;
	int64_t vpid = -1;
	uint16_t etype = evt->get_type();

	//
	// Validate the return value and get the child tid
	//
	parinfo = evt->get_param(0);
	ASSERT(parinfo->m_len == sizeof(int64_t));
	childtid = *(int64_t *)parinfo->m_val;

	switch(evt->get_type())
	{
	case PPME_SYSCALL_CLONE_11_X:
		parinfo = evt->get_param(8);
		break;
	case PPME_SYSCALL_CLONE_16_X:
	case PPME_SYSCALL_FORK_X:
	case PPME_SYSCALL_VFORK_X:
		parinfo = evt->get_param(13);
		break;
	case PPME_SYSCALL_CLONE_17_X:
	case PPME_SYSCALL_FORK_17_X:
	case PPME_SYSCALL_VFORK_17_X:
		parinfo = evt->get_param(14);
		break;
	default:
		ASSERT(false);
	}
	ASSERT(parinfo->m_len == sizeof(int32_t));
	uint32_t flags = *(int32_t *)parinfo->m_val;

	if(childtid < 0)
	{
		//
		// clone() failed. Do nothing and keep going.
		//
		return;
	}
	
	//
	// Get the vtid to check if the clone is within a container
	//
	switch(etype)
	{
		case PPME_SYSCALL_CLONE_19_X:
			parinfo = evt->get_param(16);
			ASSERT(parinfo->m_len == sizeof(int64_t));
			vtid = *(int64_t *)parinfo->m_val;

			parinfo = evt->get_param(17);
			ASSERT(parinfo->m_len == sizeof(int64_t));
			vpid = *(int64_t *)parinfo->m_val;
			break;
	}

	if(tid != vtid)
	{
		in_container = true;
	}

	if(childtid == 0)
	{
		//
		// clone() returns 0 in the child.
		// Validate that the child thread info has actually been created.
		//
		if(!evt->m_tinfo)
		{
			//
			// No thread yet.
			// This happens if
			//  - clone() returns in the child before than in the parent.
			//  - we dropped the clone exit event in the parent.
			//  - clone was executed in a container
			// In both cases, we create the thread entry here
			//
			// XXX: inverted_clone flag should be useless for containers
			// since just the child's clone is allowed to create a thread
			//
			is_inverted_clone = true;

			//
			// The tid to add is the one that generated this event
			//
			childtid = tid;

			//
			// Check if this is a process or a new thread
			//
<<<<<<< HEAD
			switch(evt->get_type())
			{
				case PPME_SYSCALL_CLONE_11_X:
					parinfo = evt->get_param(8);
					break;
				case PPME_SYSCALL_CLONE_16_X:
				case PPME_SYSCALL_CLONE_19_X:
				case PPME_SYSCALL_FORK_X:
				case PPME_SYSCALL_FORK_19_X:
				case PPME_SYSCALL_VFORK_X:
				case PPME_SYSCALL_VFORK_19_X:
					parinfo = evt->get_param(13);
					break;
				default:
					ASSERT(false);
			}
			ASSERT(parinfo->m_len == sizeof(int32_t));
			uint32_t flags = *(int32_t *)parinfo->m_val;

=======
>>>>>>> 4e754a73
			if(flags & PPM_CL_CLONE_THREAD)
			{
				//
				// This is a thread, the parent tid is the pid
				//
				parinfo = evt->get_param(4);
				ASSERT(parinfo->m_len == sizeof(int64_t));
				tid = *(int64_t *)parinfo->m_val;
			}
			else
			{
				//
				// This is not a thread, the parent tid is ptid
				//
				parinfo = evt->get_param(5);
				ASSERT(parinfo->m_len == sizeof(int64_t));
				tid = *(int64_t *)parinfo->m_val;
			}

			//
			// Keep going and add the event with the standard code below
			//
		}
		else
		{
			//
			// We are in the child's clone. If we are in a container, make
			// sure the vtid/vpid are reflected because the father was maybe
			// running outside the container so created the child thread without
			// knowing the internal vtid/vpid
			//
			if(in_container)
			{
				evt->m_tinfo->m_vtid = vtid;
				evt->m_tinfo->m_vpid = vpid;
			}

			return;
		}
	}
	else
	{
		//
		// We are in the father. If the father is running in a container,
		// don't create the child process but wait until we see child, because
		// the father just sees the internal tid of the child
		//
		if(in_container)
		{
			return;
		}
	}

	//
	// Lookup the thread that called clone() so we can copy its information
	//
	sinsp_threadinfo* ptinfo = m_inspector->get_thread(tid, true, true);
	if(NULL == ptinfo)
	{
		//
		// No clone() caller, we probably missed earlier events.
		// We simply return and ignore the event, which means this thread won't be added to the table.
		//
		ASSERT(false);
		return;
	}

	if(ptinfo->m_comm == "<NA>" && ptinfo->m_uid == 0xffffffff)
	{
		valid_parent = false;
	}

	//
	// See if the child is already there
	//
	sinsp_threadinfo* child = m_inspector->get_thread(childtid, false, true);
	if(NULL != child)
	{
		//
		// If this was an inverted clone, all is fine, we've already taken care
		// of adding the thread table entry in the child.
		// Otherwise, we assume that the entry is there because we missed the exit event
		// for a previous thread and we replace the info structure.
		//
		if(child->m_flags & PPM_CL_CLONE_INVERTED)
		{
			return;
		}
		else
		{
			m_inspector->remove_thread(childtid, true);
			tid_collision = true;
		}
	}

	//
	// Allocate the new thread info and initialize it
	// XXX this should absolutely not do a malloc, but get the item from a
	// preallocated list
	//
	sinsp_threadinfo tinfo(m_inspector);

	//
	// Set the tid and parent tid
	//
	tinfo.m_tid = childtid;
	tinfo.m_ptid = tid;

	if(valid_parent)
	{
		// Copy the command name from the parent
		tinfo.m_comm = ptinfo->m_comm;

		// Copy the full executable name from the parent
		tinfo.m_exe = ptinfo->m_exe;

		// Copy the command arguments from the parent
		tinfo.m_args = ptinfo->m_args;
	}
	else
	{
		//
		// Parent is an invalid thread, which is strange since it's performing 
		// a clone. We try to remove and look it up in proc.
		//
		m_inspector->remove_thread(tid, true);
		tid_collision = true;

		ptinfo = m_inspector->get_thread(tid, 
			true, true);

		if(ptinfo == NULL)
		{
			//
			// This can happen if the thread table has reached max capacity
			//
			ASSERT(false);
			return;
		}

		if(ptinfo->m_comm != "<NA>" && ptinfo->m_uid != 0xffffffff)
		{
			//
			// Parent found in proc, use its data
			//
			tinfo.m_comm = ptinfo->m_comm;
			tinfo.m_exe = ptinfo->m_exe;
			tinfo.m_args = ptinfo->m_args;
		}
		else
		{
			//
			// Parent not found in proc, use the event data
			//
			parinfo = evt->get_param(1);
			tinfo.m_exe = (char*)parinfo->m_val;

			switch(etype)
			{
			case PPME_SYSCALL_CLONE_11_X:
			case PPME_SYSCALL_CLONE_16_X:
			case PPME_SYSCALL_FORK_X:
			case PPME_SYSCALL_VFORK_X:
				tinfo.m_comm = tinfo.m_exe;
				break;
			case PPME_SYSCALL_CLONE_17_X:
			case PPME_SYSCALL_FORK_17_X:
			case PPME_SYSCALL_VFORK_17_X:
				parinfo = evt->get_param(13);
				tinfo.m_comm = parinfo->m_val;
				break;
			default:
				ASSERT(false);
			}

			parinfo = evt->get_param(2);
			tinfo.set_args(parinfo->m_val, parinfo->m_len);

			//
			// Also, propagate the same values to the parent
			//
			ptinfo->m_comm = tinfo.m_comm;
			ptinfo->m_exe = tinfo.m_exe;
			ptinfo->set_args(parinfo->m_val, parinfo->m_len);
		}
	}

	// Copy the pid
	parinfo = evt->get_param(4);
	ASSERT(parinfo->m_len == sizeof(int64_t));
	tinfo.m_pid = *(int64_t *)parinfo->m_val;

	// Get the flags, and check if this is a thread or a new thread
<<<<<<< HEAD
	switch(etype)
	{
		case PPME_SYSCALL_CLONE_11_X:
			parinfo = evt->get_param(8);
			break;
		case PPME_SYSCALL_CLONE_16_X:
		case PPME_SYSCALL_CLONE_19_X:
		case PPME_SYSCALL_FORK_X:
		case PPME_SYSCALL_FORK_19_X:
		case PPME_SYSCALL_VFORK_X:
		case PPME_SYSCALL_VFORK_19_X:
			parinfo = evt->get_param(13);
			break;
		default:
			ASSERT(false);
	}
	ASSERT(parinfo->m_len == sizeof(int32_t));
	tinfo.m_flags = *(int32_t *)parinfo->m_val;
=======
	tinfo.m_flags = flags;
>>>>>>> 4e754a73

	//
	// If clone()'s PPM_CL_CLONE_THREAD is not set it means that a new
	// thread was created. In that case, we set the pid to the one of the CHILD thread that
	// is going to be created.
	//
	if(!(tinfo.m_flags & PPM_CL_CLONE_THREAD))
	{
		tinfo.m_pid = childtid;
	}

	//
	// Copy the fd list
	// XXX this is a gross oversimplification that will need to be fixed.
	// What we do is: if the child is NOT a thread, we copy all the parent fds.
	// The right thing to do is looking at PPM_CL_CLONE_FILES, but there are
	// syscalls like open and pipe2 that can override PPM_CL_CLONE_FILES with the O_CLOEXEC flag
	//
	if(!(tinfo.m_flags & PPM_CL_CLONE_THREAD))
	{
		tinfo.m_fdtable = *(ptinfo->get_fd_table());

		//
		// It's important to reset the cache of the child thread, to prevent it from
		// referring to an element in the parent's table.
		//
		tinfo.m_fdtable.reset_cache();
	}
	//if((tinfo.m_flags & (PPM_CL_CLONE_FILES)))
	//{
	//    tinfo.m_fdtable = ptinfo.m_fdtable;
	//}

	if(is_inverted_clone)
	{
		tinfo.m_flags |= PPM_CL_CLONE_INVERTED;
	}

	// Copy the command name
	parinfo = evt->get_param(1);
	tinfo.m_exe = (char*)parinfo->m_val;

	switch(etype)
	{
	case PPME_SYSCALL_CLONE_11_X:
	case PPME_SYSCALL_CLONE_16_X:
	case PPME_SYSCALL_FORK_X:
	case PPME_SYSCALL_VFORK_X:
		tinfo.m_comm = tinfo.m_exe;
		break;
	case PPME_SYSCALL_CLONE_17_X:
	case PPME_SYSCALL_FORK_17_X:
	case PPME_SYSCALL_VFORK_17_X:
		parinfo = evt->get_param(13);
		tinfo.m_comm = parinfo->m_val;
		break;
	default:
		ASSERT(false);
	}

	// Get the command arguments
	parinfo = evt->get_param(2);
	tinfo.set_args(parinfo->m_val, parinfo->m_len);

	// Copy the working directory
	parinfo = evt->get_param(6);
	tinfo.set_cwd(parinfo->m_val, parinfo->m_len);

	// Copy the fdlimit
	parinfo = evt->get_param(7);
	ASSERT(parinfo->m_len == sizeof(int64_t));
	tinfo.m_fdlimit = *(int64_t *)parinfo->m_val;

<<<<<<< HEAD
	if(etype == PPME_SYSCALL_CLONE_16_X ||
		etype == PPME_SYSCALL_CLONE_19_X || 
		etype == PPME_SYSCALL_FORK_X || 
		etype == PPME_SYSCALL_FORK_19_X || 
		etype == PPME_SYSCALL_VFORK_X ||
		etype == PPME_SYSCALL_VFORK_19_X)
=======
	switch(etype)
>>>>>>> 4e754a73
	{
	case PPME_SYSCALL_CLONE_11_X:
		break;
	case PPME_SYSCALL_CLONE_16_X:
	case PPME_SYSCALL_CLONE_17_X:
	case PPME_SYSCALL_FORK_X:
	case PPME_SYSCALL_FORK_17_X:
	case PPME_SYSCALL_VFORK_X:
	case PPME_SYSCALL_VFORK_17_X:
		// Get the pgflt_maj
		parinfo = evt->get_param(8);
		ASSERT(parinfo->m_len == sizeof(uint64_t));
		tinfo.m_pfmajor = *(uint64_t *)parinfo->m_val;

		// Get the pgflt_min
		parinfo = evt->get_param(9);
		ASSERT(parinfo->m_len == sizeof(uint64_t));
		tinfo.m_pfminor = *(uint64_t *)parinfo->m_val;

		// Get the vm_size
		parinfo = evt->get_param(10);
		ASSERT(parinfo->m_len == sizeof(uint32_t));
		tinfo.m_vmsize_kb = *(uint32_t *)parinfo->m_val;

		// Get the vm_rss
		parinfo = evt->get_param(11);
		ASSERT(parinfo->m_len == sizeof(uint32_t));
		tinfo.m_vmrss_kb = *(uint32_t *)parinfo->m_val;

		// Get the vm_swap
		parinfo = evt->get_param(12);
		ASSERT(parinfo->m_len == sizeof(uint32_t));
		tinfo.m_vmswap_kb = *(uint32_t *)parinfo->m_val;
		break;
	default:
		ASSERT(false);
	}

	// Copy the uid
	switch(etype)
	{
<<<<<<< HEAD
		case PPME_SYSCALL_CLONE_11_X:
			parinfo = evt->get_param(9);
			break;
		case PPME_SYSCALL_CLONE_16_X:
		case PPME_SYSCALL_CLONE_19_X:
		case PPME_SYSCALL_FORK_X:
		case PPME_SYSCALL_FORK_19_X:
		case PPME_SYSCALL_VFORK_X:
		case PPME_SYSCALL_VFORK_19_X:
			parinfo = evt->get_param(14);
			break;
		default:
			ASSERT(false);
=======
	case PPME_SYSCALL_CLONE_11_X:
		parinfo = evt->get_param(9);
		break;
	case PPME_SYSCALL_CLONE_16_X:
	case PPME_SYSCALL_FORK_X:
	case PPME_SYSCALL_VFORK_X:
		parinfo = evt->get_param(14);
		break;
	case PPME_SYSCALL_CLONE_17_X:
	case PPME_SYSCALL_FORK_17_X:
	case PPME_SYSCALL_VFORK_17_X:
		parinfo = evt->get_param(15);
		break;
	default:
		ASSERT(false);
>>>>>>> 4e754a73
	}
	ASSERT(parinfo->m_len == sizeof(int32_t));
	tinfo.m_uid = *(int32_t *)parinfo->m_val;

	// Copy the uid
	switch(etype)
	{
<<<<<<< HEAD
		case PPME_SYSCALL_CLONE_11_X:
			parinfo = evt->get_param(10);
			break;
		case PPME_SYSCALL_CLONE_16_X:
		case PPME_SYSCALL_CLONE_19_X:
		case PPME_SYSCALL_FORK_X:
		case PPME_SYSCALL_FORK_19_X:
		case PPME_SYSCALL_VFORK_X:
		case PPME_SYSCALL_VFORK_19_X:
			parinfo = evt->get_param(15);
			break;
		default:
			ASSERT(false);
=======
	case PPME_SYSCALL_CLONE_11_X:
		parinfo = evt->get_param(10);
		break;
	case PPME_SYSCALL_CLONE_16_X:
	case PPME_SYSCALL_FORK_X:
	case PPME_SYSCALL_VFORK_X:
		parinfo = evt->get_param(15);
		break;
	case PPME_SYSCALL_CLONE_17_X:
	case PPME_SYSCALL_FORK_17_X:
	case PPME_SYSCALL_VFORK_17_X:
		parinfo = evt->get_param(16);
		break;
	default:
		ASSERT(false);
>>>>>>> 4e754a73
	}
	ASSERT(parinfo->m_len == sizeof(int32_t));
	tinfo.m_gid = *(int32_t *)parinfo->m_val;

	//
	// If we're in a container, vtid and vpid are
	// initialized to the values coming from the event,
	// otherwise they are just set to tid and pid. We can't
	// use the event in that case because in a non-container
	// case also the clone exit from the father can create a
	// child process, and it doesn't have the right vtid and vpid
	// values
	//
	if(in_container)
	{
		tinfo.m_vtid = vtid;
		tinfo.m_vpid = vpid;
	}
	else
	{
		tinfo.m_vtid = tinfo.m_tid;
		tinfo.m_vpid = tinfo.m_vpid;
	}

	//
	// Set cgroups and heuristically detect container id
	//
	switch(etype)
	{
		case PPME_SYSCALL_CLONE_19_X:
			parinfo = evt->get_param(18);
			tinfo.set_cgroups(parinfo->m_val, parinfo->m_len);
			m_inspector->m_container_manager.resolve_container_from_cgroups(tinfo.m_cgroups, m_inspector->m_islive, &tinfo.m_container_id);
			break;
	}

	//
	// Initilaize the thread clone time
	//
	tinfo.m_clone_ts = evt->get_ts();

	//
	// Add the new thread to the table
	//
	m_inspector->add_thread(tinfo);

	//
	// If we had to erase a previous entry for this tid and rebalance the table,
	// make sure we reinitialize the tinfo pointer for this event, as the thread
	// generating it might have gone away.
	//
	if(tid_collision)
	{
		reset(evt);
#ifdef HAS_ANALYZER
		m_inspector->m_tid_collisions.push_back(tinfo.m_tid);
#endif
#ifdef _DEBUG
		g_logger.format(sinsp_logger::SEV_INFO, 
			"tid collision for %" PRIu64 "(%s)", 
			tinfo.m_tid, tinfo.m_comm.c_str());
#endif
	}

	return;
}

void sinsp_parser::parse_execve_exit(sinsp_evt *evt)
{
	sinsp_evt_param *parinfo;
	int64_t retval;
	uint16_t etype = evt->get_type();

	// Validate the return value
	parinfo = evt->get_param(0);
	ASSERT(parinfo->m_len == sizeof(int64_t));
	retval = *(int64_t *)parinfo->m_val;

	if(retval < 0)
	{
		return;
	}

	//
	// We get here when execve returns. The thread has already been added by a previous fork or clone,
	// and we just update the entry with the new information.
	//
	if(!evt->m_tinfo)
	{
		//
		// No thread to update?
		// We probably missed the start event, so we will just do nothing
		//
		//fprintf(stderr, "comm = %s, args = %s\n",evt->get_param(1)->m_val,evt->get_param(1)->m_val);
		//ASSERT(false);
		return;
	}

	// Get the exe
	parinfo = evt->get_param(1);
	evt->m_tinfo->m_exe = parinfo->m_val;

	switch(etype)
	{
	case PPME_SYSCALL_EXECVE_8_X:
	case PPME_SYSCALL_EXECVE_13_X:
	case PPME_SYSCALL_EXECVE_14_X:
		// Old trace files didn't have comm, so just set it to exe
		evt->m_tinfo->m_comm = evt->m_tinfo->m_exe;
		break;
	case PPME_SYSCALL_EXECVE_15_X:
		// Get the comm
		parinfo = evt->get_param(13);
		evt->m_tinfo->m_comm = parinfo->m_val;
		break;
	default:
		ASSERT(false);
	}

	// Get the command arguments
	parinfo = evt->get_param(2);
	evt->m_tinfo->set_args(parinfo->m_val, parinfo->m_len);

	// Get the pid
	parinfo = evt->get_param(4);
	ASSERT(parinfo->m_len == sizeof(uint64_t));
	evt->m_tinfo->m_pid = *(uint64_t *)parinfo->m_val;

	// Get the working directory
	parinfo = evt->get_param(6);
	evt->m_tinfo->set_cwd(parinfo->m_val, parinfo->m_len);

	// Get the fdlimit
	parinfo = evt->get_param(7);
	ASSERT(parinfo->m_len == sizeof(int64_t));
	evt->m_tinfo->m_fdlimit = *(int64_t *)parinfo->m_val;

	switch(etype)
	{
	case PPME_SYSCALL_EXECVE_8_X:
		break;
	case PPME_SYSCALL_EXECVE_13_X:
	case PPME_SYSCALL_EXECVE_14_X:
	case PPME_SYSCALL_EXECVE_15_X:
		// Get the pgflt_maj
		parinfo = evt->get_param(8);
		ASSERT(parinfo->m_len == sizeof(uint64_t));
		evt->m_tinfo->m_pfmajor = *(uint64_t *)parinfo->m_val;

		// Get the pgflt_min
		parinfo = evt->get_param(9);
		ASSERT(parinfo->m_len == sizeof(uint64_t));
		evt->m_tinfo->m_pfminor = *(uint64_t *)parinfo->m_val;

		// Get the vm_size
		parinfo = evt->get_param(10);
		ASSERT(parinfo->m_len == sizeof(uint32_t));
		evt->m_tinfo->m_vmsize_kb = *(uint32_t *)parinfo->m_val;

		// Get the vm_rss
		parinfo = evt->get_param(11);
		ASSERT(parinfo->m_len == sizeof(uint32_t));
		evt->m_tinfo->m_vmrss_kb = *(uint32_t *)parinfo->m_val;

		// Get the vm_swap
		parinfo = evt->get_param(12);
		ASSERT(parinfo->m_len == sizeof(uint32_t));
		evt->m_tinfo->m_vmswap_kb = *(uint32_t *)parinfo->m_val;
		break;
	default:
		ASSERT(false);
	}

	switch(etype)
	{
	case PPME_SYSCALL_EXECVE_8_X:
	case PPME_SYSCALL_EXECVE_13_X:
		break;
	case PPME_SYSCALL_EXECVE_14_X:
		// Get the environment
		parinfo = evt->get_param(13);
		evt->m_tinfo->set_env(parinfo->m_val, parinfo->m_len);
		break;
	case PPME_SYSCALL_EXECVE_15_X:
		// Get the environment
		parinfo = evt->get_param(14);
		evt->m_tinfo->set_env(parinfo->m_val, parinfo->m_len);
		break;
	default:
		ASSERT(false);
	}

	//
	// execve starts with a clean fd list, so we get rid of the fd list that clone
	// copied from the parent
	// XXX validate this
	//
	//  scap_fd_free_table(handle, tinfo);

	//
	// Clear the flags for this thread, making sure to propagate the inverted flag
	//
	bool inverted = ((evt->m_tinfo->m_flags & PPM_CL_CLONE_INVERTED) != 0);
	evt->m_tinfo->m_flags = 0;
	if(inverted)
	{
		evt->m_tinfo->m_flags |= PPM_CL_CLONE_INVERTED;
	}

	//
	// This process' name changed, so we need to include it in the protocol again
	//
	evt->m_tinfo->m_flags |= PPM_CL_NAME_CHANGED;

	//
	// Recompute the program hash
	//
	evt->m_tinfo->compute_program_hash();

#ifdef HAS_ANALYZER
	evt->m_tinfo->m_ainfo->clear_role_flags();
#endif
	return;
}

void sinsp_parser::parse_openat_dir(sinsp_evt *evt, char* name, int64_t dirfd, OUT string* sdir)
{
	bool is_absolute = (name[0] == '/');
	string tdirstr;

	if(is_absolute)
	{
		//
		// The path is absoulte.
		// Some processes (e.g. irqbalance) actually do this: they pass an invalid fd and
		// and bsolute path, and openat succeeds.
		//
		*sdir = ".";
	}
	else if(dirfd == PPM_AT_FDCWD)
	{
		*sdir = evt->m_tinfo->get_cwd();
	}
	else
	{
		evt->m_fdinfo = evt->m_tinfo->get_fd(dirfd);

		if(evt->m_fdinfo == NULL)
		{
			ASSERT(false);
			*sdir = "<UNKNOWN>";
		}
		else
		{
			if(evt->m_fdinfo->m_name[evt->m_fdinfo->m_name.length()] == '/')
			{
				*sdir = evt->m_fdinfo->m_name;
			}
			else
			{
				tdirstr = evt->m_fdinfo->m_name + '/';
				*sdir = tdirstr;
			}
		}
	}
}

void sinsp_parser::parse_open_openat_creat_exit(sinsp_evt *evt)
{
	sinsp_evt_param *parinfo;
	int64_t fd;
	char *name;
	uint32_t namelen;
	uint32_t flags;
	//  uint32_t mode;
	sinsp_fdinfo_t fdi;
	sinsp_evt *enter_evt = &m_tmp_evt;
	string sdir;

	ASSERT(evt->m_tinfo);

	//
	// Load the enter event so we can access its arguments
	//
	if(!retrieve_enter_event(enter_evt, evt))
	{
		return;
	}

	//
	// Check the return value
	//
	parinfo = evt->get_param(0);
	ASSERT(parinfo->m_len == sizeof(int64_t));
	fd = *(int64_t *)parinfo->m_val;

	//
	// Parse the parameters, based on the event type
	//
	if(evt->get_type() == PPME_SYSCALL_OPEN_X)
	{
		parinfo = evt->get_param(1);
		name = parinfo->m_val;
		namelen = parinfo->m_len;

		parinfo = evt->get_param(2);
		ASSERT(parinfo->m_len == sizeof(uint32_t));
		flags = *(uint32_t *)parinfo->m_val;

		sdir = evt->m_tinfo->get_cwd();
	}
	else if(evt->get_type() == PPME_SYSCALL_CREAT_X)
	{
		parinfo = evt->get_param(1);
		name = parinfo->m_val;
		namelen = parinfo->m_len;

		flags = 0;

		sdir = evt->m_tinfo->get_cwd();
	}
	else if(evt->get_type() == PPME_SYSCALL_OPENAT_X)
	{
		parinfo = enter_evt->get_param(1);
		name = parinfo->m_val;
		namelen = parinfo->m_len;

		parinfo = enter_evt->get_param(2);
		ASSERT(parinfo->m_len == sizeof(uint32_t));
		flags = *(uint32_t *)parinfo->m_val;

		parinfo = enter_evt->get_param(0);
		ASSERT(parinfo->m_len == sizeof(int64_t));
		int64_t dirfd = *(int64_t *)parinfo->m_val;

		parse_openat_dir(evt, name, dirfd, &sdir);
	}
	else
	{
		ASSERT(false);
		return;
	}

	// XXX not implemented yet
	//parinfo = evt->get_param(2);
	//ASSERT(parinfo->m_len == sizeof(uint32_t));
	//mode = *(uint32_t*)parinfo->m_val;

	char fullpath[SCAP_MAX_PATH_SIZE];
	sinsp_utils::concatenate_paths(fullpath, SCAP_MAX_PATH_SIZE, sdir.c_str(), (uint32_t)sdir.length(), name, namelen);

	if(fd >= 0)
	{
		//
		// Populate the new fdi
		//
		if(flags & PPM_O_DIRECTORY)
		{
			fdi.m_type = SCAP_FD_DIRECTORY;
		}
		else
		{
			fdi.m_type = SCAP_FD_FILE;		
		}

		fdi.m_openflags = flags;
		fdi.add_filename(fullpath);

		//
		// Add the fd to the table.
		//
		evt->m_fdinfo = evt->m_tinfo->add_fd(fd, &fdi);

		//
		// Call the protocol decoder callbacks associated to this event
		//
		vector<sinsp_protodecoder*>::iterator it;
		for(it = m_open_callbacks.begin(); it != m_open_callbacks.end(); ++it)
		{
			(*it)->on_event(evt, CT_OPEN);
		}
	}

	if(m_fd_listener && !(flags & PPM_O_DIRECTORY))
	{
		m_fd_listener->on_file_create(evt, fullpath);
	}
}

//
// Helper function to allocate a socket fd, initialize it by parsing its parameters and add it to the fd table of the given thread.
//
inline void sinsp_parser::add_socket(sinsp_evt *evt, int64_t fd, uint32_t domain, uint32_t type, uint32_t protocol)
{
	sinsp_fdinfo_t fdi;

	//
	// Populate the new fdi
	//
	memset(&(fdi.m_sockinfo.m_ipv4info), 0, sizeof(fdi.m_sockinfo.m_ipv4info));
	fdi.m_type = SCAP_FD_UNKNOWN;
	fdi.m_sockinfo.m_ipv4info.m_fields.m_l4proto = SCAP_L4_UNKNOWN;

	if(domain == PPM_AF_UNIX)
	{
		fdi.m_type = SCAP_FD_UNIX_SOCK;
	}
	else if(domain == PPM_AF_INET || domain == PPM_AF_INET6)
	{
		fdi.m_type = (domain == PPM_AF_INET)? SCAP_FD_IPV4_SOCK : SCAP_FD_IPV6_SOCK;

		if(protocol == IPPROTO_TCP)
		{
			fdi.m_sockinfo.m_ipv4info.m_fields.m_l4proto = SCAP_L4_TCP;
		}
		else if(protocol == IPPROTO_UDP)
		{
			fdi.m_sockinfo.m_ipv4info.m_fields.m_l4proto = SCAP_L4_UDP;
		}
		else if(protocol == IPPROTO_IP)
		{
			//
			// XXX: we mask type because, starting from linux 2.6.27, type can be ORed with
			//      SOCK_NONBLOCK and SOCK_CLOEXEC. We need to validate that byte masking is
			//      acceptable
			//
			if((type & 0xff) == SOCK_STREAM)
			{
				fdi.m_sockinfo.m_ipv4info.m_fields.m_l4proto = SCAP_L4_TCP;
			}
			else if((type & 0xff) == SOCK_DGRAM)
			{
				fdi.m_sockinfo.m_ipv4info.m_fields.m_l4proto = SCAP_L4_UDP;
			}
			else
			{
				ASSERT(false);
			}
		}
		else if(protocol == IPPROTO_ICMP)
		{
			fdi.m_sockinfo.m_ipv4info.m_fields.m_l4proto = SCAP_L4_ICMP;
		}
	}
	else
	{
		if(domain != 16 &&  // AF_NETLINK, used by processes to talk to the kernel
		        domain != 10 && // IPv6
		        domain != 17)   // AF_PACKET, used for packet capture
		{
			//
			// IPv6 will go here
			//
			ASSERT(false);
		}
	}

#ifndef INCLUDE_UNKNOWN_SOCKET_FDS
	if(fdi.m_type == SCAP_FD_UNKNOWN)
	{
		return;
	}
#endif

	//
	// Add the fd to the table.
	//
	evt->m_fdinfo = evt->m_tinfo->add_fd(fd, &fdi);
}

void sinsp_parser::parse_socket_exit(sinsp_evt *evt)
{
	sinsp_evt_param *parinfo;
	int64_t fd;
	uint32_t domain;
	uint32_t type;
	uint32_t protocol;
	sinsp_evt *enter_evt = &m_tmp_evt;

	//
	// NOTE: we don't check the return value of get_param() because we know the arguments we need are there.
	// XXX this extraction would be much faster if we parsed the event mnaually to extract the
	// parameters in one scan. We don't care too much because we assume that we get here
	// seldom enough that saving few tens of CPU cycles is not important.
	//
	parinfo = evt->get_param(0);
	ASSERT(parinfo->m_len == sizeof(int64_t));
	fd = *(int64_t *)parinfo->m_val;

	if(fd < 0)
	{
		//
		// socket() failed. Nothing to add to the table.
		//
		return;
	}

	//
	// Load the enter event so we can access its arguments
	//
	if(!retrieve_enter_event(enter_evt, evt))
	{
		return;
	}

	//
	// Extract the arguments
	//
	parinfo = enter_evt->get_param(0);
	ASSERT(parinfo->m_len == sizeof(uint32_t));
	domain = *(uint32_t *)parinfo->m_val;

	parinfo = enter_evt->get_param(1);
	ASSERT(parinfo->m_len == sizeof(uint32_t));
	type = *(uint32_t *)parinfo->m_val;

	parinfo = enter_evt->get_param(2);
	ASSERT(parinfo->m_len == sizeof(uint32_t));
	protocol = *(uint32_t *)parinfo->m_val;

	//
	// Allocate a new fd descriptor, populate it and add it to the thread fd table
	//
	add_socket(evt, fd, domain, type, protocol);
}

void sinsp_parser::parse_bind_exit(sinsp_evt *evt)
{
	const char *parstr;

	if(evt->m_fdinfo == NULL)
	{
		return;
	}

	//
	// Update the name of this socket
	//
	evt->m_fdinfo->m_name = evt->get_param_as_str(1, &parstr, sinsp_evt::PF_SIMPLE);
}

void sinsp_parser::parse_connect_exit(sinsp_evt *evt)
{
	sinsp_evt_param *parinfo;
	uint8_t *packed_data;
	uint8_t family;
	unordered_map<int64_t, sinsp_fdinfo_t>::iterator fdit;
	const char *parstr;
	int64_t retval;

	if(evt->m_fdinfo == NULL)
	{
		return;
	}

	parinfo = evt->get_param(0);
	ASSERT(parinfo->m_len == sizeof(uint64_t));
	retval = *(int64_t*)parinfo->m_val;

	if(retval < 0)
	{
		//
		// connections that return with a SE_EINPROGRESS are totally legit.
		//
		if(retval != -SE_EINPROGRESS)
		{
			return;
		}
	}

	parinfo = evt->get_param(1);
	if(parinfo->m_len == 0)
	{
		//
		// No address, there's nothing we can really do with this.
		// This happens for socket types that we don't support, so we have the assertion
		// to make sure that this is not a type of socket that we support.
		//
		ASSERT(!(evt->m_fdinfo->is_unix_socket() || evt->m_fdinfo->is_ipv4_socket()));
		return;
	}

	packed_data = (uint8_t*)parinfo->m_val;

	//
	// Validate the family
	//
	family = *packed_data;

	//
	// Fill the fd with the socket info
	//
	if(family == PPM_AF_INET || family == PPM_AF_INET6)
	{
		if(family == PPM_AF_INET6)
		{
			//
			// For the moment, we only support IPv4-mapped IPv6 addresses
			// (http://en.wikipedia.org/wiki/IPv6#IPv4-mapped_IPv6_addresses)
			//
			uint8_t* sip = packed_data + 1;
			uint8_t* dip = packed_data + 19;

			if(!(sinsp_utils::is_ipv4_mapped_ipv6(sip) && sinsp_utils::is_ipv4_mapped_ipv6(dip)))
			{
				return;
			}

			evt->m_fdinfo->m_type = SCAP_FD_IPV4_SOCK;
		}

		//
		// This should happen only in case of a bug in our code, because I'm assuming that the OS
		// causes a connect with the wrong socket type to fail.
		// Assert in debug mode and just keep going in release mode.
		//
		ASSERT(evt->m_fdinfo->m_type == SCAP_FD_IPV4_SOCK);

#ifndef HAS_ANALYZER
		//
		// Update the FD info with this tuple
		//
		if(family == PPM_AF_INET)
		{
			m_inspector->m_parser->set_ipv4_addresses_and_ports(evt->m_fdinfo, packed_data);
		}
		else
		{
			m_inspector->m_parser->set_ipv4_mapped_ipv6_addresses_and_ports(evt->m_fdinfo, packed_data);
		}
#endif

		//
		// Add the friendly name to the fd info
		//
		evt->m_fdinfo->m_name = evt->get_param_as_str(1, &parstr, sinsp_evt::PF_SIMPLE);
	}
	else
	{
		if(!evt->m_fdinfo->is_unix_socket())
		{
			//
			// This should happen only in case of a bug in our code, because I'm assuming that the OS
			// causes a connect with the wrong socket type to fail.
			// Assert in debug mode and just keep going in release mode.
			//
			ASSERT(false);
		}

		//
		// Add the friendly name to the fd info
		//
		evt->m_fdinfo->m_name = evt->get_param_as_str(1, &parstr, sinsp_evt::PF_SIMPLE);

#ifndef HAS_ANALYZER
		//
		// Update the FD with this tuple
		//
		m_inspector->m_parser->set_unix_info(evt->m_fdinfo, packed_data);
#endif
	}

	//
	// Mark this fd as a client
	//
	evt->m_fdinfo->set_role_client();

	//
	// Call the protocol decoder callbacks associated to this event
	//
	vector<sinsp_protodecoder*>::iterator it;
	for(it = m_connect_callbacks.begin(); it != m_connect_callbacks.end(); ++it)
	{
		(*it)->on_event(evt, CT_CONNECT);
	}

	//
	// If there's a listener callback, invoke it
	//
	if(m_fd_listener)
	{
		m_fd_listener->on_connect(evt, packed_data);
	}
}

void sinsp_parser::parse_accept_exit(sinsp_evt *evt)
{
	sinsp_evt_param *parinfo;
	int64_t fd;
	uint8_t* packed_data;
	unordered_map<int64_t, sinsp_fdinfo_t>::iterator fdit;
	sinsp_fdinfo_t fdi;
	const char *parstr;

	//
	// Lookup the thread
	//
	if(!evt->m_tinfo)
	{
		ASSERT(false);
		return;
	}

	//
	// Extract the fd
	//
	parinfo = evt->get_param(0);
	ASSERT(parinfo->m_len == sizeof(int64_t));
	fd = *(int64_t *)parinfo->m_val;

	if(fd < 0)
	{
		//
		// Accept failure.
		// Do nothing.
		//
		return;
	}

	//
	// Update the last event fd. It's needed by the filtering engine
	//
	evt->m_tinfo->m_lastevent_fd = fd;

	//
	// Extract the address
	//
	parinfo = evt->get_param(1);
	if(parinfo->m_len == 0)
	{
		//
		// No address, there's nothing we can really do with this.
		// This happens for socket types that we don't support, so we have the assertion
		// to make sure that this is not a type of socket that we support.
		//
		return;
	}

	packed_data = (uint8_t*)parinfo->m_val;

	//
	// Populate the fd info class
	//
	if(*packed_data == PPM_AF_INET)
	{
		set_ipv4_addresses_and_ports(&fdi, packed_data);
		fdi.m_type = SCAP_FD_IPV4_SOCK;
		fdi.m_sockinfo.m_ipv4info.m_fields.m_l4proto = SCAP_L4_TCP;
	}
	else if(*packed_data == PPM_AF_INET6)
	{
		//
		// We only support IPv4-mapped IPv6 addresses (http://en.wikipedia.org/wiki/IPv6#IPv4-mapped_IPv6_addresses)
		// for the moment
		//
		uint8_t* sip = packed_data + 1;
		uint8_t* dip = packed_data + 19;

		if(sinsp_utils::is_ipv4_mapped_ipv6(sip) && sinsp_utils::is_ipv4_mapped_ipv6(dip))
		{
			set_ipv4_mapped_ipv6_addresses_and_ports(&fdi, packed_data);
			fdi.m_type = SCAP_FD_IPV4_SOCK;
			fdi.m_sockinfo.m_ipv4info.m_fields.m_l4proto = SCAP_L4_TCP;
		}
	}
	else if(*packed_data == PPM_AF_UNIX)
	{
		fdi.m_type = SCAP_FD_UNIX_SOCK;
		set_unix_info(&fdi, packed_data);
	}
	else
	{
		//
		// Unsupported family
		//
		return;
	}

	fdi.m_name = evt->get_param_as_str(1, &parstr, sinsp_evt::PF_SIMPLE);
	fdi.m_flags = 0;

	if(m_fd_listener)
	{
		m_fd_listener->on_accept(evt, fd, packed_data, &fdi);
	}

	//
	// Mark this fd as a server
	//
	fdi.set_role_server();

	//
	// Add the entry to the table
	//
	evt->m_fdinfo = evt->m_tinfo->add_fd(fd, &fdi);
}

void sinsp_parser::parse_close_enter(sinsp_evt *evt)
{
	if(!evt->m_tinfo)
	{
		return;
	}

	evt->m_fdinfo = evt->m_tinfo->get_fd(evt->m_tinfo->m_lastevent_fd);
	if(evt->m_fdinfo == NULL)
	{
		return;
	}

	evt->m_fdinfo->m_flags |= sinsp_fdinfo_t::FLAGS_CLOSE_IN_PROGRESS;
}

//
// This function takes care of cleanung up the FD and removing it from all the tables
// (process FD table, connection table...).
// It's invoked when a close() or a threadexit happens.
//
void sinsp_parser::erase_fd(erase_fd_params* params)
{
	if(params->m_fdinfo == NULL)
	{
		//
		// This happens when more than one close has been canceled at the same time for
		// this thread. Since we currently handle just one canceling at at time (we
		// don't have a list of canceled closes, just a single entry), the second one
		// will generate a failed FD lookup. We do nothing.
		// NOTE: I do realize that this can cause a connection leak, I just assume that it's
		//       rare enough that the delayed connection cleanup (when the timestamp expires)
		//       is acceptable.
		//
		ASSERT(params->m_fd == CANCELED_FD_NUMBER);
		return;
	}

	//
	// Schedule the fd for removal
	//
	if(params->m_remove_from_table)
	{
		params->m_inspector->m_tid_of_fd_to_remove = params->m_tinfo->m_tid;
		params->m_inspector->m_fds_to_remove->push_back(params->m_fd);
	}

	if(m_fd_listener)
	{
		m_fd_listener->on_erase_fd(params);
	}
}

void sinsp_parser::parse_close_exit(sinsp_evt *evt)
{
	sinsp_evt_param *parinfo;
	int64_t retval;

	//
	// Extract the return value
	//
	parinfo = evt->get_param(0);
	retval = *(int64_t *)parinfo->m_val;
	ASSERT(parinfo->m_len == sizeof(int64_t));

	//
	// If the close() was successful, do the cleanup
	//
	if(retval >= 0)
	{
		if(evt->m_fdinfo == NULL)
		{
			return;
		}

		//
		// a close gets canceled when the same fd is created succesfully between
		// close enter and close exit.
		//
		erase_fd_params eparams;

		if(evt->m_fdinfo->m_flags & sinsp_fdinfo_t::FLAGS_CLOSE_CANCELED)
		{
			evt->m_fdinfo->m_flags &= ~sinsp_fdinfo_t::FLAGS_CLOSE_CANCELED;
			eparams.m_fd = CANCELED_FD_NUMBER;
			eparams.m_fdinfo = evt->m_tinfo->get_fd(CANCELED_FD_NUMBER);
		}
		else
		{
			eparams.m_fd = evt->m_tinfo->m_lastevent_fd;
			eparams.m_fdinfo = evt->m_fdinfo;
		}

		//
		// Remove the fd from the different tables
		//
		eparams.m_remove_from_table = true;
		eparams.m_inspector = m_inspector;
		eparams.m_tinfo = evt->m_tinfo;
		eparams.m_ts = evt->get_ts();

		erase_fd(&eparams);
	}
	else
	{
		if(evt->m_fdinfo != NULL)
		{
			evt->m_fdinfo->m_flags &= ~sinsp_fdinfo_t::FLAGS_CLOSE_IN_PROGRESS;
		}

		//
		// It is normal when a close fails that the fd lookup failed, so we revert the
		// increment of m_n_failed_fd_lookups (for the enter event too if there's one).
		//
#ifdef GATHER_INTERNAL_STATS
		m_inspector->m_stats.m_n_failed_fd_lookups--;
#endif
		if(evt->m_tinfo && evt->m_tinfo->is_lastevent_data_valid())
		{
#ifdef GATHER_INTERNAL_STATS
			m_inspector->m_stats.m_n_failed_fd_lookups--;
#endif
		}
	}
}

void sinsp_parser::add_pipe(sinsp_evt *evt, int64_t tid, int64_t fd, uint64_t ino)
{
	sinsp_fdinfo_t fdi;

	//
	// lookup the thread info
	//
	if(!evt->m_tinfo)
	{
		return;
	}

	//
	// Populate the new fdi
	//
	fdi.m_type = SCAP_FD_FIFO;
	fdi.m_name = "";
	fdi.m_ino = ino;

	//
	// Add the fd to the table.
	//
	evt->m_fdinfo = evt->m_tinfo->add_fd(fd, &fdi);
}

void sinsp_parser::parse_socketpair_exit(sinsp_evt *evt)
{
	sinsp_evt_param *parinfo;
	int64_t fd1, fd2;
	int64_t retval;
	uint64_t source_address;
	uint64_t peer_address;

	parinfo = evt->get_param(0);
	retval = *(int64_t *)parinfo->m_val;
	ASSERT(parinfo->m_len == sizeof(int64_t));

	if(retval < 0)
	{
		//
		// socketpair() failed. Nothing to add to the table.
		//
		return;
	}

	parinfo = evt->get_param(1);
	ASSERT(parinfo->m_len == sizeof(int64_t));
	fd1 = *(int64_t *)parinfo->m_val;

	parinfo = evt->get_param(2);
	ASSERT(parinfo->m_len == sizeof(int64_t));
	fd2 = *(int64_t *)parinfo->m_val;

	parinfo = evt->get_param(3);
	ASSERT(parinfo->m_len == sizeof(uint64_t));
	source_address = *(uint64_t *)parinfo->m_val;

	parinfo = evt->get_param(4);
	ASSERT(parinfo->m_len == sizeof(uint64_t));
	peer_address = *(uint64_t *)parinfo->m_val;

	sinsp_fdinfo_t fdi;
	fdi.m_type = SCAP_FD_UNIX_SOCK;
	fdi.m_sockinfo.m_unixinfo.m_fields.m_source = source_address;
	fdi.m_sockinfo.m_unixinfo.m_fields.m_dest = peer_address;
	evt->m_fdinfo = evt->m_tinfo->add_fd(fd1, &fdi);
	evt->m_tinfo->add_fd(fd2, &fdi);
}

void sinsp_parser::parse_pipe_exit(sinsp_evt *evt)
{
	sinsp_evt_param *parinfo;
	int64_t fd1, fd2;
	int64_t retval;
	uint64_t ino;

	parinfo = evt->get_param(0);
	retval = *(int64_t *)parinfo->m_val;
	ASSERT(parinfo->m_len == sizeof(int64_t));

	if(retval < 0)
	{
		//
		// pipe() failed. Nothing to add to the table.
		//
		return;
	}

	parinfo = evt->get_param(1);
	ASSERT(parinfo->m_len == sizeof(int64_t));
	fd1 = *(int64_t *)parinfo->m_val;

	parinfo = evt->get_param(2);
	ASSERT(parinfo->m_len == sizeof(int64_t));
	fd2 = *(int64_t *)parinfo->m_val;

	parinfo = evt->get_param(3);
	ASSERT(parinfo->m_len == sizeof(uint64_t));
	ino = *(uint64_t *)parinfo->m_val;

	add_pipe(evt, evt->get_tid(), fd1, ino);
	add_pipe(evt, evt->get_tid(), fd2, ino);
}


void sinsp_parser::parse_thread_exit(sinsp_evt *evt)
{
	//
	// Schedule the process for removal
	//
	if(evt->m_tinfo)
	{
		evt->m_tinfo->m_flags |= PPM_CL_CLOSED;
		m_inspector->m_tid_to_remove = evt->get_tid();
	}
}

bool sinsp_parser::set_ipv4_addresses_and_ports(sinsp_fdinfo_t* fdinfo, uint8_t* packed_data)
{
	uint32_t tsip, tdip;
	uint16_t tsport, tdport;

	tsip = *(uint32_t *)(packed_data + 1);
	tsport = *(uint16_t *)(packed_data + 5);
	tdip = *(uint32_t *)(packed_data + 7);
	tdport = *(uint16_t *)(packed_data + 11);

	if(fdinfo->m_type == SCAP_FD_IPV4_SOCK)
	{
		if((tsip == fdinfo->m_sockinfo.m_ipv4info.m_fields.m_sip &&
			tsport == fdinfo->m_sockinfo.m_ipv4info.m_fields.m_sport &&
			tdip == fdinfo->m_sockinfo.m_ipv4info.m_fields.m_dip &&
			tdport == fdinfo->m_sockinfo.m_ipv4info.m_fields.m_dport) ||
			(tdip == fdinfo->m_sockinfo.m_ipv4info.m_fields.m_sip &&
			tdport == fdinfo->m_sockinfo.m_ipv4info.m_fields.m_sport &&
			tsip == fdinfo->m_sockinfo.m_ipv4info.m_fields.m_dip &&
			tsport == fdinfo->m_sockinfo.m_ipv4info.m_fields.m_dport)
			)
		{
			return false;
		}
	}

	fdinfo->m_sockinfo.m_ipv4info.m_fields.m_sip = tsip;
	fdinfo->m_sockinfo.m_ipv4info.m_fields.m_sport = tsport;
	fdinfo->m_sockinfo.m_ipv4info.m_fields.m_dip = tdip;
	fdinfo->m_sockinfo.m_ipv4info.m_fields.m_dport = tdport;

	return true;
}

bool sinsp_parser::set_ipv4_mapped_ipv6_addresses_and_ports(sinsp_fdinfo_t* fdinfo, uint8_t* packed_data)
{
	uint32_t tsip, tdip;
	uint16_t tsport, tdport;

	tsip = *(uint32_t *)(packed_data + 13);
	tsport = *(uint16_t *)(packed_data + 17);
	tdip = *(uint32_t *)(packed_data + 31);
	tdport = *(uint16_t *)(packed_data + 35);

	if(fdinfo->m_type == SCAP_FD_IPV4_SOCK)
	{
		if((tsip == fdinfo->m_sockinfo.m_ipv4info.m_fields.m_sip &&
			tsport == fdinfo->m_sockinfo.m_ipv4info.m_fields.m_sport &&
			tdip == fdinfo->m_sockinfo.m_ipv4info.m_fields.m_dip &&
			tdport == fdinfo->m_sockinfo.m_ipv4info.m_fields.m_dport) ||
			(tdip == fdinfo->m_sockinfo.m_ipv4info.m_fields.m_sip &&
			tdport == fdinfo->m_sockinfo.m_ipv4info.m_fields.m_sport &&
			tsip == fdinfo->m_sockinfo.m_ipv4info.m_fields.m_dip &&
			tsport == fdinfo->m_sockinfo.m_ipv4info.m_fields.m_dport)
			)
		{
			return false;
		}
	}

	fdinfo->m_sockinfo.m_ipv4info.m_fields.m_sip = tsip;
	fdinfo->m_sockinfo.m_ipv4info.m_fields.m_sport = tsport;
	fdinfo->m_sockinfo.m_ipv4info.m_fields.m_dip = tdip;
	fdinfo->m_sockinfo.m_ipv4info.m_fields.m_dport = tdport;

	return true;
}

bool sinsp_parser::set_unix_info(sinsp_fdinfo_t* fdinfo, uint8_t* packed_data)
{
	fdinfo->m_sockinfo.m_unixinfo.m_fields.m_source = *(uint64_t *)(packed_data + 1);
	fdinfo->m_sockinfo.m_unixinfo.m_fields.m_dest = *(uint64_t *)(packed_data + 9);

	return true;
}


// Return false if the update didn't happen (for example because the tuple is NULL)
bool sinsp_parser::update_fd(sinsp_evt *evt, sinsp_evt_param *parinfo)
{
	uint8_t* packed_data = (uint8_t*)parinfo->m_val;
	uint8_t family = *packed_data;

	if(parinfo->m_len == 0)
	{
		return false;
	}

	if(family == PPM_AF_INET)
	{
		if(evt->m_fdinfo->m_type == SCAP_FD_IPV4_SERVSOCK)
		{
			//
			// If this was previously a server socket, propagate the L4 protocol
			//
			evt->m_fdinfo->m_sockinfo.m_ipv4info.m_fields.m_l4proto =
				evt->m_fdinfo->m_sockinfo.m_ipv4serverinfo.m_l4proto;
		}

		evt->m_fdinfo->m_type = SCAP_FD_IPV4_SOCK;
		if(set_ipv4_addresses_and_ports(evt->m_fdinfo, packed_data) == false)
		{
			return false;
		}
	}
	else if(family == PPM_AF_INET6)
	{
		//
		// For the moment, we only support IPv4-mapped IPv6 addresses
		// (http://en.wikipedia.org/wiki/IPv6#IPv4-mapped_IPv6_addresses)
		//
		uint8_t* sip = packed_data + 1;
		uint8_t* dip = packed_data + 19;

		if(!(sinsp_utils::is_ipv4_mapped_ipv6(sip) && sinsp_utils::is_ipv4_mapped_ipv6(dip)))
		{
			return false;
		}

		evt->m_fdinfo->m_type = SCAP_FD_IPV4_SOCK;

		if(set_ipv4_mapped_ipv6_addresses_and_ports(evt->m_fdinfo, packed_data) == false)
		{
			return false;
		}
	}
	else if(family == PPM_AF_UNIX)
	{
		evt->m_fdinfo->m_type = SCAP_FD_UNIX_SOCK;
		if(set_unix_info(evt->m_fdinfo, packed_data) == false)
		{
			return false;
		}

		evt->m_fdinfo->m_name = ((char*)packed_data) + 17;

		//
		// Call the protocol decoder callbacks to notify the decoders that this FD
		// changed.
		//
		vector<sinsp_protodecoder*>::iterator it;
		for(it = m_connect_callbacks.begin(); it != m_connect_callbacks.end(); ++it)
		{
			(*it)->on_event(evt, CT_TUPLE_CHANGE);
		}

		return true;
	}

	//
	// If we reach this point and the protocol is not set yet, we assume this
	// connection is UDP, because TCP would fail if the address is changed in
	// the middle of a connection.
	//
	if(evt->m_fdinfo->m_sockinfo.m_ipv4info.m_fields.m_l4proto == SCAP_L4_UNKNOWN)
	{
		evt->m_fdinfo->m_sockinfo.m_ipv4info.m_fields.m_l4proto = SCAP_L4_UDP;
	}

	//
	// If this is an incomplete tuple, patch it using interface info
	//
	m_inspector->m_network_interfaces->update_fd(evt->m_fdinfo);

	//
	// Call the protocol decoder callbacks to notify the decoders that this FD
	// changed.
	//
	vector<sinsp_protodecoder*>::iterator it;
	for(it = m_connect_callbacks.begin(); it != m_connect_callbacks.end(); ++it)
	{
		(*it)->on_event(evt, CT_TUPLE_CHANGE);
	}

	return true;
}

void sinsp_parser::swap_ipv4_addresses(sinsp_fdinfo_t* fdinfo)
{
	uint32_t tip;
	uint16_t tport;

	tip = fdinfo->m_sockinfo.m_ipv4info.m_fields.m_sip;
	tport = fdinfo->m_sockinfo.m_ipv4info.m_fields.m_sport;
	fdinfo->m_sockinfo.m_ipv4info.m_fields.m_sip = fdinfo->m_sockinfo.m_ipv4info.m_fields.m_dip;
	fdinfo->m_sockinfo.m_ipv4info.m_fields.m_sport = fdinfo->m_sockinfo.m_ipv4info.m_fields.m_dport;
	fdinfo->m_sockinfo.m_ipv4info.m_fields.m_dip = tip;
	fdinfo->m_sockinfo.m_ipv4info.m_fields.m_dport = tport;
}

void sinsp_parser::parse_rw_exit(sinsp_evt *evt)
{
	sinsp_evt_param *parinfo;
	int64_t retval;
	int64_t tid = evt->get_tid();
	sinsp_evt *enter_evt = &m_tmp_evt;
	ppm_event_flags eflags = evt->get_flags();

	if(!evt->m_fdinfo)
	{
		return;
	}

	//
	// Extract the return value
	//
	parinfo = evt->get_param(0);
	ASSERT(parinfo->m_len == sizeof(int64_t));
	retval = *(int64_t *)parinfo->m_val;

	//
	// If the operation was successful, validate that the fd exists
	//
	if(retval >= 0)
	{
		uint16_t etype = evt->get_type();

		if(eflags & EF_READS_FROM_FD)
		{
			char *data;
			uint32_t datalen;
			int32_t tupleparam = -1;

			if(etype == PPME_SOCKET_RECVFROM_X)
			{
				tupleparam = 2;
			}
			else if(etype == PPME_SOCKET_RECVMSG_X)
			{
				tupleparam = 3;
			}

			if(tupleparam != -1 && (evt->m_fdinfo->m_name.length() == 0 || !evt->m_fdinfo->is_tcp_socket()))
			{
				//
				// recvfrom contains tuple info.
				// If the fd still doesn't contain tuple info (because the socket is a
				// datagram one or because some event was lost),
				// add it here.
				//
				if(update_fd(evt, evt->get_param(tupleparam)))
				{
					const char *parstr;

					scap_fd_type fdtype = evt->m_fdinfo->m_type;

					if(fdtype == SCAP_FD_IPV4_SOCK)
					{
						if(evt->m_fdinfo->is_role_none())
						{
								evt->m_fdinfo->set_net_role_by_guessing(m_inspector,
									evt->m_tinfo,
									evt->m_fdinfo,
									true);
						}

						if(evt->m_fdinfo->is_role_client())
						{
							swap_ipv4_addresses(evt->m_fdinfo);
						}

						sinsp_utils::sockinfo_to_str(&evt->m_fdinfo->m_sockinfo,
							fdtype, &evt->m_paramstr_storage[0],
							(uint32_t)evt->m_paramstr_storage.size());

						evt->m_fdinfo->m_name = &evt->m_paramstr_storage[0];
					}
					else
					{
						evt->m_fdinfo->m_name = evt->get_param_as_str(tupleparam, &parstr, sinsp_evt::PF_SIMPLE);
					}
				}
			}

			//
			// Extract the data buffer
			//
			if(etype == PPME_SYSCALL_READV_X || etype == PPME_SYSCALL_PREADV_X || etype == PPME_SOCKET_RECVMSG_X)
			{
				parinfo = evt->get_param(2);
			}
			else
			{
				parinfo = evt->get_param(1);
			}

			datalen = parinfo->m_len;
			data = parinfo->m_val;

			//
			// If there's an fd listener, call it now
			//
			if(m_fd_listener)
			{
				m_fd_listener->on_read(evt, tid, evt->m_tinfo->m_lastevent_fd, evt->m_fdinfo, 
					data, (uint32_t)retval, datalen);
			}

			//
			// Call the protocol decoder callbacks associated to this event
			//
			if(evt->m_fdinfo->m_callbaks)
			{
				vector<sinsp_protodecoder*>* cbacks = &(evt->m_fdinfo->m_callbaks->m_read_callbacks);

				for(auto it = cbacks->begin(); it != cbacks->end(); ++it)
				{
					(*it)->on_read(evt, data, datalen);
				}
			}
		}
		else
		{
			char *data;
			uint32_t datalen;
			int32_t tupleparam = -1;

			if(etype == PPME_SOCKET_SENDTO_X || etype == PPME_SOCKET_SENDMSG_X)
			{
				tupleparam = 2;
			}

			if(tupleparam != -1 && (evt->m_fdinfo->m_name.length() == 0 || !evt->m_fdinfo->is_tcp_socket()))
			{
				//
				// sendto contains tuple info in the enter event.
				// If the fd still doesn't contain tuple info (because the socket is a datagram one or because some event was lost),
				// add it here.
				//
				if(!retrieve_enter_event(enter_evt, evt))
				{
					return;
				}

				if(update_fd(evt, enter_evt->get_param(tupleparam)))
				{
					const char *parstr;

					scap_fd_type fdtype = evt->m_fdinfo->m_type;

					if(fdtype == SCAP_FD_IPV4_SOCK)
					{
						if(evt->m_fdinfo->is_role_none())
						{
								evt->m_fdinfo->set_net_role_by_guessing(m_inspector,
									evt->m_tinfo,
									evt->m_fdinfo,
									false);
						}

						if(evt->m_fdinfo->is_role_server())
						{
							swap_ipv4_addresses(evt->m_fdinfo);
						}

						sinsp_utils::sockinfo_to_str(&evt->m_fdinfo->m_sockinfo,
							fdtype, &evt->m_paramstr_storage[0],
							(uint32_t)evt->m_paramstr_storage.size());

						evt->m_fdinfo->m_name = &evt->m_paramstr_storage[0];
					}
					else
					{
						evt->m_fdinfo->m_name = enter_evt->get_param_as_str(tupleparam, &parstr, sinsp_evt::PF_SIMPLE);
					}
				}
			}

			//
			// Extract the data buffer
			//
			parinfo = evt->get_param(1);
			datalen = parinfo->m_len;
			data = parinfo->m_val;

			//
			// If there's an fd listener, call it now
			//
			if(m_fd_listener)
			{
				m_fd_listener->on_write(evt, tid, evt->m_tinfo->m_lastevent_fd, evt->m_fdinfo,
					data, (uint32_t)retval, datalen);
			}

			//
			// Call the protocol decoder callbacks associated to this event
			//
			if(evt->m_fdinfo->m_callbaks)
			{
				vector<sinsp_protodecoder*>* cbacks = &(evt->m_fdinfo->m_callbaks->m_write_callbacks);

				for(auto it = cbacks->begin(); it != cbacks->end(); ++it)
				{
					(*it)->on_write(evt, data, datalen);
				}
			}
		}
	}
}

void sinsp_parser::parse_sendfile_exit(sinsp_evt *evt)
{
	sinsp_evt_param *parinfo;
	int64_t retval;

	if(!evt->m_fdinfo)
	{
		return;
	}

	//
	// Extract the return value
	//
	parinfo = evt->get_param(0);
	ASSERT(parinfo->m_len == sizeof(int64_t));
	retval = *(int64_t *)parinfo->m_val;

	//
	// If the operation was successful, validate that the fd exists
	//
	if(retval >= 0)
	{
		sinsp_evt *enter_evt = &m_tmp_evt;
		int64_t fdin;

		if(!retrieve_enter_event(enter_evt, evt))
		{
			return;
		}

		//
		// Extract the in FD
		//
		parinfo = enter_evt->get_param(1);
		ASSERT(parinfo->m_len == sizeof(int64_t));
		fdin = *(int64_t *)parinfo->m_val;

		//
		// If there's an fd listener, call it now
		//
		if(m_fd_listener)
		{
			m_fd_listener->on_sendfile(evt, fdin, (uint32_t)retval);
		}
	}
}

void sinsp_parser::parse_eventfd_exit(sinsp_evt *evt)
{
	sinsp_evt_param *parinfo;
	int64_t fd;
	sinsp_fdinfo_t fdi;

	//
	// lookup the thread info
	//
	if(!evt->m_tinfo)
	{
		ASSERT(false);
		return;
	}

	parinfo = evt->get_param(0);
	ASSERT(parinfo->m_len == sizeof(int64_t));
	fd = *(int64_t *)parinfo->m_val;

	if(fd < 0)
	{
		//
		// eventfd() failed. Nothing to add to the table.
		//
		return;
	}

	//
	// Populate the new fdi
	//
	fdi.m_type = SCAP_FD_EVENT;
	fdi.m_name = "";

	//
	// Add the fd to the table.
	//
	evt->m_fdinfo = evt->m_tinfo->add_fd(fd, &fdi);
}

void sinsp_parser::parse_chdir_exit(sinsp_evt *evt)
{
	sinsp_evt_param *parinfo;
	int64_t retval;

	//
	// Extract the return value
	//
	parinfo = evt->get_param(0);
	retval = *(int64_t *)parinfo->m_val;
	ASSERT(parinfo->m_len == sizeof(int64_t));

	//
	// In case of success, update the thread working dir
	//
	if(retval >= 0)
	{
		sinsp_evt_param *parinfo;

		// Update the thread working directory
		parinfo = evt->get_param(1);
		evt->m_tinfo->set_cwd(parinfo->m_val, parinfo->m_len);
	}
}

void sinsp_parser::parse_fchdir_exit(sinsp_evt *evt)
{
	sinsp_evt_param *parinfo;
	int64_t retval;

	//
	// Extract the return value
	//
	parinfo = evt->get_param(0);
	retval = *(int64_t *)parinfo->m_val;
	ASSERT(parinfo->m_len == sizeof(int64_t));

	//
	// In case of success, update the thread working dir
	//
	if(retval >= 0)
	{
		//
		// Find the fd name
		//
		if(evt->m_fdinfo == NULL)
		{
			return;
		}

		// Update the thread working directory
		evt->m_tinfo->set_cwd((char *)evt->m_fdinfo->m_name.c_str(),
		                 (uint32_t)evt->m_fdinfo->m_name.size());
	}
}

void sinsp_parser::parse_getcwd_exit(sinsp_evt *evt)
{
	sinsp_evt_param *parinfo;
	int64_t retval;

	//
	// Extract the return value
	//
	parinfo = evt->get_param(0);
	retval = *(int64_t *)parinfo->m_val;
	ASSERT(parinfo->m_len == sizeof(int64_t));

	//
	// Check if the syscall was successful
	//
	if(retval >= 0)
	{
		if(!evt->m_tinfo)
		{
			//
			// No thread in the table. We won't store this event, which mean that
			// we won't be able to parse the correspoding exit event and we'll have
			// to drop the information it carries.
			//
			ASSERT(false);
			return;
		}

		parinfo = evt->get_param(1);

#ifdef _DEBUG
		string chkstr = string(parinfo->m_val);

		if(chkstr != "/")
		{
			if(chkstr + "/"  != evt->m_tinfo->get_cwd())
			{
				//
				// This shouldn't happen, because we should be able to stay in synch by
				// following chdir(). If it does, it's almost sure there was an event drop.
				// In that case, we use this value to update the thread cwd.
				//
#if defined(HAS_CAPTURE)
#ifdef _DEBUG
				int target_res;
				char target_name[1024];
				target_res = readlink((chkstr + "/").c_str(),
					target_name,
					sizeof(target_name) - 1);

				if(target_res > 0)
				{
					if(target_name != evt->m_tinfo->get_cwd())
					{
						printf("%s != %s", target_name, evt->m_tinfo->get_cwd().c_str());
						ASSERT(false);
					}
				}

#endif
#endif
			}
		}
#endif

		evt->m_tinfo->set_cwd(parinfo->m_val, parinfo->m_len);
	}
}

void sinsp_parser::parse_shutdown_exit(sinsp_evt *evt)
{
	sinsp_evt_param *parinfo;
	int64_t retval;

	//
	// Extract the return value
	//
	parinfo = evt->get_param(0);
	ASSERT(parinfo->m_len == sizeof(int64_t));
	retval = *(int64_t *)parinfo->m_val;

	//
	// If the operation was successful, do the cleanup
	//
	if(retval >= 0)
	{
		if(evt->m_fdinfo == NULL)
		{
			return;
		}

		if(m_fd_listener)
		{
			m_fd_listener->on_socket_shutdown(evt);
		}
	}
}

void sinsp_parser::parse_dup_exit(sinsp_evt *evt)
{
	sinsp_evt_param *parinfo;
	int64_t retval;

	//
	// Extract the return value
	//
	parinfo = evt->get_param(0);
	retval = *(int64_t *)parinfo->m_val;
	ASSERT(parinfo->m_len == sizeof(int64_t));

	//
	// Check if the syscall was successful
	//
	if(retval >= 0)
	{
		if(evt->m_fdinfo == NULL)
		{
			return;
		}

		//
		// If the old FD is in the table, remove it properly
		//
		sinsp_fdinfo_t* oldfdinfo = evt->m_tinfo->get_fd(retval);

		if(oldfdinfo != NULL)
		{
			erase_fd_params eparams;

			eparams.m_fd = retval;
			eparams.m_fdinfo = oldfdinfo;
			eparams.m_remove_from_table = false;
			eparams.m_inspector = m_inspector;
			eparams.m_tinfo = evt->m_tinfo;
			eparams.m_ts = evt->get_ts();

			erase_fd(&eparams);
		}

		//
		// Add the new fd to the table.
		//
		evt->m_fdinfo = evt->m_tinfo->add_fd(retval, evt->m_fdinfo);
	}
}

void sinsp_parser::parse_signalfd_exit(sinsp_evt *evt)
{
	sinsp_evt_param *parinfo;
	int64_t retval;

	//
	// Extract the return value
	//
	parinfo = evt->get_param(0);
	retval = *(int64_t *)parinfo->m_val;
	ASSERT(parinfo->m_len == sizeof(int64_t));

	//
	// Check if the syscall was successful
	//
	if(retval >= 0)
	{
		sinsp_fdinfo_t fdi;

		//
		// Populate the new fdi
		//
		fdi.m_type = SCAP_FD_SIGNALFD;
		fdi.m_name = "";

		//
		// Add the fd to the table.
		//
		evt->m_fdinfo = evt->m_tinfo->add_fd(retval, &fdi);
	}
}

void sinsp_parser::parse_timerfd_create_exit(sinsp_evt *evt)
{
	sinsp_evt_param *parinfo;
	int64_t retval;

	//
	// Extract the return value
	//
	parinfo = evt->get_param(0);
	retval = *(int64_t *)parinfo->m_val;
	ASSERT(parinfo->m_len == sizeof(int64_t));

	//
	// Check if the syscall was successful
	//
	if(retval >= 0)
	{
		sinsp_fdinfo_t fdi;

		//
		// Populate the new fdi
		//
		fdi.m_type = SCAP_FD_TIMERFD;
		fdi.m_name = "";

		//
		// Add the fd to the table.
		//
		evt->m_fdinfo = evt->m_tinfo->add_fd(retval, &fdi);
	}
}

void sinsp_parser::parse_inotify_init_exit(sinsp_evt *evt)
{
	sinsp_evt_param *parinfo;
	int64_t retval;

	//
	// Extract the return value
	//
	parinfo = evt->get_param(0);
	retval = *(int64_t *)parinfo->m_val;
	ASSERT(parinfo->m_len == sizeof(int64_t));

	//
	// Check if the syscall was successful
	//
	if(retval >= 0)
	{
		sinsp_fdinfo_t fdi;

		//
		// Populate the new fdi
		//
		fdi.m_type = SCAP_FD_INOTIFY;
		fdi.m_name = "";

		//
		// Add the fd to the table.
		//
		evt->m_fdinfo = evt->m_tinfo->add_fd(retval, &fdi);
	}
}

void sinsp_parser::parse_getrlimit_setrlimit_exit(sinsp_evt *evt)
{
	sinsp_evt_param *parinfo;
	int64_t retval;
	sinsp_evt *enter_evt = &m_tmp_evt;
	uint8_t resource;
	int64_t curval;

	//
	// Extract the return value
	//
	parinfo = evt->get_param(0);
	retval = *(int64_t *)parinfo->m_val;
	ASSERT(parinfo->m_len == sizeof(int64_t));

	//
	// Check if the syscall was successful
	//
	if(retval >= 0)
	{
		//
		// Load the enter event so we can access its arguments
		//
		if(!retrieve_enter_event(enter_evt, evt))
		{
			return;
		}

		//
		// Extract the resource number
		//
		parinfo = enter_evt->get_param(0);
		resource = *(uint8_t *)parinfo->m_val;
		ASSERT(parinfo->m_len == sizeof(uint8_t));

		if(resource == PPM_RLIMIT_NOFILE)
		{
			//
			// Extract the current value for the resource
			//
			parinfo = evt->get_param(1);
			curval = *(uint64_t *)parinfo->m_val;
			ASSERT(parinfo->m_len == sizeof(uint64_t));

#ifdef _DEBUG
			if(evt->get_type() == PPME_SYSCALL_GETRLIMIT_X)
			{
				if(evt->m_tinfo->get_main_thread()->m_fdlimit != -1)
				{
					ASSERT(curval == evt->m_tinfo->get_main_thread()->m_fdlimit);
				}
			}
#endif

			if(curval != -1)
			{
				evt->m_tinfo->get_main_thread()->m_fdlimit = curval;
			}
			else
			{
				ASSERT(false);
			}
		}
	}
}

void sinsp_parser::parse_prlimit_exit(sinsp_evt *evt)
{
	sinsp_evt_param *parinfo;
	int64_t retval;
	sinsp_evt *enter_evt = &m_tmp_evt;
	uint8_t resource;
	int64_t newcur;
	int64_t tid;

	//
	// Extract the return value
	//
	parinfo = evt->get_param(0);
	retval = *(int64_t *)parinfo->m_val;
	ASSERT(parinfo->m_len == sizeof(int64_t));

	//
	// Check if the syscall was successful
	//
	if(retval >= 0)
	{
		//
		// Load the enter event so we can access its arguments
		//
		if(!retrieve_enter_event(enter_evt, evt))
		{
			return;
		}

		//
		// Extract the resource number
		//
		parinfo = enter_evt->get_param(1);
		resource = *(uint8_t *)parinfo->m_val;
		ASSERT(parinfo->m_len == sizeof(uint8_t));

		if(resource == PPM_RLIMIT_NOFILE)
		{
			//
			// Extract the current value for the resource
			//
			parinfo = evt->get_param(1);
			newcur = *(uint64_t *)parinfo->m_val;
			ASSERT(parinfo->m_len == sizeof(uint64_t));

			if(newcur != -1)
			{
				//
				// Extract the tid and look for its process info
				//
				parinfo = enter_evt->get_param(0);
				tid = *(int64_t *)parinfo->m_val;
				ASSERT(parinfo->m_len == sizeof(int64_t));

				sinsp_threadinfo* ptinfo = m_inspector->get_thread(tid, true, true);
				if(ptinfo == NULL)
				{
					ASSERT(false);
					return;
				}

				//
				// update the process fdlimit
				//
				ptinfo->get_main_thread()->m_fdlimit = newcur;
			}
		}
	}
}

void sinsp_parser::parse_select_poll_epollwait_enter(sinsp_evt *evt)
{
	if(evt->m_tinfo == NULL)
	{
		ASSERT(false);
		return;
	}

	*(uint64_t*)evt->m_tinfo->m_lastevent_data = evt->get_ts();
}

void sinsp_parser::parse_fcntl_enter(sinsp_evt *evt)
{
	if(!evt->m_tinfo)
	{
		return;
	}

	sinsp_evt_param *parinfo = evt->get_param(1);
	ASSERT(parinfo->m_len == sizeof(int8_t));
	uint8_t cmd = *(int8_t *)parinfo->m_val;

	if(cmd == PPM_FCNTL_F_DUPFD || cmd == PPM_FCNTL_F_DUPFD_CLOEXEC)
	{
		store_event(evt);
	}
}

void sinsp_parser::parse_fcntl_exit(sinsp_evt *evt)
{
	sinsp_evt_param *parinfo;
	int64_t retval;
	sinsp_evt *enter_evt = &m_tmp_evt;

	//
	// Extract the return value
	//
	parinfo = evt->get_param(0);
	retval = *(int64_t *)parinfo->m_val;
	ASSERT(parinfo->m_len == sizeof(int64_t));

	//
	// If this is not a F_DUPFD or F_DUPFD_CLOEXEC command, ignore it
	//
	if(!retrieve_enter_event(enter_evt, evt))
	{
		return;
	}

	//
	// Check if the syscall was successful
	//
	if(retval >= 0)
	{
		if(evt->m_fdinfo == NULL)
		{
			return;
		}

		//
		// Add the new fd to the table.
		// NOTE: dup2 and dup3 accept an existing FD and in that case they close it.
		//       For us it's ok to just overwrite it.
		//
		evt->m_fdinfo = evt->m_tinfo->add_fd(retval, evt->m_fdinfo);
	}
}

void sinsp_parser::parse_context_switch(sinsp_evt* evt)
{
	if(evt->m_tinfo)
	{
		sinsp_evt_param *parinfo;

		parinfo = evt->get_param(1);
		evt->m_tinfo->m_pfmajor = *(uint64_t *)parinfo->m_val;
		ASSERT(parinfo->m_len == sizeof(uint64_t));

		parinfo = evt->get_param(2);
		evt->m_tinfo->m_pfminor = *(uint64_t *)parinfo->m_val;
		ASSERT(parinfo->m_len == sizeof(uint64_t));

		parinfo = evt->get_param(3);
		evt->m_tinfo->m_vmsize_kb = *(uint32_t *)parinfo->m_val;
		ASSERT(parinfo->m_len == sizeof(uint32_t));

		parinfo = evt->get_param(4);
		evt->m_tinfo->m_vmrss_kb = *(uint32_t *)parinfo->m_val;
		ASSERT(parinfo->m_len == sizeof(uint32_t));

		parinfo = evt->get_param(5);
		evt->m_tinfo->m_vmswap_kb = *(uint32_t *)parinfo->m_val;
		ASSERT(parinfo->m_len == sizeof(uint32_t));
	}
}

void sinsp_parser::parse_brk_munmap_mmap_exit(sinsp_evt* evt)
{
	ASSERT(evt->m_tinfo);
	if(evt->m_tinfo)
	{
		sinsp_evt_param *parinfo;

		parinfo = evt->get_param(1);
		evt->m_tinfo->m_vmsize_kb = *(uint32_t *)parinfo->m_val;
		ASSERT(parinfo->m_len == sizeof(uint32_t));

		parinfo = evt->get_param(2);
		evt->m_tinfo->m_vmrss_kb = *(uint32_t *)parinfo->m_val;
		ASSERT(parinfo->m_len == sizeof(uint32_t));

		parinfo = evt->get_param(3);
		evt->m_tinfo->m_vmswap_kb = *(uint32_t *)parinfo->m_val;
		ASSERT(parinfo->m_len == sizeof(uint32_t));
	}
}

void sinsp_parser::parse_setresuid_exit(sinsp_evt *evt)
{
	sinsp_evt_param *parinfo;
	int64_t retval;
	sinsp_evt *enter_evt = &m_tmp_evt;

	//
	// Extract the return value
	//
	parinfo = evt->get_param(0);
	retval = *(int64_t *)parinfo->m_val;
	ASSERT(parinfo->m_len == sizeof(int64_t));

	if(retval >= 0 && retrieve_enter_event(enter_evt, evt))
	{
		parinfo = enter_evt->get_param(1);
		ASSERT(parinfo->m_len == sizeof(uint32_t));
		uint32_t new_euid = *(uint32_t *)parinfo->m_val;

		if(new_euid < std::numeric_limits<uint32_t>::max())
		{
			evt->get_thread_info()->m_uid = new_euid;
		}
	}
}

void sinsp_parser::parse_setresgid_exit(sinsp_evt *evt)
{
	sinsp_evt_param *parinfo;
	int64_t retval;
	sinsp_evt *enter_evt = &m_tmp_evt;

	//
	// Extract the return value
	//
	parinfo = evt->get_param(0);
	retval = *(int64_t *)parinfo->m_val;
	ASSERT(parinfo->m_len == sizeof(int64_t));

	if(retval >= 0 && retrieve_enter_event(enter_evt, evt))
	{
		parinfo = enter_evt->get_param(1);
		ASSERT(parinfo->m_len == sizeof(uint32_t));
		uint32_t new_egid = *(uint32_t *)parinfo->m_val;

		if(new_egid < std::numeric_limits<uint32_t>::max())
		{
			evt->get_thread_info()->m_gid = new_egid;
		}
	}
}

void sinsp_parser::parse_setuid_exit(sinsp_evt *evt)
{
	sinsp_evt_param *parinfo;
	int64_t retval;
	sinsp_evt *enter_evt = &m_tmp_evt;

	//
	// Extract the return value
	//
	parinfo = evt->get_param(0);
	retval = *(int64_t *)parinfo->m_val;
	ASSERT(parinfo->m_len == sizeof(int64_t));

	if(retval >= 0 && retrieve_enter_event(enter_evt, evt))
	{
		parinfo = enter_evt->get_param(0);
		ASSERT(parinfo->m_len == sizeof(uint32_t));
		uint32_t new_euid = *(uint32_t *)parinfo->m_val;
		evt->get_thread_info()->m_uid = new_euid;
	}
}

void sinsp_parser::parse_setgid_exit(sinsp_evt *evt)
{
	sinsp_evt_param *parinfo;
	int64_t retval;
	sinsp_evt *enter_evt = &m_tmp_evt;

	//
	// Extract the return value
	//
	parinfo = evt->get_param(0);
	retval = *(int64_t *)parinfo->m_val;
	ASSERT(parinfo->m_len == sizeof(int64_t));

	if(retval >= 0 && retrieve_enter_event(enter_evt, evt))
	{
		parinfo = enter_evt->get_param(0);
		ASSERT(parinfo->m_len == sizeof(uint32_t));
		uint32_t new_egid = *(uint32_t *)parinfo->m_val;
		evt->get_thread_info()->m_gid = new_egid;
	}
}

void sinsp_parser::parse_container_evt(sinsp_evt *evt)
{
	sinsp_evt_param *parinfo;
	sinsp_container_info container_info;

	parinfo = evt->get_param(0);
	container_info.m_id = parinfo->m_val;

	parinfo = evt->get_param(1);
	ASSERT(parinfo->m_len == sizeof(uint32_t));
	container_info.m_type = (sinsp_container_type) *(uint32_t *)parinfo->m_val;

	parinfo = evt->get_param(2);
	container_info.m_name = parinfo->m_val;

	parinfo = evt->get_param(3);
	container_info.m_image = parinfo->m_val;

	m_inspector->m_container_manager.add_container(container_info);
}<|MERGE_RESOLUTION|>--- conflicted
+++ resolved
@@ -191,20 +191,14 @@
 		break;
 	case PPME_SYSCALL_CLONE_11_X:
 	case PPME_SYSCALL_CLONE_16_X:
-<<<<<<< HEAD
-	case PPME_SYSCALL_CLONE_19_X:
-=======
 	case PPME_SYSCALL_CLONE_17_X:
->>>>>>> 4e754a73
+	case PPME_SYSCALL_CLONE_20_X:
 	case PPME_SYSCALL_FORK_X:
-	case PPME_SYSCALL_FORK_19_X:
+	case PPME_SYSCALL_FORK_17_X:
+	case PPME_SYSCALL_FORK_20_X:
 	case PPME_SYSCALL_VFORK_X:
-<<<<<<< HEAD
-	case PPME_SYSCALL_VFORK_19_X:
-=======
-	case PPME_SYSCALL_FORK_17_X:
 	case PPME_SYSCALL_VFORK_17_X:
->>>>>>> 4e754a73
+	case PPME_SYSCALL_VFORK_20_X:
 		parse_clone_exit(evt);
 		break;
 	case PPME_SYSCALL_EXECVE_8_X:
@@ -385,11 +379,14 @@
 	bool query_os;
 	if(etype == PPME_SYSCALL_CLONE_11_X ||
 		etype == PPME_SYSCALL_CLONE_16_X ||
-		etype == PPME_SYSCALL_CLONE_19_X ||
+		etype == PPME_SYSCALL_CLONE_17_X ||
+		etype == PPME_SYSCALL_CLONE_20_X ||
 		etype == PPME_SYSCALL_FORK_X ||
-		etype == PPME_SYSCALL_FORK_19_X ||
+		etype == PPME_SYSCALL_FORK_17_X ||
+		etype == PPME_SYSCALL_FORK_20_X ||
 		etype == PPME_SYSCALL_VFORK_X ||
-		etype == PPME_SYSCALL_VFORK_19_X ||
+		etype == PPME_SYSCALL_VFORK_17_X ||
+		etype == PPME_SYSCALL_VFORK_20_X ||
 		etype == PPME_SCHEDSWITCH_6_E)
 	{
 		query_os = false;
@@ -410,11 +407,14 @@
 	{
 		if(etype == PPME_SYSCALL_CLONE_11_X ||
 			etype == PPME_SYSCALL_CLONE_16_X ||
-			etype == PPME_SYSCALL_CLONE_19_X ||
+			etype == PPME_SYSCALL_CLONE_17_X ||
+			etype == PPME_SYSCALL_CLONE_20_X ||
 			etype == PPME_SYSCALL_FORK_X ||
-			etype == PPME_SYSCALL_FORK_19_X ||
+			etype == PPME_SYSCALL_FORK_17_X ||
+			etype == PPME_SYSCALL_FORK_20_X ||
 			etype == PPME_SYSCALL_VFORK_X ||
-			etype == PPME_SYSCALL_VFORK_19_X)
+			etype == PPME_SYSCALL_VFORK_17_X ||
+			etype == PPME_SYSCALL_VFORK_20_X)
 		{
 #ifdef GATHER_INTERNAL_STATS
 			m_inspector->m_thread_manager->m_failed_lookups->decrement();
@@ -684,8 +684,11 @@
 		parinfo = evt->get_param(13);
 		break;
 	case PPME_SYSCALL_CLONE_17_X:
+	case PPME_SYSCALL_CLONE_20_X:
 	case PPME_SYSCALL_FORK_17_X:
+	case PPME_SYSCALL_FORK_20_X:
 	case PPME_SYSCALL_VFORK_17_X:
+	case PPME_SYSCALL_VFORK_20_X:
 		parinfo = evt->get_param(14);
 		break;
 	default:
@@ -707,15 +710,27 @@
 	//
 	switch(etype)
 	{
-		case PPME_SYSCALL_CLONE_19_X:
-			parinfo = evt->get_param(16);
-			ASSERT(parinfo->m_len == sizeof(int64_t));
-			vtid = *(int64_t *)parinfo->m_val;
-
-			parinfo = evt->get_param(17);
-			ASSERT(parinfo->m_len == sizeof(int64_t));
-			vpid = *(int64_t *)parinfo->m_val;
-			break;
+	case PPME_SYSCALL_CLONE_11_X:
+	case PPME_SYSCALL_CLONE_16_X:
+	case PPME_SYSCALL_CLONE_17_X:
+	case PPME_SYSCALL_FORK_X:
+	case PPME_SYSCALL_FORK_17_X:
+	case PPME_SYSCALL_VFORK_X:
+	case PPME_SYSCALL_VFORK_17_X:
+		break;
+	case PPME_SYSCALL_CLONE_20_X:
+	case PPME_SYSCALL_FORK_20_X:
+	case PPME_SYSCALL_VFORK_20_X:
+		parinfo = evt->get_param(16);
+		ASSERT(parinfo->m_len == sizeof(int64_t));
+		vtid = *(int64_t *)parinfo->m_val;
+
+		parinfo = evt->get_param(17);
+		ASSERT(parinfo->m_len == sizeof(int64_t));
+		vpid = *(int64_t *)parinfo->m_val;
+		break;
+	default:
+		ASSERT(false);
 	}
 
 	if(tid != vtid)
@@ -752,28 +767,6 @@
 			//
 			// Check if this is a process or a new thread
 			//
-<<<<<<< HEAD
-			switch(evt->get_type())
-			{
-				case PPME_SYSCALL_CLONE_11_X:
-					parinfo = evt->get_param(8);
-					break;
-				case PPME_SYSCALL_CLONE_16_X:
-				case PPME_SYSCALL_CLONE_19_X:
-				case PPME_SYSCALL_FORK_X:
-				case PPME_SYSCALL_FORK_19_X:
-				case PPME_SYSCALL_VFORK_X:
-				case PPME_SYSCALL_VFORK_19_X:
-					parinfo = evt->get_param(13);
-					break;
-				default:
-					ASSERT(false);
-			}
-			ASSERT(parinfo->m_len == sizeof(int32_t));
-			uint32_t flags = *(int32_t *)parinfo->m_val;
-
-=======
->>>>>>> 4e754a73
 			if(flags & PPM_CL_CLONE_THREAD)
 			{
 				//
@@ -940,8 +933,11 @@
 				tinfo.m_comm = tinfo.m_exe;
 				break;
 			case PPME_SYSCALL_CLONE_17_X:
+			case PPME_SYSCALL_CLONE_20_X:
 			case PPME_SYSCALL_FORK_17_X:
+			case PPME_SYSCALL_FORK_20_X:
 			case PPME_SYSCALL_VFORK_17_X:
+			case PPME_SYSCALL_VFORK_20_X:
 				parinfo = evt->get_param(13);
 				tinfo.m_comm = parinfo->m_val;
 				break;
@@ -967,28 +963,7 @@
 	tinfo.m_pid = *(int64_t *)parinfo->m_val;
 
 	// Get the flags, and check if this is a thread or a new thread
-<<<<<<< HEAD
-	switch(etype)
-	{
-		case PPME_SYSCALL_CLONE_11_X:
-			parinfo = evt->get_param(8);
-			break;
-		case PPME_SYSCALL_CLONE_16_X:
-		case PPME_SYSCALL_CLONE_19_X:
-		case PPME_SYSCALL_FORK_X:
-		case PPME_SYSCALL_FORK_19_X:
-		case PPME_SYSCALL_VFORK_X:
-		case PPME_SYSCALL_VFORK_19_X:
-			parinfo = evt->get_param(13);
-			break;
-		default:
-			ASSERT(false);
-	}
-	ASSERT(parinfo->m_len == sizeof(int32_t));
-	tinfo.m_flags = *(int32_t *)parinfo->m_val;
-=======
 	tinfo.m_flags = flags;
->>>>>>> 4e754a73
 
 	//
 	// If clone()'s PPM_CL_CLONE_THREAD is not set it means that a new
@@ -1040,8 +1015,11 @@
 		tinfo.m_comm = tinfo.m_exe;
 		break;
 	case PPME_SYSCALL_CLONE_17_X:
+	case PPME_SYSCALL_CLONE_20_X:
 	case PPME_SYSCALL_FORK_17_X:
+	case PPME_SYSCALL_FORK_20_X:
 	case PPME_SYSCALL_VFORK_17_X:
+	case PPME_SYSCALL_VFORK_20_X:
 		parinfo = evt->get_param(13);
 		tinfo.m_comm = parinfo->m_val;
 		break;
@@ -1062,25 +1040,19 @@
 	ASSERT(parinfo->m_len == sizeof(int64_t));
 	tinfo.m_fdlimit = *(int64_t *)parinfo->m_val;
 
-<<<<<<< HEAD
-	if(etype == PPME_SYSCALL_CLONE_16_X ||
-		etype == PPME_SYSCALL_CLONE_19_X || 
-		etype == PPME_SYSCALL_FORK_X || 
-		etype == PPME_SYSCALL_FORK_19_X || 
-		etype == PPME_SYSCALL_VFORK_X ||
-		etype == PPME_SYSCALL_VFORK_19_X)
-=======
 	switch(etype)
->>>>>>> 4e754a73
 	{
 	case PPME_SYSCALL_CLONE_11_X:
 		break;
 	case PPME_SYSCALL_CLONE_16_X:
 	case PPME_SYSCALL_CLONE_17_X:
+	case PPME_SYSCALL_CLONE_20_X:
 	case PPME_SYSCALL_FORK_X:
 	case PPME_SYSCALL_FORK_17_X:
+	case PPME_SYSCALL_FORK_20_X:
 	case PPME_SYSCALL_VFORK_X:
 	case PPME_SYSCALL_VFORK_17_X:
+	case PPME_SYSCALL_VFORK_20_X:
 		// Get the pgflt_maj
 		parinfo = evt->get_param(8);
 		ASSERT(parinfo->m_len == sizeof(uint64_t));
@@ -1113,21 +1085,6 @@
 	// Copy the uid
 	switch(etype)
 	{
-<<<<<<< HEAD
-		case PPME_SYSCALL_CLONE_11_X:
-			parinfo = evt->get_param(9);
-			break;
-		case PPME_SYSCALL_CLONE_16_X:
-		case PPME_SYSCALL_CLONE_19_X:
-		case PPME_SYSCALL_FORK_X:
-		case PPME_SYSCALL_FORK_19_X:
-		case PPME_SYSCALL_VFORK_X:
-		case PPME_SYSCALL_VFORK_19_X:
-			parinfo = evt->get_param(14);
-			break;
-		default:
-			ASSERT(false);
-=======
 	case PPME_SYSCALL_CLONE_11_X:
 		parinfo = evt->get_param(9);
 		break;
@@ -1137,13 +1094,15 @@
 		parinfo = evt->get_param(14);
 		break;
 	case PPME_SYSCALL_CLONE_17_X:
+	case PPME_SYSCALL_CLONE_20_X:
 	case PPME_SYSCALL_FORK_17_X:
+	case PPME_SYSCALL_FORK_20_X:
 	case PPME_SYSCALL_VFORK_17_X:
+	case PPME_SYSCALL_VFORK_20_X:
 		parinfo = evt->get_param(15);
 		break;
 	default:
 		ASSERT(false);
->>>>>>> 4e754a73
 	}
 	ASSERT(parinfo->m_len == sizeof(int32_t));
 	tinfo.m_uid = *(int32_t *)parinfo->m_val;
@@ -1151,21 +1110,6 @@
 	// Copy the uid
 	switch(etype)
 	{
-<<<<<<< HEAD
-		case PPME_SYSCALL_CLONE_11_X:
-			parinfo = evt->get_param(10);
-			break;
-		case PPME_SYSCALL_CLONE_16_X:
-		case PPME_SYSCALL_CLONE_19_X:
-		case PPME_SYSCALL_FORK_X:
-		case PPME_SYSCALL_FORK_19_X:
-		case PPME_SYSCALL_VFORK_X:
-		case PPME_SYSCALL_VFORK_19_X:
-			parinfo = evt->get_param(15);
-			break;
-		default:
-			ASSERT(false);
-=======
 	case PPME_SYSCALL_CLONE_11_X:
 		parinfo = evt->get_param(10);
 		break;
@@ -1175,13 +1119,15 @@
 		parinfo = evt->get_param(15);
 		break;
 	case PPME_SYSCALL_CLONE_17_X:
+	case PPME_SYSCALL_CLONE_20_X:
 	case PPME_SYSCALL_FORK_17_X:
+	case PPME_SYSCALL_FORK_20_X:
 	case PPME_SYSCALL_VFORK_17_X:
+	case PPME_SYSCALL_VFORK_20_X:
 		parinfo = evt->get_param(16);
 		break;
 	default:
 		ASSERT(false);
->>>>>>> 4e754a73
 	}
 	ASSERT(parinfo->m_len == sizeof(int32_t));
 	tinfo.m_gid = *(int32_t *)parinfo->m_val;
@@ -1211,7 +1157,7 @@
 	//
 	switch(etype)
 	{
-		case PPME_SYSCALL_CLONE_19_X:
+		case PPME_SYSCALL_CLONE_20_X:
 			parinfo = evt->get_param(18);
 			tinfo.set_cgroups(parinfo->m_val, parinfo->m_len);
 			m_inspector->m_container_manager.resolve_container_from_cgroups(tinfo.m_cgroups, m_inspector->m_islive, &tinfo.m_container_id);
