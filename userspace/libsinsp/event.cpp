/*
Copyright (C) 2013-2014 Draios inc.

This file is part of sysdig.

sysdig is free software; you can redistribute it and/or modify
it under the terms of the GNU General Public License version 2 as
published by the Free Software Foundation.

sysdig is distributed in the hope that it will be useful,
but WITHOUT ANY WARRANTY; without even the implied warranty of
MERCHANTABILITY or FITNESS FOR A PARTICULAR PURPOSE.  See the
GNU General Public License for more details.

You should have received a copy of the GNU General Public License
along with sysdig.  If not, see <http://www.gnu.org/licenses/>.
*/

#ifndef _WIN32
#define __STDC_FORMAT_MACROS
#include <inttypes.h>
#include <sys/socket.h>
#include <algorithm>
#endif

#include "sinsp.h"
#include "sinsp_int.h"

#include "../libscap/scap.h"

extern sinsp_evttables g_infotables;

#define SET_NUMERIC_FORMAT(resfmt, fmt, ustr, xstr) do {        \
	if(fmt == ppm_print_format::PF_DEC)                     \
	{                                                       \
		resfmt = (char*)"%" ustr;                       \
	}                                                       \
	else if(fmt == ppm_print_format::PF_10_PADDED_DEC)      \
	{                                                       \
		resfmt = (char*)"%09" ustr;                     \
	}                                                       \
	else if(fmt == ppm_print_format::PF_HEX)                \
	{                                                       \
		resfmt = (char*)"%" xstr;                       \
	}                                                       \
	else                                                    \
	{                                                       \
		resfmt = (char*)"%" ustr;                       \
	}                                                       \
} while(0)

///////////////////////////////////////////////////////////////////////////////
// sinsp_evt_param implementation
///////////////////////////////////////////////////////////////////////////////
void sinsp_evt_param::init(char *valptr, uint16_t len)
{
	m_val = valptr;
	m_len = len;
}

///////////////////////////////////////////////////////////////////////////////
// sinsp_evt implementation
///////////////////////////////////////////////////////////////////////////////
sinsp_evt::sinsp_evt() :
	m_paramstr_storage(256), m_resolved_paramstr_storage(1024)
{
	m_params_loaded = false;
	m_tinfo = NULL;
#ifdef _DEBUG
	m_filtered_out = false;
#endif
}

sinsp_evt::sinsp_evt(sinsp *inspector) :
	m_paramstr_storage(1024), m_resolved_paramstr_storage(1024)
{
	m_inspector = inspector;
	m_params_loaded = false;
	m_tinfo = NULL;
#ifdef _DEBUG
	m_filtered_out = false;
#endif
}

sinsp_evt::~sinsp_evt()
{
}

void sinsp_evt::init()
{
	m_params_loaded = false;
	m_info = scap_event_getinfo(m_pevt);
	m_tinfo = NULL;
	m_fdinfo = NULL;
	m_iosize = 0;
}

void sinsp_evt::init(uint8_t *evdata, uint16_t cpuid)
{
	m_params_loaded = false;
	m_pevt = (scap_evt *)evdata;
	m_info = scap_event_getinfo(m_pevt);
	m_tinfo = NULL;
	m_fdinfo = NULL;
	m_iosize = 0;
	m_cpuid = cpuid;
	m_evtnum = 0;
}

uint64_t sinsp_evt::get_num()
{
	return m_evtnum;
}

int16_t sinsp_evt::get_cpuid()
{
	return m_cpuid;
}

uint16_t sinsp_evt::get_type()
{
	return m_pevt->type;
}

ppm_event_flags sinsp_evt::get_flags()
{
	return m_info->flags;
}

uint64_t sinsp_evt::get_ts()
{
	return m_pevt->ts;
}

const char *sinsp_evt::get_name()
{
	return m_info->name;
}

event_direction sinsp_evt::get_direction()
{
	return (event_direction)(m_pevt->type & PPME_DIRECTION_FLAG);
}

int64_t sinsp_evt::get_tid()
{
	return m_pevt->tid;
}

void sinsp_evt::set_iosize(uint32_t size)
{
	m_iosize = size;
}

uint32_t sinsp_evt::get_iosize()
{
	return m_iosize;
}

sinsp_threadinfo* sinsp_evt::get_thread_info(bool query_os_if_not_found)
{
	if(NULL != m_tinfo)
	{
		return m_tinfo;
	}

	return m_inspector->get_thread(m_pevt->tid, query_os_if_not_found);
}

sinsp_fdinfo_t* sinsp_evt::get_fd_info()
{
	return m_fdinfo;
}

int64_t sinsp_evt::get_fd_num()
{
	if(m_fdinfo)
	{
		return m_tinfo->m_lastevent_fd;
	}
	else
	{
		return sinsp_evt::INVALID_FD_NUM;
	}
}


uint32_t sinsp_evt::get_num_params()
{
	if(!m_params_loaded)
	{
		load_params();
		m_params_loaded = true;
	}

	return (uint32_t)m_params.size();
}

sinsp_evt_param *sinsp_evt::get_param(uint32_t id)
{
	if(!m_params_loaded)
	{
		load_params();
		m_params_loaded = true;
	}

	return &(m_params[id]);
}

const char *sinsp_evt::get_param_name(uint32_t id)
{
	if(!m_params_loaded)
	{
		load_params();
		m_params_loaded = true;
	}

	ASSERT(id < m_info->nparams);

	return m_info->params[id].name;
}

const struct ppm_param_info* sinsp_evt::get_param_info(uint32_t id)
{
	if(!m_params_loaded)
	{
		load_params();
		m_params_loaded = true;
	}

	ASSERT(id < m_info->nparams);

	return &(m_info->params[id]);
}

uint32_t binary_buffer_to_hex_string(char *dst, char *src, uint32_t dstlen, uint32_t srclen, sinsp_evt::param_fmt fmt)
{
	uint32_t j;
	uint32_t k;
	uint32_t l = 0;
	uint32_t num_chunks;
	uint32_t row_len;
	char row[128];
	char *ptr;
	bool truncated = false;

	for(j = 0; j < srclen; j += 8 * sizeof(uint16_t))
	{
		k = 0;
		k += sprintf(row + k, "\n\t0x%.4x:", j);

		ptr = &src[j];
		num_chunks = 0;
		while(num_chunks < 8 && ptr < src + srclen)
		{
			uint16_t* chunk = (uint16_t*)ptr;
			if(ptr == src + srclen - 1)
			{
				k += sprintf(row + k, "   %.2x", *((uint8_t*)chunk));
			}
			else
			{
				k += sprintf(row + k, " %.4x", *chunk);
			}

			num_chunks++;
			ptr += sizeof(uint16_t);
		}

		if(fmt & sinsp_evt::PF_HEXASCII)
		{
			// Fill the row with spaces to align it to other rows
			while(num_chunks < 8)
			{
				memset(row + k, ' ', 5);

				k += 5;
				num_chunks++;
			}

			row[k++] = ' ';
			row[k++] = ' ';

			for(ptr = &src[j];
				ptr < src + j + 8 * sizeof(uint16_t) && ptr < src + srclen;
				ptr++, k++)
			{
				if(isprint((int)(uint8_t)*ptr))
				{
					row[k] = *ptr;
				}
				else
				{
					row[k] = '.';
				}
			}
		}
		row[k] = 0;

		row_len = (uint32_t)strlen(row);
		if(l + row_len >= dstlen - 1)
		{
			truncated = true;
			break;
		}
		strcpy(dst + l, row);
		l += row_len;
	}

	dst[l++] = '\n';

	if(truncated)
	{
		return dstlen;
	}
	else
	{
		return l;
	}
}

uint32_t binary_buffer_to_asciionly_string(char *dst, char *src, uint32_t dstlen, uint32_t srclen, sinsp_evt::param_fmt fmt)
{
	uint32_t j;
	uint32_t k = 0;

	dst[k++] = '\n';

	for(j = 0; j < srclen; j++)
	{
		//
		// Make sure there's enough space in the target buffer.
		// Note that we reserve two bytes, because some characters are expanded
		// when copied.
		//
		if(k >= dstlen - 1)
		{
			dst[k - 1] = 0;
			return dstlen;
		}

		if(isprint((int)(uint8_t)src[j]))
		{
			switch(src[j])
			{
			case '"':
			case '\\':
				dst[k++] = '\\';
				break;
			default:
				break;
			}

			dst[k] = src[j];
			k++;
		}
		else if(src[j] == '\r')
		{
			dst[k] = '\n';
			k++;
		}
		else if(src[j] == '\n')
		{
			if(j > 0 && src[j - 1] != '\r')
			{
				dst[k] = src[j];
				k++;
			}
		}

	}

	return k;
}

uint32_t binary_buffer_to_string_dots(char *dst, char *src, uint32_t dstlen, uint32_t srclen, sinsp_evt::param_fmt fmt)
{
	uint32_t j;
	uint32_t k = 0;

	for(j = 0; j < srclen; j++)
	{
		//
		// Make sure there's enough space in the target buffer.
		// Note that we reserve two bytes, because some characters are expanded
		// when copied.
		//
		if(k >= dstlen - 1)
		{
			dst[k - 1] = 0;
			return dstlen;
		}

		if(isprint((int)(uint8_t)src[j]))
		{
			switch(src[j])
			{
			case '"':
			case '\\':
				dst[k++] = '\\';
				break;
			default:
				break;
			}

			dst[k] = src[j];
		}
		else
		{
			dst[k] = '.';
		}

		k++;
	}

	return k;
}

uint32_t binary_buffer_to_string(char *dst, char *src, uint32_t dstlen, uint32_t srclen, sinsp_evt::param_fmt fmt)
{
	uint32_t k = 0;

	if(dstlen == 0)
	{
		ASSERT(false);
		return 0;
	}

	if(srclen == 0)
	{
		*dst = 0;
		return 0;
	}

	if(fmt & sinsp_evt::PF_HEX || fmt & sinsp_evt::PF_HEXASCII)
	{
		k = binary_buffer_to_hex_string(dst, src, dstlen, srclen, fmt);
	}
	else if(fmt & sinsp_evt::PF_EOLS)
	{
		k = binary_buffer_to_asciionly_string(dst, src, dstlen, srclen, fmt);
	}
	else
	{
		k = binary_buffer_to_string_dots(dst, src, dstlen, srclen, fmt);
	}

	dst[k] = 0;
	return k;
}

uint32_t strcpy_sanitized(char *dest, char *src, uint32_t dstsize)
{
	volatile char* tmp = (volatile char *)dest;
	uint32_t j = 0;
	g_invalidchar ic;

	while(j < dstsize)
	{
		if(!ic(*src))
		{
			*tmp = *src;
			tmp++;
			j++;
		}

		if(*src == 0)
		{
			*tmp = 0;
			return j + 1;
		}

		src++;
	}

	//
	// In case there wasn't enough space, null-termninate the destination
	//
	if(dstsize)
	{
		dest[dstsize - 1] = 0;
	}

	return dstsize;
}

int sinsp_evt::render_fd_json(Json::Value *ret, int64_t fd, const char** resolved_str, sinsp_evt::param_fmt fmt)
{
	sinsp_threadinfo* tinfo = get_thread_info();
	if(tinfo == NULL)
	{
		return 0;
	}

	if(fd >= 0)
	{
		sinsp_fdinfo_t *fdinfo = tinfo->get_fd(fd);
		if(fdinfo)
		{
			char tch = fdinfo->get_typechar();
			char ipprotoch = 0;

			if(fdinfo->m_type == SCAP_FD_IPV4_SOCK ||
				fdinfo->m_type == SCAP_FD_IPV6_SOCK ||
				fdinfo->m_type == SCAP_FD_IPV4_SERVSOCK ||
				fdinfo->m_type == SCAP_FD_IPV6_SERVSOCK)
			{
				scap_l4_proto l4p = fdinfo->get_l4proto();

				switch(l4p)
				{
				case SCAP_L4_TCP:
					ipprotoch = 't';
					break;
				case SCAP_L4_UDP:
					ipprotoch = 'u';
					break;
				case SCAP_L4_ICMP:
					ipprotoch = 'i';
					break;
				case SCAP_L4_RAW:
					ipprotoch = 'r';
					break;
				default:
					break;
				}
			}

			char typestr[3] =
			{
				(fmt & PF_SIMPLE)?(char)0:tch,
				ipprotoch,
				0
			};

			//
			// Make sure we remove invalid characters from the resolved name
			//
			string sanitized_str = fdinfo->m_name;

			sanitized_str.erase(remove_if(sanitized_str.begin(), sanitized_str.end(), g_invalidchar()), sanitized_str.end());

			(*ret)["typechar"] = typestr;
			(*ret)["name"] = sanitized_str;
		}
	}
	else
	{
		//
		// Resolve this as an errno
		//
		string errstr(sinsp_utils::errno_to_str((int32_t)fd));
		if(errstr != "")
		{
			(*ret)["error"] = errstr;
			return 0;
		}
	}

	return 1;
}

char* sinsp_evt::render_fd(int64_t fd, const char** resolved_str, sinsp_evt::param_fmt fmt)
{
	//
	// Add the fd number
	//
	snprintf(&m_paramstr_storage[0],
		        m_paramstr_storage.size(),
		        "%" PRId64, fd);

	sinsp_threadinfo* tinfo = get_thread_info();
	if(tinfo == NULL)
	{
		//
		// no thread. Definitely can't resolve the fd, just return the number
		//
		return &m_paramstr_storage[0];
	}

	if(fd >= 0)
	{
		sinsp_fdinfo_t *fdinfo = tinfo->get_fd(fd);
		if(fdinfo)
		{
			char tch = fdinfo->get_typechar();
			char ipprotoch = 0;

			if(fdinfo->m_type == SCAP_FD_IPV4_SOCK ||
				fdinfo->m_type == SCAP_FD_IPV6_SOCK ||
				fdinfo->m_type == SCAP_FD_IPV4_SERVSOCK ||
				fdinfo->m_type == SCAP_FD_IPV6_SERVSOCK)
			{
				scap_l4_proto l4p = fdinfo->get_l4proto();

				switch(l4p)
				{
				case SCAP_L4_TCP:
					ipprotoch = 't';
					break;
				case SCAP_L4_UDP:
					ipprotoch = 'u';
					break;
				case SCAP_L4_ICMP:
					ipprotoch = 'i';
					break;
				case SCAP_L4_RAW:
					ipprotoch = 'r';
					break;
				default:
					break;
				}
			}

			char typestr[3] =
			{
				(fmt & PF_SIMPLE)?(char)0:tch,
				ipprotoch,
				0
			};

			//
			// Make sure we remove invalid characters from the resolved name
			//
			string sanitized_str = fdinfo->m_name;

			sanitized_str.erase(remove_if(sanitized_str.begin(), sanitized_str.end(), g_invalidchar()), sanitized_str.end());

			//
			// Make sure the string will fit
			//
			if(sanitized_str.size() >= m_resolved_paramstr_storage.size())
			{
				m_resolved_paramstr_storage.resize(sanitized_str.size() + 1);
			}

			snprintf(&m_resolved_paramstr_storage[0],
				m_resolved_paramstr_storage.size(),
				"<%s>%s", typestr, sanitized_str.c_str());

/* XXX
			if(sanitized_str.length() == 0)
			{
				snprintf(&m_resolved_paramstr_storage[0],
							m_resolved_paramstr_storage.size(),
							"<%c>", tch);
			}
			else
			{
				snprintf(&m_resolved_paramstr_storage[0],
							m_resolved_paramstr_storage.size(),
							"%s", sanitized_str.c_str());
			}
*/
		}
	}
	else
	{
		//
		// Resolve this as an errno
		//
		string errstr(sinsp_utils::errno_to_str((int32_t)fd));
		if(errstr != "")
		{
			snprintf(&m_resolved_paramstr_storage[0],
				        m_resolved_paramstr_storage.size(),
				        "%s", errstr.c_str());
		}
	}

	return &m_paramstr_storage[0];
}

Json::Value sinsp_evt::get_param_as_json(uint32_t id, OUT const char** resolved_str, sinsp_evt::param_fmt fmt)
{
	ASSERT(id < m_info->nparams);
	const ppm_param_info* param_info;
	char* payload;
	uint16_t payload_len;
	Json::Value ret;

	//
	// Make sure the params are actually loaded
	//
	if(!m_params_loaded)
	{
		load_params();
		m_params_loaded = true;
	}

	//
	// Reset the resolved string
	//
	m_resolved_paramstr_storage[0] = 0;

	//
	// Get the parameter
	//
	sinsp_evt_param *param = &(m_params[id]);
	payload = param->m_val;
	payload_len = param->m_len;
	param_info = &(m_info->params[id]);

	//
	// Get the parameter information
	//
	if(param_info->type == PT_DYN && param_info->info != NULL && payload_len != 0)
	{
		uint8_t dyn_idx = *(uint8_t*)payload;

		if(dyn_idx < param_info->ninfo) {
			const struct ppm_param_info* dyn_params =
				(const struct ppm_param_info*)param_info->info;

			payload += sizeof(uint8_t);
			payload_len -= sizeof(uint8_t);

			param_info = &dyn_params[dyn_idx];
		}
	}

	switch(param_info->type)
	{
	case PT_INT8:
		ASSERT(payload_len == sizeof(int8_t));
		ret = *(int8_t *)payload;
		break;

	case PT_INT16:
		ASSERT(payload_len == sizeof(int16_t));
		ret = *(int16_t *)payload;
		break;

	case PT_INT32:
		ASSERT(payload_len == sizeof(int32_t));
		ret = *(int32_t *)payload;
		break;

	case PT_INT64:
		ASSERT(payload_len == sizeof(int64_t));
		ret = (Json::Value::Int64)*(int64_t *)payload;
		break;

	case PT_UINT8:
		ASSERT(payload_len == sizeof(uint8_t));
		ret = *(uint8_t *)payload;
		break;

	case PT_UINT16:
		ASSERT(payload_len == sizeof(uint16_t));
		ret = *(uint16_t *)payload;
		break;

	case PT_UINT32:
		ASSERT(payload_len == sizeof(uint32_t));
		ret = *(uint32_t *)payload;
		break;

	case PT_UINT64:
		ASSERT(payload_len == sizeof(uint64_t));
		ret = (Json::Value::UInt64)*(int64_t *)payload;
		break;

	case PT_PID:
		{
			ASSERT(payload_len == sizeof(int64_t));
			ret = (Json::Value::UInt64)*(int64_t *)payload;

			sinsp_threadinfo* atinfo = m_inspector->get_thread(*(int64_t *)payload, false);
			if(atinfo != NULL)
			{
				string& tcomm = atinfo->m_comm;

				//
				// Make sure the string will fit
				//
				if(tcomm.size() >= m_resolved_paramstr_storage.size())
				{
					m_resolved_paramstr_storage.resize(tcomm.size() + 1);
				}

				snprintf(&m_resolved_paramstr_storage[0],
						 m_resolved_paramstr_storage.size(),
						 "%s",
						 tcomm.c_str());
			}
		}
		break;

	case PT_ERRNO:
	{
		ASSERT(payload_len == sizeof(int64_t));

		int64_t val = *(int64_t *)payload;

		//
		// Resolve this as an errno
		//
		string errstr;

		if(val < 0)
		{
			errstr = sinsp_utils::errno_to_str((int32_t)val);

			if(errstr != "")
			{
				snprintf(&m_resolved_paramstr_storage[0],
				         m_resolved_paramstr_storage.size(),
				         "%s", errstr.c_str());
			}
		} 
		ret = (Json::Value::Int64)val;
	}
	break;

	case PT_FD:
		{
			// We use the string extractor to get 
			// the resolved path, but use our routine
			// to get the actual value to return
			ASSERT(payload_len == sizeof(int64_t));
			int64_t fd = *(int64_t*)payload;
			render_fd_json(&ret, fd, resolved_str, fmt);
			ret["num"] = (Json::Value::UInt64)*(int64_t *)payload;
			break;
		}

	case PT_CHARBUF:
	case PT_FSPATH:
	case PT_BYTEBUF:
		ret = get_param_as_str(id, resolved_str, fmt);
		break;

	case PT_SOCKADDR:
		if(payload_len == 0)
		{
			ret = Json::Value::null;
			break;
		}
		else if(payload[0] == AF_UNIX)
		{
			ASSERT(payload_len > 1);

			//
			// Sanitize the file string.
			//
            string sanitized_str = payload + 1;
            sanitized_str.erase(remove_if(sanitized_str.begin(), sanitized_str.end(), g_invalidchar()), sanitized_str.end());

			ret = sanitized_str;
		}
		else if(payload[0] == PPM_AF_INET)
		{
			if(payload_len == 1 + 4 + 2)
			{
				const int ipv4_len = (3 + 1) * 4 + 1;
				char ipv4_addr[ ipv4_len ];

				snprintf(
					ipv4_addr,
					ipv4_len,
						"%u.%u.%u.%u",
						(unsigned int)(uint8_t)payload[1],
						(unsigned int)(uint8_t)payload[2],
						(unsigned int)(uint8_t)payload[3],
						(unsigned int)(uint8_t)payload[4]
				);
				ret["addr"] = string(ipv4_addr);
				ret["port"] = *(uint16_t*)(payload + 5);
			}
			else
			{
				ASSERT(false);
				ret = "INVALID IPv4";
			}
		}
		else
		{
			ret["family"] = (int)payload[0];
		}
		break;

	case PT_SOCKTUPLE:
		if(payload_len == 0)
		{
			ret = Json::Value::null;
			break;
		}

		if(payload[0] == PPM_AF_INET)
		{
			if(payload_len == 1 + 4 + 2 + 4 + 2)
			{
				Json::Value source;
				Json::Value dest;

				const int ipv4_len = (3 + 1) * 4 + 1;
				char ipv4_addr[ ipv4_len ];

				snprintf(
					ipv4_addr,
					ipv4_len,
						"%u.%u.%u.%u",
						(unsigned int)(uint8_t)payload[1],
						(unsigned int)(uint8_t)payload[2],
						(unsigned int)(uint8_t)payload[3],
						(unsigned int)(uint8_t)payload[4]
				);

				source["addr"] = string(ipv4_addr);
				source["port"] = *(uint16_t*)(payload + 5);

				snprintf(
					ipv4_addr,
					ipv4_len,
				         "%u.%u.%u.%u",
				         (unsigned int)(uint8_t)payload[7],
				         (unsigned int)(uint8_t)payload[8],
				         (unsigned int)(uint8_t)payload[9],
				         (unsigned int)(uint8_t)payload[10]
				);


				dest["addr"] = string(ipv4_addr);
				dest["port"] = *(uint16_t*)(payload + 11);

				ret["src"] = source;
				ret["dst"] = dest;
			}
			else
			{
				ASSERT(false);
				ret = "INVALID IPv4";
			}
		}
		else if(payload[0] == PPM_AF_INET6)
		{
			if(payload_len == 1 + 16 + 2 + 16 + 2)
			{
				uint8_t* sip6 = (uint8_t*)payload + 1;
				uint8_t* dip6 = (uint8_t*)payload + 19;
				uint8_t* sip = (uint8_t*)payload + 13;
				uint8_t* dip = (uint8_t*)payload + 31;

				if(sinsp_utils::is_ipv4_mapped_ipv6(sip6) && sinsp_utils::is_ipv4_mapped_ipv6(dip6))
				{
					Json::Value source;
					Json::Value dest;

					const int ipv4_len = (3 + 1) * 4 + 1;
					char ipv4_addr[ ipv4_len ];

					snprintf(
						ipv4_addr,
						ipv4_len,
							"%u.%u.%u.%u",
							(unsigned int)sip[0],
							(unsigned int)sip[1],
							(unsigned int)sip[2],
							(unsigned int)sip[3]
					);

					source["addr"] = string(ipv4_addr);
					source["port"] = (unsigned int)*(uint16_t*)(payload + 17);

					snprintf(
						ipv4_addr,
						ipv4_len,
							"%u.%u.%u.%u",
							(unsigned int)dip[0],
							(unsigned int)dip[1],
							(unsigned int)dip[2],
							(unsigned int)dip[3]
				 	);

					dest["addr"] = string(ipv4_addr);
					dest["port"] = (unsigned int)*(uint16_t*)(payload + 35);

					ret["src"] = source;
					ret["dst"] = dest;

					break;
				}
				else
				{
					char srcstr[INET6_ADDRSTRLEN];
					char dststr[INET6_ADDRSTRLEN];

					if(inet_ntop(AF_INET6, sip6, srcstr, sizeof(srcstr)) &&
						inet_ntop(AF_INET6, sip6, dststr, sizeof(dststr)))
					{
						Json::Value source;
						Json::Value dest;

						source["addr"] = srcstr;
						source["port"] = (unsigned int)*(uint16_t*)(payload + 17);

						dest["addr"] = dststr;
						dest["port"] = (unsigned int)*(uint16_t*)(payload + 35);

						ret["src"] = source;
						ret["dst"] = dest;

						break;
					}
				}
			}
			ASSERT(false);
			ret = "INVALID IPv6";

		}
		else if(payload[0] == AF_UNIX)
		{
			ASSERT(payload_len > 17);

			//
			// Sanitize the file string.
			//
            string sanitized_str = payload + 17;
            sanitized_str.erase(remove_if(sanitized_str.begin(), sanitized_str.end(), g_invalidchar()), sanitized_str.end());

			snprintf(&m_paramstr_storage[0],
				m_paramstr_storage.size(),
				"%" PRIx64 "->%" PRIx64 " %s",
				*(uint64_t*)(payload + 1),
				*(uint64_t*)(payload + 9),
				sanitized_str.c_str());
		}
		else
		{
			ret["family"] = (int)payload[0];
		}
		break;
	case PT_FDLIST:
		ret = get_param_as_str(id, resolved_str, fmt);
		break;

	case PT_SYSCALLID:
		{
			uint16_t scid = *(uint16_t *)payload;
			if(scid >= PPM_SC_MAX)
			{
				ASSERT(false);
				snprintf(&m_resolved_paramstr_storage[0],
						 m_resolved_paramstr_storage.size(),
						 "<unknown syscall>");
				break;
			}

			const struct ppm_syscall_desc* desc = &(g_infotables.m_syscall_info_table[scid]);

			ret = scid;

			snprintf(&m_resolved_paramstr_storage[0],
				m_resolved_paramstr_storage.size(),
				"%s",
				desc->name);
		}
		break;
	case PT_SIGTYPE:
		{
			const char* sigstr;

			ASSERT(payload_len == sizeof(uint8_t));
			uint8_t val = *(uint8_t *)payload;

			sigstr = sinsp_utils::signal_to_str(val);
			ret = val;

			if(sigstr)
			{
				snprintf(&m_resolved_paramstr_storage[0],
							m_resolved_paramstr_storage.size(),
							"%s", sigstr);
			}
		}
		break;
	case PT_RELTIME:
		{
			ASSERT(payload_len == sizeof(uint64_t));
			uint64_t val = *(uint64_t *)payload;
			ret = (Json::Value::Int64)val;

			snprintf(&m_resolved_paramstr_storage[0],
						m_resolved_paramstr_storage.size(),
						"%lgs",
						((double)val) / 1000000000);
		}
		break;
	case PT_FLAGS8:
	case PT_FLAGS16:
	case PT_FLAGS32:
		{
			uint32_t val = *(uint32_t *)payload & (((uint64_t)1 << payload_len * 8) - 1);
			ret["val"] = val;
			ret["flags"] = Json::arrayValue;

			const struct ppm_name_value *flags = (const struct ppm_name_value *)m_info->params[id].info;
			uint32_t initial_val = val;

			while(flags != NULL && flags->name != NULL && flags->value != initial_val)
			{
				if((val & flags->value) == flags->value && val != 0)
				{
					ret["flags"].append(flags->name);

					// We remove current flags value to avoid duplicate flags e.g. PPM_O_RDWR, PPM_O_RDONLY, PPM_O_WRONLY
					val &= ~flags->value;
				}

				flags++;
			}

			if(flags != NULL && flags->name != NULL)
			{
				ret["flags"].append(flags->name);
			}

			break;
		}
	case PT_ABSTIME:
		//
		// XXX not implemented yet
		//
		ASSERT(false);
	case PT_DYN:
		ASSERT(false);
		snprintf(&m_paramstr_storage[0],
		         m_paramstr_storage.size(),
		         "INVALID DYNAMIC PARAMETER");
		break;
	default:
		ASSERT(false);
		snprintf(&m_paramstr_storage[0],
		         m_paramstr_storage.size(),
		         "(n.a.)");
		break;
	}

	*resolved_str = &m_resolved_paramstr_storage[0];

	return ret;
}

const char* sinsp_evt::get_param_as_str(uint32_t id, OUT const char** resolved_str, sinsp_evt::param_fmt fmt)
{
	char* prfmt;
	const ppm_param_info* param_info;
	char* payload;
	uint32_t j;
	uint16_t payload_len;
	ASSERT(id < m_info->nparams);

	//
	// Make sure the params are actually loaded
	//
	if(!m_params_loaded)
	{
		load_params();
		m_params_loaded = true;
	}

	//
	// Reset the resolved string
	//
	m_resolved_paramstr_storage[0] = 0;

	//
	// Get the parameter
	//
	sinsp_evt_param *param = &(m_params[id]);
	payload = param->m_val;
	payload_len = param->m_len;
	param_info = &(m_info->params[id]);

	//
	// Get the parameter information
	//
	if(param_info->type == PT_DYN && param_info->info != NULL && payload_len != 0)
	{
		uint8_t dyn_idx = *(uint8_t*)payload;

		if(dyn_idx < param_info->ninfo) {
			const struct ppm_param_info* dyn_params =
				(const struct ppm_param_info*)param_info->info;

			payload += sizeof(uint8_t);
			payload_len -= sizeof(uint8_t);

			param_info = &dyn_params[dyn_idx];
		}
	}

	ppm_print_format param_fmt = m_info->params[id].fmt;

	switch(param_info->type)
	{
	case PT_INT8:
		ASSERT(payload_len == sizeof(int8_t));
		SET_NUMERIC_FORMAT(prfmt, param_fmt, PRId8, PRIX8);

		snprintf(&m_paramstr_storage[0],
			m_paramstr_storage.size(),
			prfmt, *(int8_t *)payload);
		break;
	case PT_INT16:
		ASSERT(payload_len == sizeof(int16_t));
		SET_NUMERIC_FORMAT(prfmt, param_fmt, PRId16, PRIX16);

		snprintf(&m_paramstr_storage[0],
			m_paramstr_storage.size(),
			prfmt, *(int16_t *)payload);
		break;
	case PT_INT32:
		ASSERT(payload_len == sizeof(int32_t));
		SET_NUMERIC_FORMAT(prfmt, param_fmt, PRId32, PRIX32);

		snprintf(&m_paramstr_storage[0],
			m_paramstr_storage.size(),
			prfmt, *(int32_t *)payload);
		break;
	case PT_INT64:
		ASSERT(payload_len == sizeof(int64_t));
		SET_NUMERIC_FORMAT(prfmt, param_fmt, PRId64, PRIX64);

		snprintf(&m_paramstr_storage[0],
			m_paramstr_storage.size(),
			prfmt, *(int64_t *)payload);
		break;
	case PT_FD:
		{
			ASSERT(payload_len == sizeof(int64_t));
			int64_t fd = *(int64_t*)payload;
			render_fd(fd, resolved_str, fmt);
			break;
		}
	case PT_PID:
		{
			ASSERT(payload_len == sizeof(int64_t));

			snprintf(&m_paramstr_storage[0],
					 m_paramstr_storage.size(),
					 "%" PRId64, *(int64_t *)payload);


			sinsp_threadinfo* atinfo = m_inspector->get_thread(*(int64_t *)payload, false);
			if(atinfo != NULL)
			{
				string& tcomm = atinfo->m_comm;

				//
				// Make sure the string will fit
				//
				if(tcomm.size() >= m_resolved_paramstr_storage.size())
				{
					m_resolved_paramstr_storage.resize(tcomm.size() + 1);
				}

				snprintf(&m_resolved_paramstr_storage[0],
						 m_resolved_paramstr_storage.size(),
						 "%s",
						 tcomm.c_str());
			}
		}
		break;
	case PT_UINT8:
		ASSERT(payload_len == sizeof(uint8_t));
		SET_NUMERIC_FORMAT(prfmt, param_fmt, PRIu8, PRIX8);

		snprintf(&m_paramstr_storage[0],
		         m_paramstr_storage.size(),
		         prfmt, *(uint8_t *)payload);
		break;
	case PT_UINT16:
		ASSERT(payload_len == sizeof(uint16_t));
		SET_NUMERIC_FORMAT(prfmt, param_fmt, PRIu16, PRIX16);

		snprintf(&m_paramstr_storage[0],
		         m_paramstr_storage.size(),
		         prfmt, *(uint16_t *)payload);
		break;
	case PT_UINT32:
		ASSERT(payload_len == sizeof(uint32_t));
		SET_NUMERIC_FORMAT(prfmt, param_fmt, PRIu32, PRIX32);

		snprintf(&m_paramstr_storage[0],
		         m_paramstr_storage.size(),
		         prfmt, *(uint32_t *)payload);
		break;
	case PT_ERRNO:
	{
		ASSERT(payload_len == sizeof(int64_t));

		int64_t val = *(int64_t *)payload;

		snprintf(&m_paramstr_storage[0],
		         m_paramstr_storage.size(),
		         "%" PRId64, val);

		//
		// Resolve this as an errno
		//
		string errstr;

		if(val < 0)
		{
			errstr = sinsp_utils::errno_to_str((int32_t)val);

			if(errstr != "")
			{
				snprintf(&m_resolved_paramstr_storage[0],
				         m_resolved_paramstr_storage.size(),
				         "%s", errstr.c_str());
			}
		}
	}
	break;
	case PT_UINT64:
		ASSERT(payload_len == sizeof(uint64_t));
		SET_NUMERIC_FORMAT(prfmt, param_fmt, PRIu64, PRIX64);

		snprintf(&m_paramstr_storage[0],
		         m_paramstr_storage.size(),
<<<<<<< HEAD
		         prfmt, *(int64_t *)payload);
=======
		         prfmt, *(int64_t *)param->m_val);

>>>>>>> b0b130d9
		break;
	case PT_CHARBUF:
		//
		// Make sure the string will fit
		//
		if(payload_len > m_paramstr_storage.size())
		{
			m_paramstr_storage.resize(payload_len);
		}

		snprintf(&m_paramstr_storage[0],
		         m_paramstr_storage.size(),
		         "%s", payload);
		break;
	case PT_FSPATH:
	{
		strcpy_sanitized(&m_paramstr_storage[0],
			payload,
			MIN(payload_len, (uint32_t)m_paramstr_storage.size()));

		sinsp_threadinfo* tinfo = get_thread_info();

		if(tinfo)
		{
			string cwd = tinfo->get_cwd();

			if(payload_len + cwd.length() >= m_resolved_paramstr_storage.size())
			{
				m_resolved_paramstr_storage.resize(payload_len + cwd.length() + 1, 0);
			}

			if(!sinsp_utils::concatenate_paths(&m_resolved_paramstr_storage[0],
				(uint32_t)m_resolved_paramstr_storage.size(),
				(char*)cwd.c_str(),
				(uint32_t)cwd.length(),
				payload,
				payload_len))
			{
				m_resolved_paramstr_storage[0] = 0;
			}
		}
		else
		{
			*resolved_str = &m_paramstr_storage[0];
		}
	}
	break;
	case PT_BYTEBUF:
	{
		/* This would include quotes around the outpur string
		            m_paramstr_storage[0] = '"';
		            cres = binary_buffer_to_string(m_paramstr_storage + 1,
		                param->m_val,
		                m_paramstr_storage.size() - 2,
		                param->m_len);

		            m_paramstr_storage[cres + 1] = '"';
		            m_paramstr_storage[cres + 2] = 0;
		*/
		while(true)
		{
			uint32_t blen = binary_buffer_to_string(&m_paramstr_storage[0],
				payload,
				(uint32_t)m_paramstr_storage.size() - 1,
				payload_len,
				fmt);

			if(blen >= m_paramstr_storage.size() - 1)
			{
				//
				// The buffer didn't fit, expand it and try again
				//
				m_paramstr_storage.resize(m_paramstr_storage.size() * 2);
				continue;
			}

			m_rawbuf_str_len = blen;

			break;
		}
	}
	break;
	case PT_SOCKADDR:
		if(payload_len == 0)
		{
			snprintf(&m_paramstr_storage[0],
			         m_paramstr_storage.size(),
			         "NULL");

			break;
		}
		else if(payload[0] == AF_UNIX)
		{
			ASSERT(payload_len > 1);

			//
			// Sanitize the file string.
			//
            string sanitized_str = payload + 1;
            sanitized_str.erase(remove_if(sanitized_str.begin(), sanitized_str.end(), g_invalidchar()), sanitized_str.end());

			snprintf(&m_paramstr_storage[0],
				m_paramstr_storage.size(),
				"%s",
				sanitized_str.c_str());
		}
		else if(payload[0] == PPM_AF_INET)
		{
			if(payload_len == 1 + 4 + 2)
			{
				snprintf(&m_paramstr_storage[0],
				         m_paramstr_storage.size(),
				         "%u.%u.%u.%u:%u",
				         (unsigned int)(uint8_t)payload[1],
				         (unsigned int)(uint8_t)payload[2],
				         (unsigned int)(uint8_t)payload[3],
				         (unsigned int)(uint8_t)payload[4],
				         (unsigned int)*(uint16_t*)(payload+5));
			}
			else
			{
				ASSERT(false);
				snprintf(&m_paramstr_storage[0],
				         m_paramstr_storage.size(),
				         "INVALID IPv4");
			}
		}
		else
		{
			snprintf(&m_paramstr_storage[0],
			         m_paramstr_storage.size(),
			         "family %d", (int)payload[0]);
		}
		break;
	case PT_SOCKTUPLE:
		if(payload_len == 0)
		{
			snprintf(&m_paramstr_storage[0],
			         m_paramstr_storage.size(),
			         "NULL");

			break;
		}

		if(payload[0] == PPM_AF_INET)
		{
			if(payload_len == 1 + 4 + 2 + 4 + 2)
			{
				snprintf(&m_paramstr_storage[0],
				         m_paramstr_storage.size(),
				         "%u.%u.%u.%u:%u->%u.%u.%u.%u:%u",
				         (unsigned int)(uint8_t)payload[1],
				         (unsigned int)(uint8_t)payload[2],
				         (unsigned int)(uint8_t)payload[3],
				         (unsigned int)(uint8_t)payload[4],
				         (unsigned int)*(uint16_t*)(payload+5),
				         (unsigned int)(uint8_t)payload[7],
				         (unsigned int)(uint8_t)payload[8],
				         (unsigned int)(uint8_t)payload[9],
				         (unsigned int)(uint8_t)payload[10],
				         (unsigned int)*(uint16_t*)(payload+11));
			}
			else
			{
				ASSERT(false);
				snprintf(&m_paramstr_storage[0],
				         m_paramstr_storage.size(),
				         "INVALID IPv4");
			}
		}
		else if(payload[0] == PPM_AF_INET6)
		{
			if(payload_len == 1 + 16 + 2 + 16 + 2)
			{
				uint8_t* sip6 = (uint8_t*)payload + 1;
				uint8_t* dip6 = (uint8_t*)payload + 19;
				uint8_t* sip = (uint8_t*)payload + 13;
				uint8_t* dip = (uint8_t*)payload + 31;

				if(sinsp_utils::is_ipv4_mapped_ipv6(sip6) && sinsp_utils::is_ipv4_mapped_ipv6(dip6))
				{
					snprintf(&m_paramstr_storage[0],
							 m_paramstr_storage.size(),
							 "%u.%u.%u.%u:%u->%u.%u.%u.%u:%u",
							 (unsigned int)sip[0],
							 (unsigned int)sip[1],
							 (unsigned int)sip[2],
							 (unsigned int)sip[3],
							 (unsigned int)*(uint16_t*)(payload + 17),
							 (unsigned int)dip[0],
							 (unsigned int)dip[1],
							 (unsigned int)dip[2],
							 (unsigned int)dip[3],
							 (unsigned int)*(uint16_t*)(payload + 35));
					break;
				}
				else
				{
					char srcstr[INET6_ADDRSTRLEN];
					char dststr[INET6_ADDRSTRLEN];
					if(inet_ntop(AF_INET6, sip6, srcstr, sizeof(srcstr)) &&
						inet_ntop(AF_INET6, sip6, dststr, sizeof(dststr)))
					{
						snprintf(&m_paramstr_storage[0],
								 m_paramstr_storage.size(),
								 "%s:%u->%s:%u",
								 srcstr,
								 (unsigned int)*(uint16_t*)(payload + 17),
								 dststr,
								 (unsigned int)*(uint16_t*)(payload + 35));
						break;
					}
				}
			}

			ASSERT(false);
			snprintf(&m_paramstr_storage[0],
				        m_paramstr_storage.size(),
				        "INVALID IPv6");
		}
		else if(payload[0] == AF_UNIX)
		{
			ASSERT(payload_len > 17);

			//
			// Sanitize the file string.
			//
            string sanitized_str = payload + 17;
            sanitized_str.erase(remove_if(sanitized_str.begin(), sanitized_str.end(), g_invalidchar()), sanitized_str.end());

			snprintf(&m_paramstr_storage[0],
				m_paramstr_storage.size(),
				"%" PRIx64 "->%" PRIx64 " %s",
				*(uint64_t*)(payload + 1),
				*(uint64_t*)(payload + 9),
				sanitized_str.c_str());
		}
		else
		{
			snprintf(&m_paramstr_storage[0],
			         m_paramstr_storage.size(),
			         "family %d", (int)payload[0]);
		}
		break;
	case PT_FDLIST:
		{
			sinsp_threadinfo* tinfo = get_thread_info();
			if(!tinfo)
			{
				break;
			}

			uint16_t nfds = *(uint16_t *)payload;
			uint32_t pos = 2;
			uint32_t spos = 0;

			m_paramstr_storage[0] = 0;

			for(j = 0; j < nfds; j++)
			{
				char tch;
				int64_t fd = *(int64_t *)(payload + pos);

				sinsp_fdinfo_t *fdinfo = tinfo->get_fd(fd);
				if(fdinfo)
				{
					tch = fdinfo->get_typechar();
				}
				else
				{
					tch = '?';
				}

				int r = snprintf(&m_paramstr_storage[0] + spos,
						m_paramstr_storage.size() - spos,
						"%" PRIu64 ":%c%x%c",
						fd,
						tch,
						(uint32_t) * (int16_t *)(payload + pos + 8),
						(j < (uint32_t)(nfds - 1)) ? ' ' : '\0');

				if(r < 0 || spos + r >= m_paramstr_storage.size() - 1)
				{
					m_paramstr_storage[m_paramstr_storage.size() - 1] = 0;
					break;
				}

				spos += r;
				pos += 10;
			}
		}
		break;
	case PT_SYSCALLID:
		{
			uint16_t scid  = *(uint16_t *)payload;
			if(scid >= PPM_SC_MAX)
			{
				ASSERT(false);
				snprintf(&m_paramstr_storage[0],
						 m_paramstr_storage.size(),
						 "<unknown syscall>");
				break;
			}

			const struct ppm_syscall_desc* desc = &(g_infotables.m_syscall_info_table[scid]);

			snprintf(&m_paramstr_storage[0],
				m_paramstr_storage.size(),
				"%" PRIu16,
				scid);

			snprintf(&m_resolved_paramstr_storage[0],
				m_resolved_paramstr_storage.size(),
				"%s",
				desc->name);
		}
		break;
	case PT_SIGTYPE:
		{
			const char* sigstr;

			ASSERT(payload_len == sizeof(uint8_t));
			uint8_t val = *(uint8_t *)payload;

			sigstr = sinsp_utils::signal_to_str(val);

			snprintf(&m_paramstr_storage[0],
					 m_paramstr_storage.size(),
					 "%" PRIu8, val);

			if(sigstr)
			{
				snprintf(&m_resolved_paramstr_storage[0],
							m_resolved_paramstr_storage.size(),
							"%s", sigstr);
			}
		}
		break;
	case PT_RELTIME:
		{
			string sigstr;

			ASSERT(payload_len == sizeof(uint64_t));
			uint64_t val = *(uint64_t *)payload;

			snprintf(&m_paramstr_storage[0],
					 m_paramstr_storage.size(),
					 "%" PRIu64, val);

			snprintf(&m_resolved_paramstr_storage[0],
						m_resolved_paramstr_storage.size(),
						"%lgs",
						((double)val) / 1000000000);
		}
		break;
	case PT_FLAGS8:
	case PT_FLAGS16:
	case PT_FLAGS32:
		{
			uint32_t val = *(uint32_t *)payload & (((uint64_t)1 << payload_len * 8) - 1);
			snprintf(&m_paramstr_storage[0],
				     m_paramstr_storage.size(),
				     "%" PRIu32, val);

			const struct ppm_name_value *flags = (const struct ppm_name_value *)m_info->params[id].info;
			const char *separator = "";
			uint32_t initial_val = val;
			uint32_t j = 0;

			while(flags != NULL && flags->name != NULL && flags->value != initial_val)
			{
				if((val & flags->value) == flags->value && val != 0)
				{
					if(m_resolved_paramstr_storage.size() < j + strlen(separator) + strlen(flags->name))
					{
						m_resolved_paramstr_storage.resize(m_resolved_paramstr_storage.size() * 2);
					}

					j += snprintf(&m_resolved_paramstr_storage[j],
								  m_resolved_paramstr_storage.size(),
							 	  "%s%s",
							 	  separator,
							 	  flags->name);

					separator = "|";
					// We remove current flags value to avoid duplicate flags e.g. PPM_O_RDWR, PPM_O_RDONLY, PPM_O_WRONLY
					val &= ~flags->value;
				}

				flags++;
			}

			if(flags != NULL && flags->name != NULL)
			{
				j += snprintf(&m_resolved_paramstr_storage[j],
							  m_resolved_paramstr_storage.size(),
							  "%s%s",
							  separator,
							  flags->name);
			}

			break;
		}
	case PT_ABSTIME:
		//
		// XXX not implemented yet
		//
		ASSERT(false);
	case PT_DYN:
		ASSERT(false);
		snprintf(&m_paramstr_storage[0],
		         m_paramstr_storage.size(),
		         "INVALID DYNAMIC PARAMETER");
		break;
	default:
		ASSERT(false);
		snprintf(&m_paramstr_storage[0],
		         m_paramstr_storage.size(),
		         "(n.a.)");
		break;
	}

	*resolved_str = &m_resolved_paramstr_storage[0];

	return &m_paramstr_storage[0];
}

string sinsp_evt::get_param_value_str(const string &name, bool resolved)
{
	for(uint32_t i = 0; i < get_num_params(); i++)
	{
		if(name == get_param_name(i))
		{
			return get_param_value_str(i, resolved);
		}
	}

	return string("");
}

string sinsp_evt::get_param_value_str(const char *name, bool resolved)
{
	// TODO fix this !!
	string s_name = string(name);
	return get_param_value_str(s_name, resolved);
}

string sinsp_evt::get_param_value_str(uint32_t i, bool resolved)
{
	const char *param_value_str;
	const char *val_str;
	val_str = get_param_as_str(i, &param_value_str);

	if(resolved)
	{
		return string((*param_value_str == '\0')? val_str : param_value_str);
	}
	else
	{
		return string(val_str);
	}
}

const char* sinsp_evt::get_param_value_str(const char* name, OUT const char** resolved_str, param_fmt fmt)
{
	for(uint32_t i = 0; i < get_num_params(); i++)
	{
		if(strcmp(name, get_param_name(i)) == 0)
		{
			return get_param_as_str(i, resolved_str, fmt);
		}
	}

	*resolved_str = NULL;
	return NULL;
}

const sinsp_evt_param* sinsp_evt::get_param_value_raw(const char* name)
{
	//
	// Make sure the params are actually loaded
	//
	if(!m_params_loaded)
	{
		load_params();
		m_params_loaded = true;
	}

	//
	// Locate the parameter given the name
	//
	uint32_t np = get_num_params();

	for(uint32_t j = 0; j < np; j++)
	{
		if(strcmp(name, get_param_name(j)) == 0)
		{
			return &(m_params[j]);
		}
	}

	return NULL;
}

void sinsp_evt::load_params()
{
	uint32_t j;
	uint32_t nparams;
	sinsp_evt_param par;

	nparams = m_info->nparams;
	uint16_t *lens = (uint16_t *)((char *)m_pevt + sizeof(struct ppm_evt_hdr));
	char *valptr = (char *)lens + nparams * sizeof(uint16_t);
	m_params.clear();

	for(j = 0; j < nparams; j++)
	{
		par.init(valptr, lens[j]);
		m_params.push_back(par);
		valptr += lens[j];
	}
}

void sinsp_evt::get_category(OUT sinsp_evt::category* cat)
{
	if(get_type() == PPME_GENERIC_E ||
		get_type() == PPME_GENERIC_X)
	{
		//
		// This event is a syscall that doesn't have a filler yet.
		// The category can be found in g_syscall_info_table.
		//
		sinsp_evt_param *parinfo = get_param(0);
		ASSERT(parinfo->m_len == sizeof(uint16_t));
		uint16_t id = *(uint16_t *)parinfo->m_val;

		cat->m_category = g_infotables.m_syscall_info_table[id].category;
		cat->m_subcategory = sinsp_evt::SC_NONE;
	}
	else
	{
		//
		// This event has a real filler.
		// The category can be found in the info struct.
		//
		cat->m_category = m_info->category;

		//
		// For EC_IO and EC_WAIT events, we dig into the fd state to get the category
		// and fdtype
		//
		if(cat->m_category & EC_IO_BASE)
		{
			if(!m_fdinfo)
			{
				//
				// The fd info is not present, likely because we missed its creation.
				//
				cat->m_subcategory = SC_UNKNOWN;
				return;
			}
			else
			{
				switch(m_fdinfo->m_type)
				{
					case SCAP_FD_FILE:
					case SCAP_FD_DIRECTORY:
						cat->m_subcategory = SC_FILE;
						break;
					case SCAP_FD_IPV4_SOCK:
					case SCAP_FD_IPV6_SOCK:
						cat->m_subcategory = SC_NET;
					case SCAP_FD_IPV4_SERVSOCK:
					case SCAP_FD_IPV6_SERVSOCK:
						cat->m_subcategory = SC_NET;
						break;
					case SCAP_FD_FIFO:
					case SCAP_FD_UNIX_SOCK:
					case SCAP_FD_EVENT:
					case SCAP_FD_SIGNALFD:
					case SCAP_FD_INOTIFY:
						cat->m_subcategory = SC_IPC;
						break;
					case SCAP_FD_UNSUPPORTED:
					case SCAP_FD_EVENTPOLL:
					case SCAP_FD_TIMERFD:
						cat->m_subcategory = SC_OTHER;
						break;
					case SCAP_FD_UNKNOWN:
						cat->m_subcategory = SC_OTHER;
						break;
					default:
						ASSERT(false);
						cat->m_subcategory = SC_UNKNOWN;
						break;
				}
			}
		}
		else
		{
			cat->m_subcategory = sinsp_evt::SC_NONE;
		}
	}
}

bool sinsp_evt::is_filtered_out()
{
	return m_filtered_out;
}<|MERGE_RESOLUTION|>--- conflicted
+++ resolved
@@ -1321,12 +1321,8 @@
 
 		snprintf(&m_paramstr_storage[0],
 		         m_paramstr_storage.size(),
-<<<<<<< HEAD
 		         prfmt, *(int64_t *)payload);
-=======
-		         prfmt, *(int64_t *)param->m_val);
-
->>>>>>> b0b130d9
+
 		break;
 	case PT_CHARBUF:
 		//
