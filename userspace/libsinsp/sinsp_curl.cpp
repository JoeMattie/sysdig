--- conflicted
+++ resolved
@@ -307,11 +307,7 @@
 		check_error(curl_easy_getinfo(m_curl, CURLINFO_RESPONSE_CODE, &m_response_code));
 		if(m_response_code >= 400)
 		{
-<<<<<<< HEAD
-			g_logger.log("CURL HTTP error while accesing [" + m_uri.to_string(false) + "]: " +
-=======
 			g_logger.log("CURL HTTP error while accessing [" + m_uri.to_string(false) + "]: " +
->>>>>>> ec999c1a
 						 std::to_string(m_response_code) + " (" + http_reason::get(m_response_code) + ')', sinsp_logger::SEV_ERROR);
 			return false;
 		}
