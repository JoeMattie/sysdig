/*
Copyright (C) 2013-2014 Draios inc.

This file is part of sysdig.

sysdig is free software; you can redistribute it and/or modify
it under the terms of the GNU General Public License version 2 as
published by the Free Software Foundation.

sysdig is distributed in the hope that it will be useful,
but WITHOUT ANY WARRANTY; without even the implied warranty of
MERCHANTABILITY or FITNESS FOR A PARTICULAR PURPOSE.  See the
GNU General Public License for more details.

You should have received a copy of the GNU General Public License
along with sysdig.  If not, see <http://www.gnu.org/licenses/>.
*/

#ifndef _WIN32
#define __STDC_FORMAT_MACROS
#include <inttypes.h>
#endif
#include <algorithm>
#include "sinsp.h"
#include "sinsp_int.h"
#include "protodecoder.h"

#ifdef HAS_THREAD_FILTERING
#include "scap_new.h"
#endif

static void copy_ipv6_address(uint32_t* dest, uint32_t* src)
{
	dest[0] = src[0];
	dest[1] = src[1];
	dest[2] = src[2];
	dest[3] = src[3];
}

///////////////////////////////////////////////////////////////////////////////
// sinsp_threadinfo implementation
///////////////////////////////////////////////////////////////////////////////
sinsp_threadinfo::sinsp_threadinfo() :
	m_fdtable(NULL)
{
	m_inspector = NULL;
	init();
}

sinsp_threadinfo::sinsp_threadinfo(sinsp *inspector) :
	m_fdtable(inspector)
{
	m_inspector = inspector;
	init();
}

void sinsp_threadinfo::init()
{
	m_pid = (uint64_t) - 1LL;
	set_lastevent_data_validity(false);
	m_lastevent_type = -1;
	m_lastevent_ts = 0;
	m_prevevent_ts = 0;
	m_lastaccess_ts = 0;
	m_clone_ts = 0;
	m_lastevent_category.m_category = EC_UNKNOWN;
	m_flags = PPM_CL_NAME_CHANGED;
	m_nchilds = 0;
	m_fdlimit = -1;
	m_vmsize_kb = 0;
	m_vmrss_kb = 0;
	m_vmswap_kb = 0;
	m_pfmajor = 0;
	m_pfminor = 0;
	m_vtid = -1;
	m_vpid = -1;
	m_main_thread = NULL;
	m_lastevent_fd = 0;
#ifdef HAS_FILTERING
	m_last_latency_entertime = 0;
	m_latency = 0;
#endif
	m_ainfo = NULL;
	m_program_hash = 0;
<<<<<<< HEAD


#ifdef HAS_EARLY_FILTERING
	m_total_write_access = 0;
	m_total_read_access = 0;
	m_old_mean_read = 0;
	m_old_mean_write = 0;
	m_last_enter_filtered_category = -1;
#endif

=======
	m_lastevent_data = NULL;
>>>>>>> 83751635
}

sinsp_threadinfo::~sinsp_threadinfo()
{
	uint32_t j;

	if((m_inspector != NULL) && 
		(m_inspector->m_thread_manager != NULL) &&
		(m_inspector->m_thread_manager->m_listener != NULL))
	{
		m_inspector->m_thread_manager->m_listener->on_thread_destroyed(this);
	}

	for(j = 0; j < m_private_state.size(); j++)
	{
		free(m_private_state[j]);
	}

	m_private_state.clear();
}

void sinsp_threadinfo::fix_sockets_coming_from_proc()
{
	unordered_map<int64_t, sinsp_fdinfo_t>::iterator it;

	for(it = m_fdtable.m_table.begin(); it != m_fdtable.m_table.end(); it++)
	{
		if(it->second.m_type == SCAP_FD_IPV4_SOCK)
		{
			if(m_inspector->m_thread_manager->m_server_ports.find(it->second.m_sockinfo.m_ipv4info.m_fields.m_sport) !=
				m_inspector->m_thread_manager->m_server_ports.end())
			{
				uint32_t tip;
				uint16_t tport;

				tip = it->second.m_sockinfo.m_ipv4info.m_fields.m_sip;
				tport = it->second.m_sockinfo.m_ipv4info.m_fields.m_sport;

				it->second.m_sockinfo.m_ipv4info.m_fields.m_sip = it->second.m_sockinfo.m_ipv4info.m_fields.m_dip;
				it->second.m_sockinfo.m_ipv4info.m_fields.m_dip = tip;
				it->second.m_sockinfo.m_ipv4info.m_fields.m_sport = it->second.m_sockinfo.m_ipv4info.m_fields.m_dport;
				it->second.m_sockinfo.m_ipv4info.m_fields.m_dport = tport;

				it->second.m_name = ipv4tuple_to_string(&it->second.m_sockinfo.m_ipv4info, m_inspector->m_hostname_and_port_resolution_enabled);

				it->second.set_role_server();
			}
			else
			{
				it->second.set_role_client();
			}
		}
	}
}

void sinsp_threadinfo::compute_program_hash()
{
	string phs = m_exe;

	for(auto arg = m_args.begin(); arg != m_args.end(); ++arg)
	{
		phs += *arg;
	}

	phs += m_container_id;

	m_program_hash = std::hash<std::string>()(phs);
}

void sinsp_threadinfo::add_fd(scap_fdinfo *fdi)
{
	sinsp_fdinfo_t newfdi;
	bool do_add = true;

	newfdi.m_type = fdi->type;
	newfdi.m_openflags = 0;
	newfdi.m_type = fdi->type;
	newfdi.m_flags = sinsp_fdinfo_t::FLAGS_FROM_PROC;
	newfdi.m_ino = fdi->ino;

	switch(newfdi.m_type)
	{
	case SCAP_FD_IPV4_SOCK:
		newfdi.m_sockinfo.m_ipv4info.m_fields.m_sip = fdi->info.ipv4info.sip;
		newfdi.m_sockinfo.m_ipv4info.m_fields.m_dip = fdi->info.ipv4info.dip;
		newfdi.m_sockinfo.m_ipv4info.m_fields.m_sport = fdi->info.ipv4info.sport;
		newfdi.m_sockinfo.m_ipv4info.m_fields.m_dport = fdi->info.ipv4info.dport;
		newfdi.m_sockinfo.m_ipv4info.m_fields.m_l4proto = fdi->info.ipv4info.l4proto;
		m_inspector->m_network_interfaces->update_fd(&newfdi);
		newfdi.m_name = ipv4tuple_to_string(&newfdi.m_sockinfo.m_ipv4info, m_inspector->m_hostname_and_port_resolution_enabled);
		break;
	case SCAP_FD_IPV4_SERVSOCK:
		newfdi.m_sockinfo.m_ipv4serverinfo.m_ip = fdi->info.ipv4serverinfo.ip;
		newfdi.m_sockinfo.m_ipv4serverinfo.m_port = fdi->info.ipv4serverinfo.port;
		newfdi.m_sockinfo.m_ipv4serverinfo.m_l4proto = fdi->info.ipv4serverinfo.l4proto;
		newfdi.m_name = ipv4serveraddr_to_string(&newfdi.m_sockinfo.m_ipv4serverinfo, m_inspector->m_hostname_and_port_resolution_enabled);
			
		//
		// We keep note of all the host bound server ports.
		// We'll need them later when patching connections direction.
		//
		m_inspector->m_thread_manager->m_server_ports.insert(newfdi.m_sockinfo.m_ipv4serverinfo.m_port);

		break;
	case SCAP_FD_IPV6_SOCK:
		if(sinsp_utils::is_ipv4_mapped_ipv6((uint8_t*)&fdi->info.ipv6info.sip) && 
			sinsp_utils::is_ipv4_mapped_ipv6((uint8_t*)&fdi->info.ipv6info.dip))
		{
			//
			// This is an IPv4-mapped IPv6 addresses (http://en.wikipedia.org/wiki/IPv6#IPv4-mapped_IPv6_addresses).
			// Convert it into the IPv4 representation.
			//
			newfdi.m_type = SCAP_FD_IPV4_SOCK;
			newfdi.m_sockinfo.m_ipv4info.m_fields.m_sip = fdi->info.ipv6info.sip[3];
			newfdi.m_sockinfo.m_ipv4info.m_fields.m_dip = fdi->info.ipv6info.dip[3];
			newfdi.m_sockinfo.m_ipv4info.m_fields.m_sport = fdi->info.ipv6info.sport;
			newfdi.m_sockinfo.m_ipv4info.m_fields.m_dport = fdi->info.ipv6info.dport;
			newfdi.m_sockinfo.m_ipv4info.m_fields.m_l4proto = fdi->info.ipv6info.l4proto;
			m_inspector->m_network_interfaces->update_fd(&newfdi);
			newfdi.m_name = ipv4tuple_to_string(&newfdi.m_sockinfo.m_ipv4info, m_inspector->m_hostname_and_port_resolution_enabled);
		}
		else
		{
			copy_ipv6_address(newfdi.m_sockinfo.m_ipv6info.m_fields.m_sip, fdi->info.ipv6info.sip);
			copy_ipv6_address(newfdi.m_sockinfo.m_ipv6info.m_fields.m_dip, fdi->info.ipv6info.dip);
			newfdi.m_sockinfo.m_ipv6info.m_fields.m_sport = fdi->info.ipv6info.sport;
			newfdi.m_sockinfo.m_ipv6info.m_fields.m_dport = fdi->info.ipv6info.dport;
			newfdi.m_sockinfo.m_ipv6info.m_fields.m_l4proto = fdi->info.ipv6info.l4proto;
			newfdi.m_name = ipv6tuple_to_string(&newfdi.m_sockinfo.m_ipv6info, m_inspector->m_hostname_and_port_resolution_enabled);
		}
		break;
	case SCAP_FD_IPV6_SERVSOCK:
		copy_ipv6_address(newfdi.m_sockinfo.m_ipv6serverinfo.m_ip, fdi->info.ipv6serverinfo.ip);
		newfdi.m_sockinfo.m_ipv6serverinfo.m_port = fdi->info.ipv6serverinfo.port;
		newfdi.m_sockinfo.m_ipv6serverinfo.m_l4proto = fdi->info.ipv6serverinfo.l4proto;
		newfdi.m_name = ipv6serveraddr_to_string(&newfdi.m_sockinfo.m_ipv6serverinfo, m_inspector->m_hostname_and_port_resolution_enabled);

		//
		// We keep note of all the host bound server ports.
		// We'll need them later when patching connections direction.
		//
		m_inspector->m_thread_manager->m_server_ports.insert(newfdi.m_sockinfo.m_ipv6serverinfo.m_port);

		break;
	case SCAP_FD_UNIX_SOCK:
		newfdi.m_sockinfo.m_unixinfo.m_fields.m_source = fdi->info.unix_socket_info.source;
		newfdi.m_sockinfo.m_unixinfo.m_fields.m_dest = fdi->info.unix_socket_info.destination;
		newfdi.m_name = fdi->info.unix_socket_info.fname;
		if(newfdi.m_name.empty())
		{
			newfdi.set_role_client();
		}
		else
		{
			newfdi.set_role_server();
		}
		break;
	case SCAP_FD_FIFO:
	case SCAP_FD_FILE:
	case SCAP_FD_DIRECTORY:
	case SCAP_FD_UNSUPPORTED:
	case SCAP_FD_SIGNALFD:
	case SCAP_FD_EVENTPOLL:
	case SCAP_FD_EVENT:
	case SCAP_FD_INOTIFY:
	case SCAP_FD_TIMERFD:
		newfdi.m_name = fdi->info.fname;
		break;
	default:
		ASSERT(false);
		do_add = false;
		break;
	}

	//
	// Call the protocol decoder callbacks associated to notify them about this FD
	//
	ASSERT(m_inspector != NULL);
	vector<sinsp_protodecoder*>::iterator it;

	for(it = m_inspector->m_parser->m_open_callbacks.begin(); 
		it != m_inspector->m_parser->m_open_callbacks.end(); ++it)
	{
		(*it)->on_fd_from_proc(&newfdi);
	}

	//
	// Add the FD to the table
	//
	if(do_add)
	{
		m_fdtable.add(fdi->fd, &newfdi);
	}
}

void sinsp_threadinfo::init(const scap_threadinfo* pi)
{
	scap_fdinfo *fdi;
	scap_fdinfo *tfdi;

	init();

	m_tid = pi->tid;
	m_pid = pi->pid;
	m_ptid = pi->ptid;

	m_comm = pi->comm;
	m_exe = pi->exe;
	set_args(pi->args, pi->args_len);
	set_env(pi->env, pi->env_len);
	set_cwd(pi->cwd, (uint32_t)strlen(pi->cwd));
	m_flags |= pi->flags;
	m_flags |= PPM_CL_ACTIVE; // Assume that all the threads coming from /proc are real, active threads
	m_fdtable.clear();
	m_fdlimit = pi->fdlimit;
	m_uid = pi->uid;
	m_gid = pi->gid;
	m_vmsize_kb = pi->vmsize_kb;
	m_vmrss_kb = pi->vmrss_kb;
	m_vmswap_kb = pi->vmswap_kb;
	m_pfmajor = pi->pfmajor;
	m_pfminor = pi->pfminor;
	m_nchilds = 0;
	m_vtid = pi->vtid;
	m_vpid = pi->vpid;
	set_cgroups(pi->cgroups, pi->cgroups_len);
	ASSERT(m_inspector);
	if(m_inspector)
	{
		m_inspector->m_container_manager.resolve_container_from_cgroups(m_cgroups, m_inspector->m_islive, &m_container_id);
	}
	
	HASH_ITER(hh, pi->fdlist, fdi, tfdi)
	{
		add_fd(fdi);
	}
	m_lastevent_data = NULL;
}

string sinsp_threadinfo::get_comm()
{
	return m_comm;
}

string sinsp_threadinfo::get_exe()
{
	return m_exe;
}

void sinsp_threadinfo::set_args(const char* args, size_t len)
{
	m_args.clear();

	size_t offset = 0;
	while(offset < len)
	{
		m_args.push_back(args + offset);
		offset += m_args.back().length() + 1;
	}
}

void sinsp_threadinfo::set_env(const char* env, size_t len)
{
	m_env.clear();

	size_t offset = 0;
	while(offset < len)
	{
		m_env.push_back(env + offset);
		offset += m_env.back().length() + 1;
	}
}

void sinsp_threadinfo::set_cgroups(const char* cgroups, size_t len)
{
	m_cgroups.clear();

	size_t offset = 0;
	while(offset < len)
	{
		const char* str = cgroups + offset;
		const char* sep = strchr(str, '=');
		if(sep == NULL)
		{
			ASSERT(false);
			return;
		}

		string subsys(str, sep - str);
		string cgroup(sep + 1);

		size_t subsys_length = subsys.length();
		size_t pos = subsys.find("_cgroup");
		if(pos != string::npos)
		{
			subsys.erase(pos, sizeof("_cgroup") - 1);
		}

		if(subsys == "perf")
		{
			subsys = "perf_event";
		}
		else if(subsys == "mem")
		{
			subsys = "memory";
		}

		m_cgroups.push_back(std::make_pair(subsys, cgroup));
		offset += subsys_length + 1 + cgroup.length() + 1;
	}
}

sinsp_threadinfo* sinsp_threadinfo::get_parent_thread()
{
	return m_inspector->get_thread(m_ptid, false, true);
}

sinsp_fdinfo_t* sinsp_threadinfo::add_fd(int64_t fd, sinsp_fdinfo_t *fdinfo)
{
	sinsp_fdinfo_t* res = get_fd_table()->add(fd, fdinfo);

	//
	// Update the last event fd. It's needed by the filtering engine
	//
	m_lastevent_fd = fd;

	return res;
}

void sinsp_threadinfo::remove_fd(int64_t fd)
{
	get_fd_table()->erase(fd);
}

bool sinsp_threadinfo::is_bound_to_port(uint16_t number)
{
	unordered_map<int64_t, sinsp_fdinfo_t>::iterator it;

	sinsp_fdtable* fdt = get_fd_table();

	for(it = fdt->m_table.begin(); it != fdt->m_table.end(); ++it)
	{
		if(it->second.m_type == SCAP_FD_IPV4_SOCK)
		{
			if(it->second.m_sockinfo.m_ipv4info.m_fields.m_dport == number)
			{
				return true;
			}
		}
		else if(it->second.m_type == SCAP_FD_IPV4_SERVSOCK)
		{
			if(it->second.m_sockinfo.m_ipv4serverinfo.m_port == number)
			{
				return true;
			}
		}
	}

	return false;
}

bool sinsp_threadinfo::uses_client_port(uint16_t number)
{
	unordered_map<int64_t, sinsp_fdinfo_t>::iterator it;

	sinsp_fdtable* fdt = get_fd_table();

	for(it = fdt->m_table.begin(); 
		it != fdt->m_table.end(); ++it)
	{
		if(it->second.m_type == SCAP_FD_IPV4_SOCK)
		{
			if(it->second.m_sockinfo.m_ipv4info.m_fields.m_sport == number)
			{
				return true;
			}
		}
	}

	return false;
}

bool sinsp_threadinfo::is_lastevent_data_valid()
{
	return (m_lastevent_cpuid != (uint16_t) - 1);
}

sinsp_threadinfo* sinsp_threadinfo::get_cwd_root()
{
	if(!(m_flags & PPM_CL_CLONE_FS))
	{
		return this;
	}
	else
	{
		return get_main_thread();
	}
}

string sinsp_threadinfo::get_cwd()
{
	sinsp_threadinfo* tinfo = get_cwd_root();

	if(tinfo)
	{
		return tinfo->m_cwd;
	}
	else
	{
		ASSERT(false);
		return "./";
	}
}

void sinsp_threadinfo::set_cwd(const char* cwd, uint32_t cwdlen)
{
	char tpath[SCAP_MAX_PATH_SIZE];
	sinsp_threadinfo* tinfo = get_cwd_root();

	if(tinfo)
	{
		sinsp_utils::concatenate_paths(tpath, 
			SCAP_MAX_PATH_SIZE, 
			(char*)tinfo->m_cwd.c_str(), 
			(uint32_t)tinfo->m_cwd.size(), 
			cwd, 
			cwdlen);

		tinfo->m_cwd = tpath;

		if(tinfo->m_cwd[tinfo->m_cwd.size() - 1] != '/')
		{
			tinfo->m_cwd += '/';
		}
	}
	else
	{
		ASSERT(false);
	}
}

void sinsp_threadinfo::allocate_private_state()
{
	uint32_t j = 0;

	if(m_inspector != NULL)
	{
		m_private_state.clear();

		vector<uint32_t>* sizes = &m_inspector->m_thread_privatestate_manager.m_memory_sizes;
	
		for(j = 0; j < sizes->size(); j++)
		{
			void* newbuf = malloc(sizes->at(j));
			memset(newbuf, 0, sizes->at(j));
			m_private_state.push_back(newbuf);
		}
	}
}

void* sinsp_threadinfo::get_private_state(uint32_t id)
{
	if(id >= m_private_state.size())
	{
		ASSERT(false);
		throw sinsp_exception("invalid thread state ID" + to_string((long long) id));
	}

	return m_private_state[id];
}

uint64_t sinsp_threadinfo::get_fd_usage_pct()
{
	int64_t fdlimit = get_fd_limit();
	if(fdlimit > 0)
	{
		uint64_t fd_opencount = get_fd_opencount();
		ASSERT(fd_opencount <= (uint64_t) fdlimit);
		if(fd_opencount <= (uint64_t) fdlimit)
		{
			return (fd_opencount * 100) / fdlimit;
		}
		else
		{
			return 100;
		}
	}
	else
	{
		return 0;
	}
}

double sinsp_threadinfo::get_fd_usage_pct_d()
{
	int64_t fdlimit = get_fd_limit();
	if(fdlimit > 0)
	{
		uint64_t fd_opencount = get_fd_opencount();
		ASSERT(fd_opencount <= (uint64_t) fdlimit);
		if(fd_opencount <= (uint64_t) fdlimit)
		{
			return ((double)fd_opencount * 100) / fdlimit;
		}
		else
		{
			return 100;
		}
	}
	else
	{
		return 0;
	}
}

uint64_t sinsp_threadinfo::get_fd_opencount()
{
	return get_main_thread()->m_fdtable.size();
}

uint64_t sinsp_threadinfo::get_fd_limit()
{
	return get_main_thread()->m_fdlimit;
}

sinsp_threadinfo* sinsp_threadinfo::lookup_thread()
{
	return m_inspector->get_thread(m_pid, true, true);
}

#ifdef HAS_EARLY_FILTERING
void sinsp_threadinfo::reset_file_access_count()
{
	if(is_main_thread())
	{

		//reset counters and compute mean access on all the FDs of the main thread
		uint64_t fd_count = get_fd_opencount();
		if (fd_count>0)
		{
			m_old_mean_read = m_total_read_access/fd_count;
			m_old_mean_write = m_total_write_access/fd_count;

			m_total_write_access = 0;
			m_total_read_access = 0;

			//reset the FD counters
			unordered_map<int64_t, sinsp_fdinfo_t>::iterator it;

			for(it = m_fdtable.m_table.begin(); it != m_fdtable.m_table.end(); ++it)
			{
				sinsp_fdinfo_t fd = it->second;
				fd.m_old_read_access = fd.m_read_access;
				fd.m_old_write_access = fd.m_write_access;
				fd.m_read_access = 0;
				fd.m_write_access = 0;

			}
		}
		else
		{
			m_old_mean_read = 0;
			m_old_mean_write = 0;

			m_total_write_access = 0;
			m_total_read_access = 0;
		}


	}
}
#endif



//
// Note: this is duplicated here because visual studio has trouble inlining
//       the method.
//
#ifdef _WIN32
sinsp_threadinfo* sinsp_threadinfo::get_main_thread()
{
	if (m_main_thread == NULL)
	{
		//
		// Is this a child thread?
		//
		if (m_pid == m_tid)
		{
			//
			// No, this is either a single thread process or the root thread of a
			// multithread process.
			// Note: we don't set m_main_thread because there are cases in which this is 
			//       invoked for a threadinfo that is in the stack. Caching the this pointer
			//       would cause future mess.
			//
			return this;
		}
		else
		{
			//
			// Yes, this is a child thread. Find the process root thread.
			//
			sinsp_threadinfo* ptinfo = lookup_thread();
			if (NULL == ptinfo)
			{
				return NULL;
			}

			m_main_thread = ptinfo;
		}
	}

	return m_main_thread;
}
#endif

///////////////////////////////////////////////////////////////////////////////
// sinsp_thread_manager implementation
///////////////////////////////////////////////////////////////////////////////
sinsp_thread_manager::sinsp_thread_manager(sinsp* inspector)
{
	m_inspector = inspector;
	m_listener = NULL;
	clear();
}

void sinsp_thread_manager::clear()
{
	m_threadtable.clear();
	m_last_tid = 0;
	m_last_tinfo = NULL;
	m_last_flush_time_ns = 0;
	m_n_drops = 0;

#ifdef GATHER_INTERNAL_STATS
	m_failed_lookups = &m_inspector->m_stats.get_metrics_registry().register_counter(internal_metrics::metric_name("thread_failed_lookups","Failed thread lookups"));
	m_cached_lookups = &m_inspector->m_stats.get_metrics_registry().register_counter(internal_metrics::metric_name("thread_cached_lookups","Cached thread lookups"));
	m_non_cached_lookups = &m_inspector->m_stats.get_metrics_registry().register_counter(internal_metrics::metric_name("thread_non_cached_lookups","Non cached thread lookups"));
	m_added_threads = &m_inspector->m_stats.get_metrics_registry().register_counter(internal_metrics::metric_name("thread_added","Number of added threads"));
	m_removed_threads = &m_inspector->m_stats.get_metrics_registry().register_counter(internal_metrics::metric_name("thread_removed","Removed threads"));
#endif
}

void sinsp_thread_manager::set_listener(sinsp_threadtable_listener* listener)
{
	m_listener = listener;
}

void sinsp_thread_manager::increment_mainthread_childcount(sinsp_threadinfo* threadinfo)
{
	if(threadinfo->m_flags & PPM_CL_CLONE_THREAD)
	{
		//
		// Increment the refcount of the main thread so it won't
		// be deleted (if it calls pthread_exit()) until we are done
		//
		ASSERT(threadinfo->m_pid != threadinfo->m_tid);

		sinsp_threadinfo* main_thread = m_inspector->get_thread(threadinfo->m_pid, true, true);
		if(main_thread)
		{
			++main_thread->m_nchilds;
		}
		else
		{
			ASSERT(false);
		}
	}
}

void sinsp_thread_manager::add_thread(sinsp_threadinfo& threadinfo, bool from_scap_proctable)
{
#ifdef GATHER_INTERNAL_STATS
	m_added_threads->increment();
#endif

	m_last_tinfo = NULL;

	if(m_threadtable.size() >= m_inspector->m_max_thread_table_size &&
			threadinfo.m_pid != m_inspector->m_sysdig_pid)
	{
		m_n_drops++;
		return;
	}

	if(!from_scap_proctable)
	{
		increment_mainthread_childcount(&threadinfo);
	}

	threadinfo.compute_program_hash();

	sinsp_threadinfo& newentry = (m_threadtable[threadinfo.m_tid] = threadinfo);

	newentry.allocate_private_state();

	if(m_listener)
	{
		m_listener->on_thread_created(&newentry);
	}
}

void sinsp_thread_manager::remove_thread(int64_t tid, bool force)
{
	remove_thread(m_threadtable.find(tid), force);
}

void sinsp_thread_manager::remove_thread(threadinfo_map_iterator_t it, bool force)
{
	uint64_t nchilds;

	if(it == m_threadtable.end())
	{
		//
		// Looks like there's no thread to remove.
		// Either the thread creation event was dropped or our logic doesn't support the
		// call that created this thread. The assertion will detect it, while in release mode we just
		// keep going.
		//
#ifdef GATHER_INTERNAL_STATS
		m_failed_lookups->increment();
#endif
		return;
	}
	else if((nchilds = it->second.m_nchilds) == 0 || force)
	{
		//
		// Decrement the refcount of the main thread/program because
		// this reference is gone
		//
		if(it->second.m_flags & PPM_CL_CLONE_THREAD)
		{
			ASSERT(it->second.m_pid != it->second.m_tid);
			sinsp_threadinfo* main_thread = m_inspector->get_thread(it->second.m_pid, false, true);
			if(main_thread)
			{
				if(main_thread->m_nchilds > 0)
				{
					--main_thread->m_nchilds;
				}
				else
				{
					ASSERT(false);
				}
			}
			else
			{
				ASSERT(false);
			}
		}

		//
		// If this is the main thread of a process, erase all the FDs that the process owns
		//
		if(it->second.m_pid == it->second.m_tid)
		{
			unordered_map<int64_t, sinsp_fdinfo_t>* fdtable = &(it->second.get_fd_table()->m_table);
			unordered_map<int64_t, sinsp_fdinfo_t>::iterator fdit;

			erase_fd_params eparams;
			eparams.m_remove_from_table = false;
			eparams.m_inspector = m_inspector;
			eparams.m_tinfo = &(it->second);
			eparams.m_ts = m_inspector->m_lastevent_ts;

			for(fdit = fdtable->begin(); fdit != fdtable->end(); ++fdit)
			{
				eparams.m_fd = fdit->first;

				//
				// The canceled fd should always be deleted immediately, so if it appears
				// here it means we have a problem.
				//
				ASSERT(eparams.m_fd != CANCELED_FD_NUMBER);
				eparams.m_fdinfo = &(fdit->second);

				m_inspector->m_parser->erase_fd(&eparams);
			}
		}

		//
		// Reset the cache
		//
		m_last_tid = 0;
		m_last_tinfo = NULL;

		//
		// Wipe scap caches
		//
#ifdef HAS_THREAD_FILTERING

		scap_wipe_caches(m_inspector->m_h);

#endif

#ifdef GATHER_INTERNAL_STATS
		m_removed_threads->increment();
#endif

		m_threadtable.erase(it);

		//
		// If the thread has a nonzero refcount, it means that we are forcing the removal
		// of a main process or program that some childs refer to.
		// We need to recalculate the child relationships, or the table will become 
		// corrupted.
		//
		if(nchilds != 0)
		{
			recreate_child_dependencies();
		}
	}
}

void sinsp_thread_manager::fix_sockets_coming_from_proc()
{
	threadinfo_map_iterator_t it;

	for(it = m_threadtable.begin(); it != m_threadtable.end(); ++it)
	{
		it->second.fix_sockets_coming_from_proc();
	}
}

void sinsp_thread_manager::clear_thread_pointers(threadinfo_map_iterator_t it)
{
	it->second.m_main_thread = NULL;

	sinsp_fdtable* fdt = it->second.get_fd_table();
	if(fdt != NULL)
	{
		fdt->reset_cache();
	}
}

/*
void sinsp_thread_manager::clear_thread_pointers(threadinfo_map_iterator_t it)
{
	it->second.m_main_program_thread = NULL;
	it->second.m_main_thread = NULL;
	it->second.m_progid = -1LL;
	it->second.m_fdtable.reset_cache();
}
*/

void sinsp_thread_manager::reset_child_dependencies()
{
	threadinfo_map_iterator_t it;

	m_last_tinfo = NULL;
	m_last_tid = 0;

	for(it = m_threadtable.begin(); it != m_threadtable.end(); ++it)
	{
		it->second.m_nchilds = 0;
		clear_thread_pointers(it);
	}
}

void sinsp_thread_manager::create_child_dependencies()
{
	threadinfo_map_iterator_t it;

	for(it = m_threadtable.begin(); it != m_threadtable.end(); ++it)
	{
		increment_mainthread_childcount(&it->second);
	}
}

void sinsp_thread_manager::recreate_child_dependencies()
{
	reset_child_dependencies();
	create_child_dependencies();
}

void sinsp_thread_manager::update_statistics()
{
#ifdef GATHER_INTERNAL_STATS
	m_inspector->m_stats.m_n_threads = get_thread_count();

	m_inspector->m_stats.m_n_fds = 0;
	for(threadinfo_map_iterator_t it = m_threadtable.begin(); it != m_threadtable.end(); it++)
	{
		m_inspector->m_stats.m_n_fds += it->second.get_fd_table()->size();
	}
#endif
}<|MERGE_RESOLUTION|>--- conflicted
+++ resolved
@@ -82,8 +82,7 @@
 #endif
 	m_ainfo = NULL;
 	m_program_hash = 0;
-<<<<<<< HEAD
-
+	m_lastevent_data = NULL;
 
 #ifdef HAS_EARLY_FILTERING
 	m_total_write_access = 0;
@@ -93,9 +92,6 @@
 	m_last_enter_filtered_category = -1;
 #endif
 
-=======
-	m_lastevent_data = NULL;
->>>>>>> 83751635
 }
 
 sinsp_threadinfo::~sinsp_threadinfo()
