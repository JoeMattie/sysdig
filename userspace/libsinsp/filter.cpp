/*
Copyright (C) 2013-2014 Draios inc.

This file is part of sysdig.

sysdig is free software; you can redistribute it and/or modify
it under the terms of the GNU General Public License version 2 as
published by the Free Software Foundation.

sysdig is distributed in the hope that it will be useful,
but WITHOUT ANY WARRANTY; without even the implied warranty of
MERCHANTABILITY or FITNESS FOR A PARTICULAR PURPOSE.  See the
GNU General Public License for more details.

You should have received a copy of the GNU General Public License
along with sysdig.  If not, see <http://www.gnu.org/licenses/>.
*/

//
// Why isn't this parser written using antlr or some other parser generator?
// Essentially, after dealing with that stuff multiple times in the past, and fighting for a day
// to configure everything with crappy documentation and code that doesn't compile,
// I decided that I agree with this http://mortoray.com/2012/07/20/why-i-dont-use-a-parser-generator/
// and that I'm going with a manually written parser. The grammar is simple enough that it's not
// going to take more time. On the other hand I will avoid a crappy dependency that breaks my 
// code at every new release, and I will have a cleaner and easier to understand code base.
//

#include "sinsp.h"
#include "sinsp_int.h"

#ifdef HAS_FILTERING
#include "filter.h"
#include "filterchecks.h"

extern sinsp_filter_check_list g_filterlist;

///////////////////////////////////////////////////////////////////////////////
// sinsp_filter_check_list implementation
///////////////////////////////////////////////////////////////////////////////
sinsp_filter_check_list::sinsp_filter_check_list()
{
	//////////////////////////////////////////////////////////////////////////////
	// ADD NEW FILTER CHECK CLASSES HERE
	//////////////////////////////////////////////////////////////////////////////	
	add_filter_check(new sinsp_filter_check_fd());
	add_filter_check(new sinsp_filter_check_thread());
	add_filter_check(new sinsp_filter_check_event());
	add_filter_check(new sinsp_filter_check_user());
	add_filter_check(new sinsp_filter_check_group());
}

sinsp_filter_check_list::~sinsp_filter_check_list()
{
	uint32_t j;

	for(j = 0; j < m_check_list.size(); j++)
	{
		delete m_check_list[j];
	}
}

void sinsp_filter_check_list::add_filter_check(sinsp_filter_check* filter_check)
{
	m_check_list.push_back(filter_check);
}

void sinsp_filter_check_list::get_all_fields(OUT vector<const filter_check_info*>* list)
{
	uint32_t j;

	for(j = 0; j < m_check_list.size(); j++)
	{
		list->push_back((const filter_check_info*)&(m_check_list[j]->m_info));
	}
}

sinsp_filter_check* sinsp_filter_check_list::new_filter_check_from_fldname(string name, 
																		   sinsp* inspector,
																		   bool do_exact_check)
{
	uint32_t j;

	for(j = 0; j < m_check_list.size(); j++)
	{
		m_check_list[j]->m_inspector = inspector;

		int32_t fldnamelen = m_check_list[j]->parse_field_name(name.c_str());

		if(fldnamelen != -1)
		{
			if(do_exact_check)
			{
				if((int32_t)name.size() != fldnamelen)
				{
					goto field_not_found;
				}
			}

			sinsp_filter_check* newchk = m_check_list[j]->allocate_new();
			newchk->set_inspector(inspector);
			return newchk;
		}
	}

field_not_found:

	//
	// If you are implementing a new filter check and this point is reached,
	// it's very likely that you've forgotten to add your filter to the list in
	// the constructor
	//
	ASSERT(false);
	return NULL;
}

///////////////////////////////////////////////////////////////////////////////
// type-based comparison functions
///////////////////////////////////////////////////////////////////////////////
bool flt_compare_uint64(ppm_cmp_operator op, uint64_t operand1, uint64_t operand2)
{
	switch(op)
	{
	case CO_EQ:
		return (operand1 == operand2);
	case CO_NE:
		return (operand1 != operand2);
	case CO_LT:
		return (operand1 < operand2);
	case CO_LE:
		return (operand1 <= operand2);
	case CO_GT:
		return (operand1 > operand2);
	case CO_GE:
		return (operand1 >= operand2);
	default:
		throw sinsp_exception("'contains' not supported for numeric filters");
		return false;
	}
}

bool flt_compare_int64(ppm_cmp_operator op, int64_t operand1, int64_t operand2)
{
	switch(op)
	{
	case CO_EQ:
		return (operand1 == operand2);
	case CO_NE:
		return (operand1 != operand2);
	case CO_LT:
		return (operand1 < operand2);
	case CO_LE:
		return (operand1 <= operand2);
	case CO_GT:
		return (operand1 > operand2);
	case CO_GE:
		return (operand1 >= operand2);
	default:
		throw sinsp_exception("'contains' not supported for numeric filters");
		return false;
	}
}

bool flt_compare_string(ppm_cmp_operator op, char* operand1, char* operand2)
{
	switch(op)
	{
	case CO_EQ:
		return (strcmp(operand1, operand2) == 0);
	case CO_NE:
		return (strcmp(operand1, operand2) != 0);
	case CO_CONTAINS:
		return (strstr(operand1, operand2) != NULL);
	case CO_LT:
		throw sinsp_exception("'<' not supported for string filters");
	case CO_LE:
		throw sinsp_exception("'<=' not supported for string filters");
	case CO_GT:
		throw sinsp_exception("'>' not supported for string filters");
	case CO_GE:
		throw sinsp_exception("'>=' not supported for string filters");
	default:
		ASSERT(false);
		throw sinsp_exception("invalid filter operator " + std::to_string((long long) op));
		return false;
	}
}

bool flt_compare_buffer(ppm_cmp_operator op, char* operand1, char* operand2, uint32_t op1_len, uint32_t op2_len)
{
	switch(op)
	{
	case CO_EQ:
		return op1_len == op2_len && (memcmp(operand1, operand2, op1_len) == 0);
	case CO_NE:
		return op1_len != op2_len || (memcmp(operand1, operand2, op1_len) != 0);
	case CO_CONTAINS:
		return (memmem(operand1, op1_len, operand2, op2_len) != NULL);
	case CO_LT:
		throw sinsp_exception("'<' not supported for buffer filters");
	case CO_LE:
		throw sinsp_exception("'<=' not supported for buffer filters");
	case CO_GT:
		throw sinsp_exception("'>' not supported for buffer filters");
	case CO_GE:
		throw sinsp_exception("'>=' not supported for buffer filters");
	default:
		ASSERT(false);
		throw sinsp_exception("invalid filter operator " + std::to_string((long long) op));
		return false;
	}
}

bool flt_compare(ppm_cmp_operator op, ppm_param_type type, void* operand1, void* operand2, uint32_t op1_len, uint32_t op2_len)
{
	switch(type)
	{
	case PT_INT8:
		return flt_compare_int64(op, (int64_t)*(int8_t*)operand1, (int64_t)*(int8_t*)operand2);
	case PT_INT16:
		return flt_compare_int64(op, (int64_t)*(int16_t*)operand1, (int64_t)*(int16_t*)operand2);
	case PT_INT32:
		return flt_compare_int64(op, (int64_t)*(int32_t*)operand1, (int64_t)*(int32_t*)operand2);
	case PT_INT64:
	case PT_FD:
	case PT_PID:
	case PT_ERRNO:
		return flt_compare_int64(op, *(int64_t*)operand1, *(int64_t*)operand2);
	case PT_FLAGS8:
	case PT_UINT8:
	case PT_SIGTYPE:
		return flt_compare_uint64(op, (uint64_t)*(int8_t*)operand1, (uint64_t)*(int8_t*)operand2);
	case PT_FLAGS16:
	case PT_UINT16:
	case PT_PORT:
	case PT_SYSCALLID:
		return flt_compare_uint64(op, (uint64_t)*(int16_t*)operand1, (uint64_t)*(int16_t*)operand2);
	case PT_UINT32:
	case PT_FLAGS32:
	case PT_BOOL:
	case PT_IPV4ADDR:
		return flt_compare_uint64(op, (uint64_t)*(int32_t*)operand1, (uint64_t)*(int32_t*)operand2);
	case PT_UINT64:
	case PT_RELTIME:
	case PT_ABSTIME:
		return flt_compare_uint64(op, *(uint64_t*)operand1, *(uint64_t*)operand2);
	case PT_CHARBUF:
		return flt_compare_string(op, (char*)operand1, (char*)operand2);
	case PT_BYTEBUF:
		return flt_compare_buffer(op, (char*)operand1, (char*)operand2, op1_len, op2_len);
	case PT_SOCKADDR:
	case PT_SOCKTUPLE:
	case PT_FDLIST:
	case PT_FSPATH:
	default:
		ASSERT(false);
		return false;
	}
}

///////////////////////////////////////////////////////////////////////////////
// sinsp_filter_check implementation
///////////////////////////////////////////////////////////////////////////////
sinsp_filter_check::sinsp_filter_check() :
	m_val_storage(256)
{
	m_boolop = BO_NONE;
	m_cmpop = CO_NONE;
	m_inspector = NULL;
	m_field = NULL;
	m_info.m_fields = NULL;
	m_info.m_nfiedls = -1;
	m_val_storage_len = 0;
}

void sinsp_filter_check::set_inspector(sinsp* inspector)
{
	m_inspector = inspector;
}

char* sinsp_filter_check::rawval_to_string(uint8_t* rawval, const filtercheck_field_info* finfo, uint32_t len)
{
	char* prfmt;

	ASSERT(rawval != NULL);
	ASSERT(finfo != NULL);

	switch(finfo->m_type)
	{
		case PT_INT8:
			if(finfo->m_print_format == PF_DEC)
			{
				prfmt = (char*)"%" PRId8;
			}
			else if(finfo->m_print_format == PF_HEX)
			{
				prfmt = (char*)"%" PRIX8;
			}
			else
			{
				ASSERT(false);
				return NULL;
			}

			snprintf(m_getpropertystr_storage,
					 sizeof(m_getpropertystr_storage),
					 prfmt, *(int8_t *)rawval);
			return m_getpropertystr_storage;
		case PT_INT16:
			if(finfo->m_print_format == PF_DEC)
			{
				prfmt = (char*)"%" PRId16;
			}
			else if(finfo->m_print_format == PF_HEX)
			{
				prfmt = (char*)"%" PRIX16;
			}
			else
			{
				ASSERT(false);
				return NULL;
			}

			snprintf(m_getpropertystr_storage,
					 sizeof(m_getpropertystr_storage),
					 prfmt, *(int16_t *)rawval);
			return m_getpropertystr_storage;
		case PT_INT32:
			if(finfo->m_print_format == PF_DEC)
			{
				prfmt = (char*)"%" PRId32;
			}
			else if(finfo->m_print_format == PF_HEX)
			{
				prfmt = (char*)"%" PRIX32;
			}
			else
			{
				ASSERT(false);
				return NULL;
			}

			snprintf(m_getpropertystr_storage,
					 sizeof(m_getpropertystr_storage),
					 prfmt, *(int32_t *)rawval);
			return m_getpropertystr_storage;
		case PT_INT64:
		case PT_PID:
			if(finfo->m_print_format == PF_DEC)
			{
				prfmt = (char*)"%" PRId64;
			}
			else if(finfo->m_print_format == PF_10_PADDED_DEC)
			{
				prfmt = (char*)"%09" PRId64;
			}
			else if(finfo->m_print_format == PF_HEX)
			{
				prfmt = (char*)"%" PRIX64;
			}
			else
			{
				prfmt = (char*)"%" PRId64;
			}

			snprintf(m_getpropertystr_storage,
					 sizeof(m_getpropertystr_storage),
					 prfmt, *(int64_t *)rawval);
			return m_getpropertystr_storage;
		case PT_L4PROTO: // This can be resolved in the future
		case PT_UINT8:
			if(finfo->m_print_format == PF_DEC)
			{
				prfmt = (char*)"%" PRIu8;
			}
			else if(finfo->m_print_format == PF_HEX)
			{
				prfmt = (char*)"%" PRIu8;
			}
			else
			{
				ASSERT(false);
				return NULL;
			}

			snprintf(m_getpropertystr_storage,
					 sizeof(m_getpropertystr_storage),
					 prfmt, *(uint8_t *)rawval);
			return m_getpropertystr_storage;
		case PT_PORT: // This can be resolved in the future
		case PT_UINT16:
			if(finfo->m_print_format == PF_DEC)
			{
				prfmt = (char*)"%" PRIu16;
			}
			else if(finfo->m_print_format == PF_HEX)
			{
				prfmt = (char*)"%" PRIu16;
			}
			else
			{
				ASSERT(false);
				return NULL;
			}

			snprintf(m_getpropertystr_storage,
					 sizeof(m_getpropertystr_storage),
					 prfmt, *(uint16_t *)rawval);
			return m_getpropertystr_storage;
		case PT_UINT32:
			if(finfo->m_print_format == PF_DEC)
			{
				prfmt = (char*)"%" PRIu32;
			}
			else if(finfo->m_print_format == PF_HEX)
			{
				prfmt = (char*)"%" PRIu32;
			}
			else
			{
				ASSERT(false);
				return NULL;
			}

			snprintf(m_getpropertystr_storage,
					 sizeof(m_getpropertystr_storage),
					 prfmt, *(uint32_t *)rawval);
			return m_getpropertystr_storage;
		case PT_UINT64:
		case PT_RELTIME:
		case PT_ABSTIME:
			if(finfo->m_print_format == PF_DEC)
			{
				prfmt = (char*)"%" PRIu64;
			}
			else if(finfo->m_print_format == PF_10_PADDED_DEC)
			{
				prfmt = (char*)"%09" PRIu64;
			}
			else if(finfo->m_print_format == PF_HEX)
			{
				prfmt = (char*)"%" PRIX64;
			}
			else
			{
				ASSERT(false);
				return NULL;
			}

			snprintf(m_getpropertystr_storage,
					 sizeof(m_getpropertystr_storage),
					 prfmt, *(uint64_t *)rawval);
			return m_getpropertystr_storage;
		case PT_CHARBUF:
			return (char*)rawval;
		case PT_BYTEBUF:
			if(rawval[len] == 0)
			{
				return (char*)rawval;
			}
			else
			{
				ASSERT(len < 1024 * 1024);

				if(len >= m_val_storage.size())
				{
					m_val_storage.resize(len + 1);
				}

				memcpy(&m_val_storage[0], rawval, len);
				m_val_storage[len] = 0;
				return (char*)&m_val_storage[0];
			}
		case PT_SOCKADDR:
			ASSERT(false);
			return NULL;
		case PT_SOCKFAMILY:
			ASSERT(false);
			return NULL;
		case PT_BOOL:
			if(*(uint32_t*)rawval != 0)
			{
				return (char*)"true";
			}
			else
			{
				return (char*)"false";
			}
		case PT_IPV4ADDR:
			snprintf(m_getpropertystr_storage,
				        sizeof(m_getpropertystr_storage),
				        "%" PRIu8 ".%" PRIu8 ".%" PRIu8 ".%" PRIu8,
				        rawval[0],
				        rawval[1],
				        rawval[2],
				        rawval[3]);
			return m_getpropertystr_storage;
		default:
			ASSERT(false);
			throw sinsp_exception("wrong event type " + to_string((long long) finfo->m_type));
	}
}

void sinsp_filter_check::string_to_rawval(const char* str, uint32_t len, ppm_param_type ptype)
{
	switch(ptype)
	{
		case PT_INT8:
			*(int8_t*)(&m_val_storage[0]) = sinsp_numparser::parsed8(str);
			break;
		case PT_INT16:
			*(int16_t*)(&m_val_storage[0]) = sinsp_numparser::parsed16(str);
			break;
		case PT_INT32:
			*(int32_t*)(&m_val_storage[0]) = sinsp_numparser::parsed32(str);
			break;
		case PT_INT64:
		case PT_FD:
		case PT_ERRNO:
			*(int64_t*)(&m_val_storage[0]) = sinsp_numparser::parsed64(str);
			break;
		case PT_L4PROTO: // This can be resolved in the future
		case PT_FLAGS8:
		case PT_UINT8:
			*(uint8_t*)(&m_val_storage[0]) = sinsp_numparser::parseu8(str);
			break;
		case PT_PORT: // This can be resolved in the future
		case PT_FLAGS16:
		case PT_UINT16:
			*(uint16_t*)(&m_val_storage[0]) = sinsp_numparser::parseu16(str);
			break;
		case PT_FLAGS32:
		case PT_UINT32:
			*(uint32_t*)(&m_val_storage[0]) = sinsp_numparser::parseu32(str);
			break;
		case PT_UINT64:
			*(uint64_t*)(&m_val_storage[0]) = sinsp_numparser::parseu64(str);
			break;
		case PT_RELTIME:
		case PT_ABSTIME:
			*(uint64_t*)(&m_val_storage[0]) = sinsp_numparser::parseu64(str);
			break;
		case PT_CHARBUF:
		case PT_SOCKADDR:
		case PT_SOCKFAMILY:
			{
				len = strlen(str);
				if(len >= m_val_storage.size())
				{
					throw sinsp_exception("filter parameter too long:" + string(str));
				}

				memcpy((&m_val_storage[0]), str, len);
				m_val_storage[len] = 0;
			}
			break;
		case PT_BOOL:
			if(string(str) == "true")
			{
				*(uint32_t*)(&m_val_storage[0]) = 1;
			}
			else if(string(str) == "false")
			{
				*(uint32_t*)(&m_val_storage[0]) = 0;
			}
			else
			{
				throw sinsp_exception("filter error: unrecognized boolean value " + string(str));
			}

			break;
		case PT_IPV4ADDR:
			if(inet_pton(AF_INET, str, (&m_val_storage[0])) != 1)
			{
				throw sinsp_exception("unrecognized IP address " + string(str));
			}
			break;
		case PT_BYTEBUF:
			if(len >= m_val_storage.size())
			{
				throw sinsp_exception("filter parameter too long:" + string(str));
			}
			
			memcpy((&m_val_storage[0]), str, len);
			m_val_storage_len = len;
			break;
		default:
			ASSERT(false);
			throw sinsp_exception("wrong event type " + to_string((long long) m_field->m_type));
	}
}

char* sinsp_filter_check::tostring(sinsp_evt* evt)
{
	uint32_t len;
	uint8_t* rawval = extract(evt, &len);

	if(rawval == NULL)
	{
		return NULL;
	}

	return rawval_to_string(rawval, m_field, len);
}

int32_t sinsp_filter_check::parse_field_name(const char* str)
{
	int32_t j;
	int32_t max_fldlen = -1;

	ASSERT(m_info.m_fields != NULL);
	ASSERT(m_info.m_nfiedls != -1);

	string val(str);

	m_field_id = 0xffffffff;

	for(j = 0; j < m_info.m_nfiedls; j++)
	{
		string fldname = m_info.m_fields[j].m_name;
		int32_t fldlen = fldname.length();

		if(val.compare(0, fldlen, fldname) == 0)
		{
			if(fldlen > max_fldlen)
			{
				m_field_id = j;
				m_field = &m_info.m_fields[j];
				max_fldlen = fldlen;
			}
		}
	}

	return max_fldlen;
}

void sinsp_filter_check::parse_filter_value(const char* str, uint32_t len)
{
	string_to_rawval(str, len, m_field->m_type);
}

const filtercheck_field_info* sinsp_filter_check::get_field_info()
{
	return &m_info.m_fields[m_field_id];
}

bool sinsp_filter_check::compare(sinsp_evt *evt)
{
	uint32_t len;
	uint8_t* extracted_val = extract(evt, &len);

	if(extracted_val == NULL)
	{
		return false;
	}

	return flt_compare(m_cmpop, 
		m_info.m_fields[m_field_id].m_type, 
		extracted_val, 
		&m_val_storage[0],
		len,
		m_val_storage_len);
}

///////////////////////////////////////////////////////////////////////////////
// sinsp_filter_expression implementation
///////////////////////////////////////////////////////////////////////////////
sinsp_filter_expression::sinsp_filter_expression()
{
	m_parent = NULL;
}

sinsp_filter_expression::~sinsp_filter_expression()
{
	uint32_t j;

	for(j = 0; j < m_checks.size(); j++)
	{
		delete m_checks[j];
	}
}

sinsp_filter_check* sinsp_filter_expression::allocate_new()
{
	ASSERT(false);
	return NULL;
}

void sinsp_filter_expression::add_check(sinsp_filter_check* chk)
{
	m_checks.push_back(chk);
}

void sinsp_filter_expression::parse(string expr)
{
}

bool sinsp_filter_expression::compare(sinsp_evt *evt)
{
	uint32_t j;
	uint32_t size = m_checks.size();
	bool res = true;
	bool chkres;
	 
	for(j = 0; j < size; j++)
	{
		sinsp_filter_check* chk = m_checks[j];
		ASSERT(chk != NULL);

		chkres = chk->compare(evt);
		if(j == 0)
		{
			switch(chk->m_boolop)
			{
			case BO_NONE:
				res = chkres;
				break;
			case BO_NOT:
				res = !chkres;
				break;
			default:
				ASSERT(false);
				break;
			}
		}
		else
		{
			switch(chk->m_boolop)
			{
			case BO_OR:
				res = res || chkres;
				break;
			case BO_AND:
				res = res && chkres;
				break;
			case BO_ORNOT:
				res = res || !chkres;
				break;
			case BO_ANDNOT:
				res = res && !chkres;
				break;
			default:
				ASSERT(false);
				break;
			}
		}
	}

	return res;
}

///////////////////////////////////////////////////////////////////////////////
// sinsp_filter implementation
///////////////////////////////////////////////////////////////////////////////
sinsp_filter::sinsp_filter(sinsp* inspector, string fltstr)
{
	m_inspector = inspector;
	m_scanpos = -1;
	m_scansize = 0;
	m_state = ST_NEED_EXPRESSION;
	m_filter = new sinsp_filter_expression();
	m_curexpr = m_filter;
	m_last_boolop = BO_NONE;
	m_nest_level = 0;

	try
	{
		compile(fltstr);
	}
	catch(sinsp_exception& e)
	{
		delete m_filter;
		throw e;
	}
	catch(...)
	{
		delete m_filter;
		throw sinsp_exception("error parsing the filter string");
	}
}

sinsp_filter::~sinsp_filter()
{
	if(m_filter)
	{
		delete m_filter;
	}
}

bool sinsp_filter::isblank(char c)
{
	if(c == ' ' || c == '\t' || c == '\n' || c == '\r')
	{
		return true;
	}
	else
	{
		return false;
	}
}

bool sinsp_filter::is_special_char(char c)
{
	if(c == '(' || c == ')' || c == '!' || c == '=' || c == '<' || c == '>')
	{
		return true;
	}

	return false;
}

bool sinsp_filter::is_bracket(char c)
{
	if(c == '(' || c == ')')
	{
		return true;
	}

	return false;
}

char sinsp_filter::next()
{
	while(true)
	{
		m_scanpos++;

		if(m_scanpos >= m_scansize)
		{
			return 0;
		}

		if(!isblank(m_fltstr[m_scanpos]))
		{
			return m_fltstr[m_scanpos];
		}
	}
}

vector<char> sinsp_filter::next_operand(bool expecting_first_operand)
{
	vector<char> res;
	int32_t start;
	int32_t nums[2];
	uint32_t num_pos;
	enum ppm_escape_state
	{
		PES_NORMAL,
		PES_SLASH,
		PES_NUMBER,
		PES_ERROR,
	} escape_state;

	//
	// Skip spaces
	//
	if(isblank(m_fltstr[m_scanpos]))
	{
		next();
	}

	//
	// Mark the beginning of the word
	//
	start = m_scanpos;
	escape_state = PES_NORMAL;
	num_pos = 0;

	while(m_scanpos < m_scansize && escape_state != PES_ERROR)
	{
		char curchar = m_fltstr[m_scanpos];
		bool is_end_of_word;

		if(expecting_first_operand)
		{
			is_end_of_word = (isblank(curchar) || is_special_char(curchar));
		}
		else
		{
			is_end_of_word = (isblank(curchar) || is_bracket(curchar));
		}

		if(is_end_of_word)
		{
			if(escape_state != PES_NORMAL)
			{
				escape_state = PES_ERROR;
				break;
			}

			//
			// End of word
			//
			ASSERT(m_scanpos > start);

			if(curchar == '(' || curchar == ')')
			{
				m_scanpos--;
			}

			res.push_back('\0');
			return res;
		}

		switch(escape_state)
		{
		case PES_NORMAL:
			if(curchar == '\\' && !expecting_first_operand)
			{
				escape_state = PES_SLASH;
			}
			else
			{
				res.push_back(curchar);
			}
			break;
		case PES_SLASH:
			if(curchar == '\\')
			{
<<<<<<< HEAD
				escape_state = ES_NORMAL;
				res.push_back(curchar);
=======
				escape_state = PES_NORMAL;
				res += curchar;
>>>>>>> 4beeb44b
			}
			else if(curchar == 'x')
			{
				escape_state = PES_NUMBER;
			}
			else
			{
				escape_state = PES_ERROR;
			}
			break;
		case PES_NUMBER:
			if(isdigit((int)curchar))
			{
				nums[num_pos++] = curchar - '0';
			}
			else if((curchar >= 'a' && curchar <= 'f') || (curchar >= 'A' && curchar <= 'F'))
			{
				nums[num_pos++] = tolower((int)curchar) - 'a' + 10;
			}
			else
			{
				escape_state = PES_ERROR;
			}

			if(num_pos == 2 && escape_state != PES_ERROR)
			{
				res.push_back((char)(nums[0] * 16 + nums[1]));

				num_pos = 0;
				escape_state = PES_NORMAL;
			}
			break;
		default:
			ASSERT(false);
			escape_state = PES_ERROR;
			break;
		}

		m_scanpos++;
	}

	if(escape_state == PES_ERROR)
	{
		throw sinsp_exception("filter error: unrecognized escape sequence at " + m_fltstr.substr(start, m_scanpos));
	}

	//
	// End of filter
	//
	res.push_back('\0');
	return res;
}

bool sinsp_filter::compare_no_consume(string str)
{
	if(m_scanpos + (int32_t)str.size() >= m_scansize)
	{
		return false;
	}

	string tstr = m_fltstr.substr(m_scanpos, str.size());

	if(tstr == str)
	{
		return true;
	}
	else
	{
		return false;
	}
}

ppm_cmp_operator sinsp_filter::next_comparison_operator()
{
	int32_t start;

	//
	// Skip spaces
	//
	if(isblank(m_fltstr[m_scanpos]))
	{
		next();
	}

	//
	// Mark the beginning of the word
	//
	start = m_scanpos;

	if(compare_no_consume("="))
	{
		m_scanpos += 1;
		return CO_EQ;
	}
	else if(compare_no_consume("!="))
	{
		m_scanpos += 2;
		return CO_NE;
	}
	else if(compare_no_consume("<="))
	{
		m_scanpos += 2;
		return CO_LE;
	}
	else if(compare_no_consume("<"))
	{
		m_scanpos += 1;
		return CO_LT;
	}
	else if(compare_no_consume(">="))
	{
		m_scanpos += 2;
		return CO_GE;
	}
	else if(compare_no_consume(">"))
	{
		m_scanpos += 1;
		return CO_GT;
	}
	else if(compare_no_consume("contains"))
	{
		m_scanpos += 8;
		return CO_CONTAINS;
	}
	else
	{
		throw sinsp_exception("filter error: unrecognized comparison operator after " + m_fltstr.substr(0, start));
	}
}

void sinsp_filter::parse_check(sinsp_filter_expression* parent_expr, boolop op)
{
	uint32_t startpos = m_scanpos;
	vector<char> operand1 = next_operand(true);
	string str_operand1 = string((char *)&operand1[0]);
	sinsp_filter_check* chk = g_filterlist.new_filter_check_from_fldname(str_operand1, m_inspector, true);

	if(chk == NULL)
	{
		throw sinsp_exception("filter error: unrecognized field " + 
			str_operand1 + " at pos " + to_string((long long) startpos));
	}

	ppm_cmp_operator co = next_comparison_operator();
	vector<char> operand2 = next_operand(false);

	chk->m_boolop = op;
	chk->m_cmpop = co;
	chk->parse_field_name((char *)&operand1[0]);
	chk->parse_filter_value((char *)&operand2[0], operand2.size() - 1);

	parent_expr->add_check(chk);
}

void sinsp_filter::push_expression(boolop op)
{
	sinsp_filter_expression* newexpr = new sinsp_filter_expression();
	newexpr->m_boolop = op;
	newexpr->m_parent = m_curexpr;
	m_last_boolop = BO_NONE;

	m_curexpr->m_checks.push_back((sinsp_filter_check*)newexpr);
	m_curexpr = newexpr;
	m_nest_level++;
}

void sinsp_filter::pop_expression()
{
	ASSERT(m_curexpr->m_parent != NULL);

	m_curexpr = m_curexpr->m_parent;
	m_nest_level--;
}

void sinsp_filter::compile(string fltstr)
{
	m_fltstr = fltstr;
	m_scansize = m_fltstr.size();

	while(true)
	{
		char a = next();

		switch(a)
		{
		case 0:
			//
			// Finished parsing the filter string
			//
			if(m_nest_level != 0)
			{
				throw sinsp_exception("filter error: unexpected end of filter");
			}

			if(m_state != ST_EXPRESSION_DONE)
			{
				throw sinsp_exception("filter error: unexpected end of filter at position " + to_string((long long) m_scanpos));
			}

			//
			// Good filter
			//
			return;

			break;
		case '(':
			if(m_state != ST_NEED_EXPRESSION)
			{
				throw sinsp_exception("unexpected '(' after " + m_fltstr.substr(0, m_scanpos));
			}

			push_expression(m_last_boolop);

			break;
		case ')':
			pop_expression();
			break;
		case 'o':
			if(next() == 'r')
			{
				m_last_boolop = BO_OR;
			}
			else
			{
				throw sinsp_exception("syntax error in filter at position " + to_string((long long) m_scanpos));
			}

			if(m_state != ST_EXPRESSION_DONE)
			{
				throw sinsp_exception("unexpected 'or' after " + m_fltstr.substr(0, m_scanpos));
			}

			m_state = ST_NEED_EXPRESSION;

			break;
		case 'a':
			if(next() == 'n' && next() == 'd')
			{
				m_last_boolop = BO_AND;
			}
			else
			{
				throw sinsp_exception("syntax error in filter at position " + to_string((long long) m_scanpos));
			}

			if(m_state != ST_EXPRESSION_DONE)
			{
				throw sinsp_exception("unexpected 'and' after " + m_fltstr.substr(0, m_scanpos));
			}

			m_state = ST_NEED_EXPRESSION;

			break;
		case 'n':
			if(next() == 'o' && next() == 't')
			{
				m_last_boolop = (boolop)((uint32_t)m_last_boolop | BO_NOT);
			}
			else
			{
				throw sinsp_exception("syntax error in filter at position " + to_string((long long) m_scanpos));
			}

			if(m_state != ST_EXPRESSION_DONE && m_state != ST_NEED_EXPRESSION)
			{
				throw sinsp_exception("unexpected 'not' after " + m_fltstr.substr(0, m_scanpos));
			}

			m_state = ST_NEED_EXPRESSION;

			break;
		default:
			parse_check(m_curexpr, m_last_boolop);

			m_state = ST_EXPRESSION_DONE;

			break;
		}
	}

	vector<string> components = sinsp_split(m_fltstr, ' ');
}

bool sinsp_filter::run(sinsp_evt *evt)
{
	return m_filter->compare(evt);
}

#endif // HAS_FILTERING<|MERGE_RESOLUTION|>--- conflicted
+++ resolved
@@ -917,13 +917,8 @@
 		case PES_SLASH:
 			if(curchar == '\\')
 			{
-<<<<<<< HEAD
-				escape_state = ES_NORMAL;
+				escape_state = PES_NORMAL;
 				res.push_back(curchar);
-=======
-				escape_state = PES_NORMAL;
-				res += curchar;
->>>>>>> 4beeb44b
 			}
 			else if(curchar == 'x')
 			{
