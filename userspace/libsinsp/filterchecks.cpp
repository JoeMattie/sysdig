/*
Copyright (C) 2013-2018 Draios Inc dba Sysdig.

This file is part of sysdig.

Licensed under the Apache License, Version 2.0 (the "License");
you may not use this file except in compliance with the License.
You may obtain a copy of the License at

    http://www.apache.org/licenses/LICENSE-2.0

Unless required by applicable law or agreed to in writing, software
distributed under the License is distributed on an "AS IS" BASIS,
WITHOUT WARRANTIES OR CONDITIONS OF ANY KIND, either express or implied.
See the License for the specific language governing permissions and
limitations under the License.

*/

#include <time.h>
#include <math.h>
#ifndef _WIN32
#include <algorithm>
#endif
#include "sinsp.h"
#include "sinsp_int.h"
#include "dns_manager.h"

#ifdef HAS_FILTERING
#include "filter.h"
#include "filterchecks.h"
#include "protodecoder.h"
#include "tracers.h"
#include "value_parser.h"

extern sinsp_evttables g_infotables;
int32_t g_csysdig_screen_w = -1;
bool g_filterchecks_force_raw_times = false;

#define RETURN_EXTRACT_VAR(x) do {  \
        *len = sizeof((x));         \
        return (uint8_t*) &(x);     \
} while(0)

#define RETURN_EXTRACT_PTR(x) do {  \
        *len = sizeof(*(x));        \
        return (uint8_t*) (x);      \
} while(0)

#define RETURN_EXTRACT_STRING(x) do {  \
        *len = (x).size();             \
        return (uint8_t*) (x).c_str(); \
} while(0)

#define RETURN_EXTRACT_CSTR(x) do {             \
        if((x))                                 \
        {                                       \
                *len = strlen((char *) ((x)));  \
        }                                       \
        return (uint8_t*) ((x));                \
} while(0)

///////////////////////////////////////////////////////////////////////////////
// Helper functions
///////////////////////////////////////////////////////////////////////////////
int32_t gmt2local(time_t t)
{
	int dt, dir;
	struct tm *gmt, *loc;
	struct tm sgmt;

	if(t == 0)
	{
		t = time(NULL);
	}

	gmt = &sgmt;
	*gmt = *gmtime(&t);
	loc = localtime(&t);

	dt = (loc->tm_hour - gmt->tm_hour) * 60 * 60 + (loc->tm_min - gmt->tm_min) * 60;

	dir = loc->tm_year - gmt->tm_year;
	if(dir == 0)
	{
		dir = loc->tm_yday - gmt->tm_yday;
	}

	dt += dir * 24 * 60 * 60;

	return dt;
}

///////////////////////////////////////////////////////////////////////////////
// sinsp_filter_check_fd implementation
///////////////////////////////////////////////////////////////////////////////
const filtercheck_field_info sinsp_filter_check_fd_fields[] =
{
	{PT_INT64, EPF_NONE, PF_ID, "fd.num", "the unique number identifying the file descriptor."},
	{PT_CHARBUF, EPF_NONE, PF_DEC, "fd.type", "type of FD. Can be 'file', 'directory', 'ipv4', 'ipv6', 'unix', 'pipe', 'event', 'signalfd', 'eventpoll', 'inotify' or 'signalfd'."},
	{PT_CHARBUF, EPF_NONE, PF_DEC, "fd.typechar", "type of FD as a single character. Can be 'f' for file, 4 for IPv4 socket, 6 for IPv6 socket, 'u' for unix socket, p for pipe, 'e' for eventfd, 's' for signalfd, 'l' for eventpoll, 'i' for inotify, 'o' for unknown."},
	{PT_CHARBUF, EPF_NONE, PF_NA, "fd.name", "FD full name. If the fd is a file, this field contains the full path. If the FD is a socket, this field contain the connection tuple."},
	{PT_CHARBUF, EPF_NONE, PF_NA, "fd.directory", "If the fd is a file, the directory that contains it."},
	{PT_CHARBUF, EPF_NONE, PF_NA, "fd.filename", "If the fd is a file, the filename without the path."},
	{PT_IPADDR, EPF_FILTER_ONLY, PF_NA, "fd.ip", "matches the ip address (client or server) of the fd."},
	{PT_IPADDR, EPF_NONE, PF_NA, "fd.cip", "client IP address."},
	{PT_IPADDR, EPF_NONE, PF_NA, "fd.sip", "server IP address."},
	{PT_IPADDR, EPF_NONE, PF_NA, "fd.lip", "local IP address."},
	{PT_IPADDR, EPF_NONE, PF_NA, "fd.rip", "remote IP address."},
	{PT_PORT, EPF_FILTER_ONLY, PF_DEC, "fd.port", "matches the port (either client or server) of the fd."},
	{PT_PORT, EPF_NONE, PF_DEC, "fd.cport", "for TCP/UDP FDs, the client port."},
	{PT_PORT, EPF_NONE, PF_DEC, "fd.sport", "for TCP/UDP FDs, server port."},
	{PT_PORT, EPF_NONE, PF_DEC, "fd.lport", "for TCP/UDP FDs, the local port."},
	{PT_PORT, EPF_NONE, PF_DEC, "fd.rport", "for TCP/UDP FDs, the remote port."},
	{PT_CHARBUF, EPF_NONE, PF_NA, "fd.l4proto", "the IP protocol of a socket. Can be 'tcp', 'udp', 'icmp' or 'raw'."},
	{PT_CHARBUF, EPF_NONE, PF_NA, "fd.sockfamily", "the socket family for socket events. Can be 'ip' or 'unix'."},
	{PT_BOOL, EPF_NONE, PF_NA, "fd.is_server", "'true' if the process owning this FD is the server endpoint in the connection."},
	{PT_CHARBUF, EPF_NONE, PF_NA, "fd.uid", "a unique identifier for the FD, created by chaining the FD number and the thread ID."},
	{PT_CHARBUF, EPF_NONE, PF_NA, "fd.containername", "chaining of the container ID and the FD name. Useful when trying to identify which container an FD belongs to."},
	{PT_CHARBUF, EPF_NONE, PF_NA, "fd.containerdirectory", "chaining of the container ID and the directory name. Useful when trying to identify which container a directory belongs to."},
	{PT_PORT, EPF_FILTER_ONLY, PF_NA, "fd.proto", "matches the protocol (either client or server) of the fd."},
	{PT_CHARBUF, EPF_NONE, PF_NA, "fd.cproto", "for TCP/UDP FDs, the client protocol."},
	{PT_CHARBUF, EPF_NONE, PF_NA, "fd.sproto", "for TCP/UDP FDs, server protocol."},
	{PT_CHARBUF, EPF_NONE, PF_NA, "fd.lproto", "for TCP/UDP FDs, the local protocol."},
	{PT_CHARBUF, EPF_NONE, PF_NA, "fd.rproto", "for TCP/UDP FDs, the remote protocol."},
	{PT_IPNET, EPF_FILTER_ONLY, PF_NA, "fd.net", "matches the IP network (client or server) of the fd."},
	{PT_IPNET, EPF_FILTER_ONLY, PF_NA, "fd.cnet", "matches the client IP network of the fd."},
	{PT_IPNET, EPF_FILTER_ONLY, PF_NA, "fd.snet", "matches the server IP network of the fd."},
	{PT_IPNET, EPF_FILTER_ONLY, PF_NA, "fd.lnet", "matches the local IP network of the fd."},
	{PT_IPNET, EPF_FILTER_ONLY, PF_NA, "fd.rnet", "matches the remote IP network of the fd."},
	{PT_BOOL, EPF_NONE, PF_NA, "fd.connected", "for TCP/UDP FDs, 'true' if the socket is connected."},
	{PT_BOOL, EPF_NONE, PF_NA, "fd.name_changed", "True when an event changes the name of an fd used by this event. This can occur in some cases such as udp connections where the connection tuple changes."},
	{PT_CHARBUF, EPF_NONE, PF_NA, "fd.cip.name", "Domain name associated with the client IP address."},
	{PT_CHARBUF, EPF_NONE, PF_NA, "fd.sip.name", "Domain name associated with the server IP address."},
	{PT_CHARBUF, EPF_NONE, PF_NA, "fd.lip.name", "Domain name associated with the local IP address."},
	{PT_CHARBUF, EPF_NONE, PF_NA, "fd.rip.name", "Domain name associated with the remote IP address."},
};

sinsp_filter_check_fd::sinsp_filter_check_fd()
{
	m_tinfo = NULL;
	m_fdinfo = NULL;

	m_info.m_name = "fd";
	m_info.m_fields = sinsp_filter_check_fd_fields;
	m_info.m_nfields = sizeof(sinsp_filter_check_fd_fields) / sizeof(sinsp_filter_check_fd_fields[0]);
	m_info.m_flags = filter_check_info::FL_WORKS_ON_THREAD_TABLE;
}

sinsp_filter_check* sinsp_filter_check_fd::allocate_new()
{
	return (sinsp_filter_check*) new sinsp_filter_check_fd();
}

bool sinsp_filter_check_fd::extract_fdname_from_creator(sinsp_evt *evt, OUT uint32_t* len, bool sanitize_strings)
{
	const char* resolved_argstr;
	uint16_t etype = evt->get_type();

	if(PPME_IS_ENTER(etype))
	{
		return false;
	}

	switch(etype)
	{
	case PPME_SYSCALL_OPEN_X:
	case PPME_SOCKET_ACCEPT_X:
	case PPME_SOCKET_ACCEPT_5_X:
	case PPME_SOCKET_ACCEPT4_X:
	case PPME_SOCKET_ACCEPT4_5_X:
	case PPME_SYSCALL_CREAT_X:
		{
			const char* argstr = evt->get_param_as_str(1, &resolved_argstr,
				m_inspector->get_buffer_format());

			if(resolved_argstr[0] != 0)
			{
				m_tstr = resolved_argstr;
			}
			else
			{
				m_tstr = argstr;
			}

			return true;
		}
	case PPME_SOCKET_CONNECT_X:
		{
			const char* argstr = evt->get_param_as_str(1, &resolved_argstr,
				m_inspector->get_buffer_format());

			if(resolved_argstr[0] != 0)
			{
				m_tstr = resolved_argstr;
			}
			else
			{
				m_tstr = argstr;
			}

			return true;
		}
	case PPME_SYSCALL_OPENAT_X:
	case PPME_SYSCALL_OPENAT_2_X:
		{
			sinsp_evt enter_evt;
			sinsp_evt_param *parinfo;
			char *name;
			uint32_t namelen;
			string sdir;

			if(etype == PPME_SYSCALL_OPENAT_X)
			{
				//
				// XXX This is highly inefficient, as it re-requests the enter event and then
				// does unnecessary allocations and copies. We assume that failed openat() happen
				// rarely enough that we don't care.
				//
				if(!m_inspector->get_parser()->retrieve_enter_event(&enter_evt, evt))
				{
					return false;
				}
			}

			parinfo = etype == PPME_SYSCALL_OPENAT_X ? enter_evt.get_param(1) : evt->get_param(2);
			name = parinfo->m_val;
			namelen = parinfo->m_len;

			parinfo = etype == PPME_SYSCALL_OPENAT_X ? enter_evt.get_param(0) : evt->get_param(1);
			ASSERT(parinfo->m_len == sizeof(int64_t));
			int64_t dirfd = *(int64_t *)parinfo->m_val;

			sinsp_parser::parse_openat_dir(evt, name, dirfd, &sdir);

			char fullpath[SCAP_MAX_PATH_SIZE];

			sinsp_utils::concatenate_paths(fullpath, SCAP_MAX_PATH_SIZE,
				sdir.c_str(),
				(uint32_t)sdir.length(),
				name,
				namelen);

			m_tstr = fullpath;
			if(sanitize_strings)
			{
				sanitize_string(m_tstr);
			}

			return true;
		}
	default:
		m_tstr = "";
		return true;
	}
}

uint8_t* sinsp_filter_check_fd::extract_from_null_fd(sinsp_evt *evt, OUT uint32_t* len, bool sanitize_strings)
{
	*len = 0;
	//
	// Even is there's no fd, we still try to extract a name from exit events that create
	// one. With these events, the fact that there's no FD means that the call failed,
	// but even if that happened we still want to collect the name.
	//
	switch(m_field_id)
	{
	case TYPE_FDNAME:
	{
		if(extract_fdname_from_creator(evt, len, sanitize_strings) == true)
		{
			RETURN_EXTRACT_STRING(m_tstr);
		}
		else
		{
			return NULL;
		}
	}
	case TYPE_CONTAINERNAME:
	{
		if(extract_fdname_from_creator(evt, len, sanitize_strings) == true)
		{
			m_tstr = m_tinfo->m_container_id + ':' + m_tstr;
			RETURN_EXTRACT_STRING(m_tstr);
		}
		else
		{
			return NULL;
		}
	}
	case TYPE_DIRECTORY:
	case TYPE_CONTAINERDIRECTORY:
	{
		if(extract_fdname_from_creator(evt, len, sanitize_strings) == true)
		{
			if(sanitize_strings)
			{
				sanitize_string(m_tstr);
			}

			size_t pos = m_tstr.rfind('/');
			if(pos != string::npos && pos != 0)
			{
				if(pos < m_tstr.size() - 1)
				{
					m_tstr.resize(pos);
				}
			}
			else
			{
				m_tstr = "/";
			}

			if(m_field_id == TYPE_CONTAINERDIRECTORY)
			{
				m_tstr = m_tinfo->m_container_id + ':' + m_tstr;
			}

			RETURN_EXTRACT_STRING(m_tstr);
		}
		else
		{
			return NULL;
		}
	}
	case TYPE_FILENAME:
	{
		if(evt->get_type() != PPME_SYSCALL_OPEN_E && evt->get_type() != PPME_SYSCALL_OPENAT_E &&
			evt->get_type() != PPME_SYSCALL_OPENAT_2_E && evt->get_type() != PPME_SYSCALL_CREAT_E)
		{
			return NULL;
		}

		if(extract_fdname_from_creator(evt, len, sanitize_strings) == true)
		{
			if(sanitize_strings)
			{
				sanitize_string(m_tstr);
			}

			size_t pos = m_tstr.rfind('/');
			if(pos != string::npos)
			{
				if(pos < m_tstr.size() - 1)
				{
					m_tstr = m_tstr.substr(pos + 1, string::npos);
				}
			}

			RETURN_EXTRACT_STRING(m_tstr);
		}
		else
		{
			return NULL;
		}
	}
	case TYPE_FDTYPECHAR:
		*len = 1;
		switch(PPME_MAKE_ENTER(evt->get_type()))
		{
		case PPME_SYSCALL_OPEN_E:
		case PPME_SYSCALL_OPENAT_E:
		case PPME_SYSCALL_OPENAT_2_E:
		case PPME_SYSCALL_CREAT_E:
			m_tcstr[0] = CHAR_FD_FILE;
			m_tcstr[1] = 0;
			return m_tcstr;
		case PPME_SOCKET_SOCKET_E:
		case PPME_SOCKET_ACCEPT_E:
		case PPME_SOCKET_ACCEPT_5_E:
		case PPME_SOCKET_ACCEPT4_E:
		case PPME_SOCKET_ACCEPT4_5_E:
                	//
                	// Note, this is not accurate, because it always
                	// returns IPv4 even if this could be IPv6 or unix.
                	// For the moment, I assume it's better than nothing, and doing
                	// real event parsing here would be a pain.
                	//
                	m_tcstr[0] = CHAR_FD_IPV4_SOCK;
                	m_tcstr[1] = 0;
                	return m_tcstr;
		case PPME_SYSCALL_PIPE_E:
			m_tcstr[0] = CHAR_FD_FIFO;
			m_tcstr[1] = 0;
			return m_tcstr;
		case PPME_SYSCALL_EVENTFD_E:
			m_tcstr[0] = CHAR_FD_EVENT;
			m_tcstr[1] = 0;
			return m_tcstr;
		case PPME_SYSCALL_SIGNALFD_E:
			m_tcstr[0] = CHAR_FD_SIGNAL;
			m_tcstr[1] = 0;
			return m_tcstr;
		case PPME_SYSCALL_TIMERFD_CREATE_E:
			m_tcstr[0] = CHAR_FD_TIMERFD;
			m_tcstr[1] = 0;
			return m_tcstr;
		case PPME_SYSCALL_INOTIFY_INIT_E:
			m_tcstr[0] = CHAR_FD_INOTIFY;
			m_tcstr[1] = 0;
			return m_tcstr;
		default:
			m_tcstr[0] = 'o';
			m_tcstr[1] = 0;
			return m_tcstr;
		}
	default:
		return NULL;
	}
}

uint8_t* sinsp_filter_check_fd::extract(sinsp_evt *evt, OUT uint32_t* len, bool sanitize_strings)
{
	*len = 0;
	ASSERT(evt);

	if(!extract_fd(evt))
	{
		return NULL;
	}

	//
	// TYPE_FDNUM doesn't need fdinfo
	//
	if(m_field_id == TYPE_FDNUM)
	{
		RETURN_EXTRACT_VAR(m_tinfo->m_lastevent_fd);
	}

	switch(m_field_id)
	{
	case TYPE_FDNAME:
	case TYPE_CONTAINERNAME:
		if(m_fdinfo == NULL)
		{
			return extract_from_null_fd(evt, len, sanitize_strings);
		}

		if(evt->get_type() == PPME_SOCKET_CONNECT_X)
		{
			sinsp_evt_param *parinfo;

			parinfo = evt->get_param(0);
			ASSERT(parinfo->m_len == sizeof(uint64_t));
			int64_t retval = *(int64_t*)parinfo->m_val;

			if(retval < 0)
			{
				return extract_from_null_fd(evt, len, sanitize_strings);
			}
		}

		if(m_field_id == TYPE_CONTAINERNAME)
		{
			ASSERT(m_tinfo != NULL);
			m_tstr = m_tinfo->m_container_id + ':' + m_fdinfo->m_name;
		}
		else
		{
			m_tstr = m_fdinfo->m_name;
		}

		if(sanitize_strings)
		{
			sanitize_string(m_tstr);
		}
		RETURN_EXTRACT_STRING(m_tstr);
	case TYPE_FDTYPE:
		if(m_fdinfo == NULL)
		{
			return NULL;
		}
		else
		{
			uint8_t *typestr = (uint8_t*)m_fdinfo->get_typestring();
			RETURN_EXTRACT_CSTR(typestr);
		}

	case TYPE_DIRECTORY:
	case TYPE_CONTAINERDIRECTORY:
		{
			if(m_fdinfo == NULL)
			{
				return extract_from_null_fd(evt, len, sanitize_strings);
			}

			if(!(m_fdinfo->is_file() || m_fdinfo->is_directory()))
			{
				return NULL;
			}

			m_tstr = m_fdinfo->m_name;
			if(sanitize_strings)
			{
				sanitize_string(m_tstr);
			}

			if(m_fdinfo->is_file())
			{
				size_t pos = m_tstr.rfind('/');
				if(pos != string::npos && pos != 0)
				{
					if(pos < m_tstr.size() - 1)
					{
						m_tstr.resize(pos);
					}
				}
				else
				{
					m_tstr = "/";
				}
			}

			if(m_field_id == TYPE_CONTAINERDIRECTORY)
			{
				m_tstr = m_tinfo->m_container_id + ':' + m_tstr;
			}

			RETURN_EXTRACT_STRING(m_tstr);
		}
	case TYPE_FILENAME:
		{
			if(m_fdinfo == NULL)
			{
				return extract_from_null_fd(evt, len, sanitize_strings);
			}

			if(!m_fdinfo->is_file())
			{
				return NULL;
			}

			m_tstr = m_fdinfo->m_name;
			if(sanitize_strings)
			{
				sanitize_string(m_tstr);
			}

			size_t pos = m_tstr.rfind('/');
			if(pos != string::npos)
			{
				if(pos < m_tstr.size() - 1)
				{
					m_tstr = m_tstr.substr(pos + 1, string::npos);
				}
			}
			else
			{
				m_tstr = "/";
			}

			RETURN_EXTRACT_STRING(m_tstr);
		}
	case TYPE_FDTYPECHAR:
		if(m_fdinfo == NULL)
		{
			return extract_from_null_fd(evt, len, sanitize_strings);
		}

		*len = 1;
		m_tcstr[0] = m_fdinfo->get_typechar();
		m_tcstr[1] = 0;
		return m_tcstr;
	case TYPE_CNET:
	case TYPE_CLIENTIP:
		{
			if(m_fdinfo == NULL)
			{
				return NULL;
			}

			if(m_fdinfo->is_role_none())
			{
				return NULL;
			}

			scap_fd_type evt_type = m_fdinfo->m_type;
			if(evt_type == SCAP_FD_IPV4_SOCK)
			{
				RETURN_EXTRACT_VAR(m_fdinfo->m_sockinfo.m_ipv4info.m_fields.m_sip);
			}
			else if (evt_type == SCAP_FD_IPV6_SOCK)
			{
				RETURN_EXTRACT_VAR(m_fdinfo->m_sockinfo.m_ipv6info.m_fields.m_sip);
			}
		}

		break;
	case TYPE_CLIENTIP_NAME:
		{
			if(m_fdinfo == NULL)
			{
				return NULL;
			}

			if(m_fdinfo->is_role_none())
			{
				return NULL;
			}

			m_tstr.clear();
			scap_fd_type evt_type = m_fdinfo->m_type;
			if(evt_type == SCAP_FD_IPV4_SOCK)
			{
				m_tstr = sinsp_dns_manager::get().name_of(AF_INET, &m_fdinfo->m_sockinfo.m_ipv4info.m_fields.m_sip, evt->get_ts());
			}
			else if (evt_type == SCAP_FD_IPV6_SOCK)
			{
				m_tstr = sinsp_dns_manager::get().name_of(AF_INET6, &m_fdinfo->m_sockinfo.m_ipv6info.m_fields.m_sip.m_b[0], evt->get_ts());
			}

			if(!m_tstr.empty())
			{
				RETURN_EXTRACT_STRING(m_tstr);
			}
		}

		break;
	case TYPE_SNET:
	case TYPE_SERVERIP:
		{
			if(m_fdinfo == NULL)
			{
				return NULL;
			}

			if(m_fdinfo->is_role_none())
			{
				return NULL;
			}

			scap_fd_type evt_type = m_fdinfo->m_type;
			if(evt_type == SCAP_FD_IPV4_SOCK)
			{
				RETURN_EXTRACT_VAR(m_fdinfo->m_sockinfo.m_ipv4info.m_fields.m_dip);
			}
			else if(evt_type == SCAP_FD_IPV4_SERVSOCK)
			{
				RETURN_EXTRACT_VAR(m_fdinfo->m_sockinfo.m_ipv4serverinfo.m_ip);
			}
			else if(evt_type == SCAP_FD_IPV6_SOCK)
			{
				RETURN_EXTRACT_VAR(m_fdinfo->m_sockinfo.m_ipv6info.m_fields.m_dip);
			}
			else if(evt_type == SCAP_FD_IPV6_SERVSOCK)
			{
				RETURN_EXTRACT_VAR(m_fdinfo->m_sockinfo.m_ipv6serverinfo.m_ip);
			}
		}

		break;
	case TYPE_SERVERIP_NAME:
		{
			if(m_fdinfo == NULL)
			{
				return NULL;
			}

			if(m_fdinfo->is_role_none())
			{
				return NULL;
			}

			m_tstr.clear();
			scap_fd_type evt_type = m_fdinfo->m_type;
			if(evt_type == SCAP_FD_IPV4_SOCK)
			{
				m_tstr = sinsp_dns_manager::get().name_of(AF_INET, &m_fdinfo->m_sockinfo.m_ipv4info.m_fields.m_dip, evt->get_ts());
			}
			else if(evt_type == SCAP_FD_IPV4_SERVSOCK)
			{
				m_tstr = sinsp_dns_manager::get().name_of(AF_INET, &m_fdinfo->m_sockinfo.m_ipv4serverinfo.m_ip, evt->get_ts());
			}
			else if (evt_type == SCAP_FD_IPV6_SOCK)
			{
				m_tstr = sinsp_dns_manager::get().name_of(AF_INET6, &m_fdinfo->m_sockinfo.m_ipv6info.m_fields.m_dip.m_b[0], evt->get_ts());
			}
			else if(evt_type == SCAP_FD_IPV6_SERVSOCK)
			{
				m_tstr = sinsp_dns_manager::get().name_of(AF_INET6, &m_fdinfo->m_sockinfo.m_ipv6serverinfo.m_ip.m_b[0], evt->get_ts());
			}

			if(!m_tstr.empty())
			{
				RETURN_EXTRACT_STRING(m_tstr);
			}
		}

		break;
	case TYPE_LNET:
	case TYPE_RNET:
	case TYPE_LIP:
	case TYPE_RIP:
	case TYPE_LIP_NAME:
	case TYPE_RIP_NAME:
		{
			if(m_fdinfo == NULL)
			{
				return NULL;
			}

			scap_fd_type evt_type = m_fdinfo->m_type;
			if(evt_type != SCAP_FD_IPV4_SOCK &&
			   evt_type != SCAP_FD_IPV6_SOCK)
			{
				return NULL;
			}

			if(m_fdinfo->is_role_none())
			{
				return NULL;
			}

			bool is_local;

			if(evt_type == SCAP_FD_IPV4_SOCK)
			{
				is_local = m_inspector->get_ifaddr_list()->is_ipv4addr_in_local_machine(m_fdinfo->m_sockinfo.m_ipv4info.m_fields.m_sip, m_tinfo);
			}
			else
			{
				is_local = m_inspector->get_ifaddr_list()->is_ipv6addr_in_local_machine(m_fdinfo->m_sockinfo.m_ipv6info.m_fields.m_sip, m_tinfo);
			}

			if(m_field_id != TYPE_LIP_NAME && m_field_id != TYPE_RIP_NAME)
			{
				if(is_local)
				{
					if(m_field_id == TYPE_LIP || m_field_id == TYPE_LNET)
					{
						if(evt_type == SCAP_FD_IPV4_SOCK)
						{
							RETURN_EXTRACT_VAR(m_fdinfo->m_sockinfo.m_ipv4info.m_fields.m_sip);
						}
						else
						{
							RETURN_EXTRACT_VAR(m_fdinfo->m_sockinfo.m_ipv6info.m_fields.m_sip);
						}
					}
					else
					{
						if(evt_type == SCAP_FD_IPV4_SOCK)
						{
							RETURN_EXTRACT_VAR(m_fdinfo->m_sockinfo.m_ipv4info.m_fields.m_dip);
						}
						else
						{
							RETURN_EXTRACT_VAR(m_fdinfo->m_sockinfo.m_ipv6info.m_fields.m_dip);
						}
					}
				}
				else
				{
					if(m_field_id == TYPE_LIP || m_field_id == TYPE_LNET)
					{
						if(evt_type == SCAP_FD_IPV4_SOCK)
						{
							RETURN_EXTRACT_VAR(m_fdinfo->m_sockinfo.m_ipv4info.m_fields.m_dip);
						}
						else
						{
							RETURN_EXTRACT_VAR(m_fdinfo->m_sockinfo.m_ipv6info.m_fields.m_dip);
						}
					}
					else
					{
						if(evt_type == SCAP_FD_IPV4_SOCK)
						{
							RETURN_EXTRACT_VAR(m_fdinfo->m_sockinfo.m_ipv4info.m_fields.m_sip);
						}
						else
						{
							RETURN_EXTRACT_VAR(m_fdinfo->m_sockinfo.m_ipv6info.m_fields.m_sip);
						}
					}
				}
			}
			else
			{
				m_tstr.clear();
				if(is_local)
				{
					if(m_field_id == TYPE_LIP_NAME)
					{
						if(evt_type == SCAP_FD_IPV4_SOCK)
						{
							m_tstr = sinsp_dns_manager::get().name_of(AF_INET, &m_fdinfo->m_sockinfo.m_ipv4info.m_fields.m_sip, evt->get_ts());
						}
						else
						{
							m_tstr = sinsp_dns_manager::get().name_of(AF_INET6, &m_fdinfo->m_sockinfo.m_ipv6info.m_fields.m_sip.m_b[0], evt->get_ts());
						}
					}
					else
					{
						if(evt_type == SCAP_FD_IPV4_SOCK)
						{
							m_tstr = sinsp_dns_manager::get().name_of(AF_INET, &m_fdinfo->m_sockinfo.m_ipv4info.m_fields.m_dip, evt->get_ts());
						}
						else
						{
							m_tstr = sinsp_dns_manager::get().name_of(AF_INET6, &m_fdinfo->m_sockinfo.m_ipv6info.m_fields.m_dip.m_b[0], evt->get_ts());
						}
					}
				}
				else
				{
					if(m_field_id == TYPE_LIP_NAME)
					{
						if(evt_type == SCAP_FD_IPV4_SOCK)
						{
							m_tstr = sinsp_dns_manager::get().name_of(AF_INET, &m_fdinfo->m_sockinfo.m_ipv4info.m_fields.m_dip, evt->get_ts());
						}
						else
						{
							m_tstr = sinsp_dns_manager::get().name_of(AF_INET6, &m_fdinfo->m_sockinfo.m_ipv6info.m_fields.m_dip.m_b[0], evt->get_ts());
						}
					}
					else
					{
						if(evt_type == SCAP_FD_IPV4_SOCK)
						{
							m_tstr = sinsp_dns_manager::get().name_of(AF_INET, &m_fdinfo->m_sockinfo.m_ipv4info.m_fields.m_sip, evt->get_ts());
						}
						else
						{
							m_tstr = sinsp_dns_manager::get().name_of(AF_INET6, &m_fdinfo->m_sockinfo.m_ipv6info.m_fields.m_sip.m_b[0], evt->get_ts());
						}
					}
				}

				if(!m_tstr.empty())
				{
					RETURN_EXTRACT_STRING(m_tstr);
				}
			}
		}

		break;
	case TYPE_CLIENTPORT:
		{
			if(m_fdinfo == NULL)
			{
				return NULL;
			}

			scap_fd_type evt_type = m_fdinfo->m_type;

			if(m_fdinfo->is_role_none())
			{
				return NULL;
			}

			if(evt_type == SCAP_FD_IPV4_SOCK)
			{
				RETURN_EXTRACT_VAR(m_fdinfo->m_sockinfo.m_ipv4info.m_fields.m_sport);
			}
			else if(evt_type == SCAP_FD_IPV6_SOCK)
			{
				RETURN_EXTRACT_VAR(m_fdinfo->m_sockinfo.m_ipv6info.m_fields.m_sport);
			}
		}
	case TYPE_CLIENTPROTO:
		{
			if(m_fdinfo == NULL)
			{
				return NULL;
			}

			scap_fd_type evt_type = m_fdinfo->m_type;

			if(m_fdinfo->is_role_none())
			{
				return NULL;
			}

			m_tstr = "";
			if(evt_type == SCAP_FD_IPV4_SOCK)
			{
				m_tstr = port_to_string(m_fdinfo->m_sockinfo.m_ipv4info.m_fields.m_sport, this->m_fdinfo->get_l4proto(), m_inspector->m_hostname_and_port_resolution_enabled);
			}
			else if(evt_type == SCAP_FD_IPV6_SOCK)
			{
				m_tstr = port_to_string(m_fdinfo->m_sockinfo.m_ipv6info.m_fields.m_sport, this->m_fdinfo->get_l4proto(), m_inspector->m_hostname_and_port_resolution_enabled);
			}

			RETURN_EXTRACT_STRING(m_tstr);
		}
	case TYPE_SERVERPORT:
		{
			if(m_fdinfo == NULL)
			{
				return NULL;
			}

			scap_fd_type evt_type = m_fdinfo->m_type;

			if(evt_type == SCAP_FD_IPV4_SOCK)
			{
				if(m_fdinfo->is_role_none())
				{
					return NULL;
				}

				RETURN_EXTRACT_VAR(m_fdinfo->m_sockinfo.m_ipv4info.m_fields.m_dport);
			}
			else if(evt_type == SCAP_FD_IPV4_SERVSOCK)
			{
				RETURN_EXTRACT_VAR(m_fdinfo->m_sockinfo.m_ipv4serverinfo.m_port);
			}
			else if(evt_type == SCAP_FD_IPV6_SOCK)
			{
				if(m_fdinfo->is_role_none())
				{
					return NULL;
				}

				RETURN_EXTRACT_VAR(m_fdinfo->m_sockinfo.m_ipv6info.m_fields.m_dport);
			}
			else if(evt_type == SCAP_FD_IPV6_SERVSOCK)
			{
				RETURN_EXTRACT_VAR(m_fdinfo->m_sockinfo.m_ipv6serverinfo.m_port);
			}
			else
			{
				return NULL;
			}
		}
	case TYPE_SERVERPROTO:
		{
			if(m_fdinfo == NULL)
			{
				return NULL;
			}

			uint16_t nport = 0;

			scap_fd_type evt_type = m_fdinfo->m_type;

			if(evt_type == SCAP_FD_IPV4_SOCK)
			{
				if(m_fdinfo->is_role_none())
				{
					return NULL;
				}
				nport = m_fdinfo->m_sockinfo.m_ipv4info.m_fields.m_dport;
			}
			else if(evt_type == SCAP_FD_IPV4_SERVSOCK)
			{
				nport = m_fdinfo->m_sockinfo.m_ipv4serverinfo.m_port;
			}
			else if(evt_type == SCAP_FD_IPV6_SOCK)
			{
				if(m_fdinfo->is_role_none())
				{
					return NULL;
				}
				nport = m_fdinfo->m_sockinfo.m_ipv6info.m_fields.m_dport;
			}
			else if(evt_type == SCAP_FD_IPV6_SERVSOCK)
			{
				nport = m_fdinfo->m_sockinfo.m_ipv6serverinfo.m_port;
			}
			else
			{
				return NULL;
			}

			m_tstr = "";
			if(evt_type == SCAP_FD_IPV4_SOCK)
			{
				m_tstr = port_to_string(nport, this->m_fdinfo->get_l4proto(), m_inspector->m_hostname_and_port_resolution_enabled);
			}
			else if(evt_type == SCAP_FD_IPV6_SOCK)
			{
				m_tstr = port_to_string(nport, this->m_fdinfo->get_l4proto(), m_inspector->m_hostname_and_port_resolution_enabled);
			}

			RETURN_EXTRACT_STRING(m_tstr);
		}
	case TYPE_LPORT:
	case TYPE_RPORT:
		{
			if(m_fdinfo == NULL)
			{
				return NULL;
			}

			scap_fd_type evt_type = m_fdinfo->m_type;
			if(evt_type != SCAP_FD_IPV4_SOCK &&
			   evt_type != SCAP_FD_IPV6_SOCK)
			{
				return NULL;
			}

			if(m_fdinfo->is_role_none())
			{
				return NULL;
			}

			bool is_local;

			if(evt_type == SCAP_FD_IPV4_SOCK)
			{
				is_local = m_inspector->get_ifaddr_list()->is_ipv4addr_in_local_machine(m_fdinfo->m_sockinfo.m_ipv4info.m_fields.m_sip, m_tinfo);
			}
		        else
			{
				is_local = m_inspector->get_ifaddr_list()->is_ipv6addr_in_local_machine(m_fdinfo->m_sockinfo.m_ipv6info.m_fields.m_sip, m_tinfo);
			}

 	                if(is_local)
			{
				if(m_field_id == TYPE_LPORT || m_field_id == TYPE_LPROTO)
				{
					if(evt_type == SCAP_FD_IPV4_SOCK)
					{
						RETURN_EXTRACT_VAR(m_fdinfo->m_sockinfo.m_ipv4info.m_fields.m_sport);
					}
					else
					{
						RETURN_EXTRACT_VAR(m_fdinfo->m_sockinfo.m_ipv6info.m_fields.m_sport);
					}
				}
				else
				{
					if(evt_type == SCAP_FD_IPV4_SOCK)
					{
						RETURN_EXTRACT_VAR(m_fdinfo->m_sockinfo.m_ipv4info.m_fields.m_dport);
					}
					else
					{
						RETURN_EXTRACT_VAR(m_fdinfo->m_sockinfo.m_ipv6info.m_fields.m_dport);
					}
				}
			}
			else
			{
				if(m_field_id == TYPE_LPORT || m_field_id == TYPE_LPROTO)
				{
					if(evt_type == SCAP_FD_IPV4_SOCK)
					{
						RETURN_EXTRACT_VAR(m_fdinfo->m_sockinfo.m_ipv4info.m_fields.m_dport);
					}
					else
					{
						RETURN_EXTRACT_VAR(m_fdinfo->m_sockinfo.m_ipv6info.m_fields.m_dport);
					}
				}
				else
				{
					if(evt_type == SCAP_FD_IPV4_SOCK)
					{
						RETURN_EXTRACT_VAR(m_fdinfo->m_sockinfo.m_ipv4info.m_fields.m_sport);
					}
					else
					{
						RETURN_EXTRACT_VAR(m_fdinfo->m_sockinfo.m_ipv6info.m_fields.m_sport);
					}
				}
			}
		}


	case TYPE_LPROTO:
	case TYPE_RPROTO:
		{
			if(m_fdinfo == NULL)
			{
				return NULL;
			}

			scap_fd_type evt_type = m_fdinfo->m_type;
			if(evt_type != SCAP_FD_IPV4_SOCK &&
			   evt_type != SCAP_FD_IPV6_SOCK)
			{
				return NULL;
			}

			if(m_fdinfo->is_role_none())
			{
				return NULL;
			}

			int16_t nport = 0;

			bool is_local;

			if(evt_type == SCAP_FD_IPV4_SOCK)
			{
				is_local = m_inspector->get_ifaddr_list()->is_ipv4addr_in_local_machine(m_fdinfo->m_sockinfo.m_ipv4info.m_fields.m_sip, m_tinfo);
			}
		        else
			{
				is_local = m_inspector->get_ifaddr_list()->is_ipv6addr_in_local_machine(m_fdinfo->m_sockinfo.m_ipv6info.m_fields.m_sip, m_tinfo);
			}

                        if(is_local)
			{
				if(m_field_id == TYPE_LPORT || m_field_id == TYPE_LPROTO)
				{
					if(evt_type == SCAP_FD_IPV4_SOCK)
					{
						nport = m_fdinfo->m_sockinfo.m_ipv4info.m_fields.m_sport;
					}
					else
					{
						nport = m_fdinfo->m_sockinfo.m_ipv6info.m_fields.m_sport;
					}
				}
				else
				{
					if(evt_type == SCAP_FD_IPV4_SOCK)
					{
						nport = m_fdinfo->m_sockinfo.m_ipv4info.m_fields.m_dport;
					}
					else
					{
						nport = m_fdinfo->m_sockinfo.m_ipv6info.m_fields.m_dport;
					}
				}
			}
			else
			{
				if(m_field_id == TYPE_LPORT || m_field_id == TYPE_LPROTO)
				{
					if(evt_type == SCAP_FD_IPV4_SOCK)
					{
						nport = m_fdinfo->m_sockinfo.m_ipv4info.m_fields.m_dport;
					}
					else
					{
						nport = m_fdinfo->m_sockinfo.m_ipv6info.m_fields.m_dport;
					}
				}
				else
				{
					if(evt_type == SCAP_FD_IPV4_SOCK)
					{
						nport = m_fdinfo->m_sockinfo.m_ipv4info.m_fields.m_sport;
					}
					else
					{
						nport = m_fdinfo->m_sockinfo.m_ipv6info.m_fields.m_sport;
					}

				}
			}

			m_tstr = port_to_string(nport, this->m_fdinfo->get_l4proto(), m_inspector->m_hostname_and_port_resolution_enabled);
			RETURN_EXTRACT_STRING(m_tstr);
		}

	case TYPE_L4PROTO:
		{
			if(m_fdinfo == NULL)
			{
				return NULL;
			}

			scap_l4_proto l4p = m_fdinfo->get_l4proto();

			switch(l4p)
			{
			case SCAP_L4_TCP:
				m_tstr = "tcp";
				break;
			case SCAP_L4_UDP:
				m_tstr = "udp";
				break;
			case SCAP_L4_ICMP:
				m_tstr = "icmp";
				break;
			case SCAP_L4_RAW:
				m_tstr = "raw";
				break;
			default:
				m_tstr = "<NA>";
				break;
			}

			RETURN_EXTRACT_STRING(m_tstr);
		}
	case TYPE_IS_SERVER:
		{
			if(m_fdinfo == NULL)
			{
				return NULL;
			}

			if(m_fdinfo->m_type == SCAP_FD_IPV4_SERVSOCK || m_fdinfo->m_type == SCAP_FD_IPV6_SERVSOCK)
			{
				m_tbool = true;
			}
			else if(m_fdinfo->m_type == SCAP_FD_IPV4_SOCK)
			{
				m_tbool =
					m_inspector->get_ifaddr_list()->is_ipv4addr_in_local_machine(m_fdinfo->m_sockinfo.m_ipv4info.m_fields.m_dip, m_tinfo);
			}
			else if(m_fdinfo->m_type == SCAP_FD_IPV6_SOCK)
			{
				m_tbool =
					m_inspector->get_ifaddr_list()->is_ipv6addr_in_local_machine(m_fdinfo->m_sockinfo.m_ipv6info.m_fields.m_dip, m_tinfo);
			}
			else
			{
				m_tbool = false;
			}

			RETURN_EXTRACT_VAR(m_tbool);
		}
		break;
	case TYPE_SOCKFAMILY:
		{
			if(m_fdinfo == NULL)
			{
				return NULL;
			}

			if(m_fdinfo->m_type == SCAP_FD_IPV4_SOCK || m_fdinfo->m_type == SCAP_FD_IPV6_SOCK ||
			   m_fdinfo->m_type == SCAP_FD_IPV4_SERVSOCK || m_fdinfo->m_type == SCAP_FD_IPV6_SERVSOCK)
			{
				m_tstr = "ip";
				RETURN_EXTRACT_STRING(m_tstr);
			}
			else if(m_fdinfo->m_type == SCAP_FD_UNIX_SOCK)
			{
				m_tstr = "unix";
				RETURN_EXTRACT_STRING(m_tstr);
			}
			else
			{
				return NULL;
			}
		}
		break;
	case TYPE_UID:
		{
			ASSERT(m_tinfo != NULL);

			m_tstr = to_string(m_tinfo->m_tid) + to_string(m_tinfo->m_lastevent_fd);
			RETURN_EXTRACT_STRING(m_tstr);
		}
		break;
	case TYPE_IS_CONNECTED:
		{
			if(m_fdinfo == NULL)
			{
				return NULL;
			}

			m_tbool = m_fdinfo->is_socket_connected();

			RETURN_EXTRACT_VAR(m_tbool);
		}
		break;
	case TYPE_NAME_CHANGED:
		{
			if(m_fdinfo == NULL)
			{
				return NULL;
			}

			m_tbool = evt->fdinfo_name_changed();

			RETURN_EXTRACT_VAR(m_tbool);
		}
		break;
	default:
		ASSERT(false);
	}

	return NULL;
}

bool sinsp_filter_check_fd::compare_ip(sinsp_evt *evt)
{
	if(!extract_fd(evt))
	{
		return false;
	}

	if(m_fdinfo != NULL)
	{
		scap_fd_type evt_type = m_fdinfo->m_type;

		if(evt_type == SCAP_FD_IPV4_SOCK)
		{
			if(m_cmpop == CO_EQ || m_cmpop == CO_IN)
			{
				if(flt_compare(m_cmpop, PT_IPV4ADDR, &m_fdinfo->m_sockinfo.m_ipv4info.m_fields.m_sip) ||
					flt_compare(m_cmpop, PT_IPV4ADDR, &m_fdinfo->m_sockinfo.m_ipv4info.m_fields.m_dip))
				{
					return true;
				}
			}
			else if(m_cmpop == CO_NE)
			{
				if(flt_compare(m_cmpop, PT_IPV4ADDR, &m_fdinfo->m_sockinfo.m_ipv4info.m_fields.m_sip) &&
					flt_compare(m_cmpop, PT_IPV4ADDR, &m_fdinfo->m_sockinfo.m_ipv4info.m_fields.m_dip))
				{
					return true;
				}
			}
			else
			{
				throw sinsp_exception("filter error: IP filter only supports '=' and '!=' operators");
			}
		}
		else if(evt_type == SCAP_FD_IPV4_SERVSOCK)
		{
			if(m_cmpop == CO_EQ || m_cmpop == CO_NE || m_cmpop == CO_IN)
			{
				return flt_compare(m_cmpop, PT_IPV4ADDR, &m_fdinfo->m_sockinfo.m_ipv4serverinfo.m_ip);
			}
			else
			{
				throw sinsp_exception("filter error: IP filter only supports '=' and '!=' operators");
			}
		}
		else if(evt_type == SCAP_FD_IPV6_SOCK)
		{
			if(m_cmpop == CO_EQ || m_cmpop == CO_IN)
			{
				if(flt_compare(m_cmpop, PT_IPV6ADDR, &m_fdinfo->m_sockinfo.m_ipv6info.m_fields.m_sip) ||
					flt_compare(m_cmpop, PT_IPV6ADDR, &m_fdinfo->m_sockinfo.m_ipv6info.m_fields.m_dip))
				{
					return true;
				}
			}
			else if(m_cmpop == CO_NE)
			{
				if(flt_compare(m_cmpop, PT_IPV6ADDR, &m_fdinfo->m_sockinfo.m_ipv6info.m_fields.m_sip) &&
					flt_compare(m_cmpop, PT_IPV6ADDR, &m_fdinfo->m_sockinfo.m_ipv6info.m_fields.m_dip))
				{
					return true;
				}
			}
			else
			{
				throw sinsp_exception("filter error: IP filter only supports '=' and '!=' operators");
			}
		}
		else if(evt_type == SCAP_FD_IPV6_SERVSOCK)
		{
			if(m_cmpop == CO_EQ || m_cmpop == CO_NE || m_cmpop == CO_IN)
			{
				return flt_compare(m_cmpop, PT_IPV6ADDR, &m_fdinfo->m_sockinfo.m_ipv6serverinfo.m_ip);
			}
			else
			{
				throw sinsp_exception("filter error: IP filter only supports '=' and '!=' operators");
			}
		}
	}

	return false;
}

bool sinsp_filter_check_fd::compare_net(sinsp_evt *evt)
{
	if(!extract_fd(evt))
	{
		return false;
	}

	if(m_fdinfo != NULL)
	{
		scap_fd_type evt_type = m_fdinfo->m_type;

		if(evt_type == SCAP_FD_IPV4_SOCK)
		{
			if(m_cmpop == CO_EQ || m_cmpop == CO_IN)
			{
				if(flt_compare_ipv4net(m_cmpop, m_fdinfo->m_sockinfo.m_ipv4info.m_fields.m_sip, (ipv4net*)filter_value_p()) ||
				   flt_compare_ipv4net(m_cmpop, m_fdinfo->m_sockinfo.m_ipv4info.m_fields.m_dip, (ipv4net*)filter_value_p()))
				{
					return true;
				}
			}
			else if(m_cmpop == CO_NE)
			{
				if(flt_compare_ipv4net(m_cmpop, m_fdinfo->m_sockinfo.m_ipv4info.m_fields.m_sip, (ipv4net*)filter_value_p()) &&
				   flt_compare_ipv4net(m_cmpop, m_fdinfo->m_sockinfo.m_ipv4info.m_fields.m_dip, (ipv4net*)filter_value_p()))
				{
					return true;
				}
			}
			else
			{
				throw sinsp_exception("filter error: IP filter only supports '=' and '!=' operators");
			}
		}
		else if(evt_type == SCAP_FD_IPV4_SERVSOCK)
		{

			if(flt_compare_ipv4net(m_cmpop, m_fdinfo->m_sockinfo.m_ipv4serverinfo.m_ip, (ipv4net*)filter_value_p()))
			{
				return true;
			}
		}
		else if(evt_type == SCAP_FD_IPV6_SOCK)
		{
			if(m_cmpop == CO_EQ || m_cmpop == CO_IN)
			{
				if(flt_compare_ipv6net(m_cmpop, &m_fdinfo->m_sockinfo.m_ipv6info.m_fields.m_sip, (ipv6addr*)filter_value_p()) ||
				   flt_compare_ipv6net(m_cmpop, &m_fdinfo->m_sockinfo.m_ipv6info.m_fields.m_dip, (ipv6addr*)filter_value_p()))
				{
					return true;
				}
			}
			else if(m_cmpop == CO_NE)
			{
				if(flt_compare_ipv6net(m_cmpop, &m_fdinfo->m_sockinfo.m_ipv6info.m_fields.m_sip, (ipv6addr*)filter_value_p()) &&
				   flt_compare_ipv6net(m_cmpop, &m_fdinfo->m_sockinfo.m_ipv6info.m_fields.m_dip, (ipv6addr*)filter_value_p()))
				{
					return true;
				}
			}
			else
			{
				throw sinsp_exception("filter error: IP filter only supports '=' and '!=' operators");
			}
		}
		else if(evt_type == SCAP_FD_IPV6_SERVSOCK)
		{
			if(flt_compare_ipv6net(m_cmpop, &m_fdinfo->m_sockinfo.m_ipv6serverinfo.m_ip, (ipv6addr*)filter_value_p()))
			{
				return true;
			}
		}
	}

	return false;
}

bool sinsp_filter_check_fd::compare_port(sinsp_evt *evt)
{
	if(!extract_fd(evt))
	{
		return false;
	}

	if(m_fdinfo != NULL)
	{
		uint16_t* sport;
		uint16_t* dport;
		scap_fd_type evt_type = m_fdinfo->m_type;

		if(evt_type == SCAP_FD_IPV4_SOCK)
		{
			sport = &m_fdinfo->m_sockinfo.m_ipv4info.m_fields.m_sport;
			dport = &m_fdinfo->m_sockinfo.m_ipv4info.m_fields.m_dport;
		}
		else if(evt_type == SCAP_FD_IPV4_SERVSOCK)
		{
			sport = &m_fdinfo->m_sockinfo.m_ipv4serverinfo.m_port;
			dport = &m_fdinfo->m_sockinfo.m_ipv4serverinfo.m_port;
		}
		else if(evt_type == SCAP_FD_IPV6_SOCK)
		{
			sport = &m_fdinfo->m_sockinfo.m_ipv6info.m_fields.m_sport;
			dport = &m_fdinfo->m_sockinfo.m_ipv6info.m_fields.m_dport;
		}
		else if(evt_type == SCAP_FD_IPV6_SERVSOCK)
		{
			sport = &m_fdinfo->m_sockinfo.m_ipv6serverinfo.m_port;
			dport = &m_fdinfo->m_sockinfo.m_ipv6serverinfo.m_port;
		}
		else
		{
			return false;
		}

		switch(m_cmpop)
		{
		case CO_EQ:
			if(*sport == *(uint16_t*)filter_value_p() ||
				*dport == *(uint16_t*)filter_value_p())
			{
				return true;
			}
			break;
		case CO_NE:
			if(*sport != *(uint16_t*)filter_value_p() &&
				*dport != *(uint16_t*)filter_value_p())
			{
				return true;
			}
			break;
		case CO_LT:
			if(*sport < *(uint16_t*)filter_value_p() ||
				*dport < *(uint16_t*)filter_value_p())
			{
				return true;
			}
			break;
		case CO_LE:
			if(*sport <= *(uint16_t*)filter_value_p() ||
				*dport <= *(uint16_t*)filter_value_p())
			{
				return true;
			}
			break;
		case CO_GT:
			if(*sport > *(uint16_t*)filter_value_p() ||
				*dport > *(uint16_t*)filter_value_p())
			{
				return true;
			}
			break;
		case CO_GE:
			if(*sport >= *(uint16_t*)filter_value_p() ||
				*dport >= *(uint16_t*)filter_value_p())
			{
				return true;
			}
			break;

		case CO_IN:
			if(flt_compare(m_cmpop,
				       PT_PORT,
				       sport,
				       sizeof(*sport)) ||
			   flt_compare(m_cmpop,
				       PT_PORT,
				       dport,
				       sizeof(*dport)))
			{
				return true;
			}
			break;
		default:
			throw sinsp_exception("filter error: unsupported port comparison operator");
		}
	}

	return false;
}

bool sinsp_filter_check_fd::compare_domain(sinsp_evt *evt)
{
	if(!extract_fd(evt))
	{
		return false;
	}

	if(m_fdinfo != NULL)
	{
		scap_fd_type evt_type = m_fdinfo->m_type;
		if(evt_type != SCAP_FD_IPV4_SOCK &&
		   evt_type != SCAP_FD_IPV6_SOCK)
		{
			return false;
		}

		if(m_fdinfo->is_role_none())
		{
			return false;
		}

		uint32_t *addr;
		if(m_field_id == TYPE_CLIENTIP_NAME)
		{
			if(evt_type == SCAP_FD_IPV4_SOCK)
			{
				addr = &m_fdinfo->m_sockinfo.m_ipv4info.m_fields.m_sip;
			}
			else
			{
				addr = &m_fdinfo->m_sockinfo.m_ipv6info.m_fields.m_sip.m_b[0];
			}
		}
		else if(m_field_id == TYPE_SERVERIP_NAME)
		{
			if(evt_type == SCAP_FD_IPV4_SOCK)
			{
				addr = &m_fdinfo->m_sockinfo.m_ipv4info.m_fields.m_dip;
			}
			else
			{
				addr = &m_fdinfo->m_sockinfo.m_ipv6info.m_fields.m_dip.m_b[0];
			}
		}
		else
		{
			bool is_local;
			if(evt_type == SCAP_FD_IPV4_SOCK)
			{
				is_local = m_inspector->get_ifaddr_list()->is_ipv4addr_in_local_machine(m_fdinfo->m_sockinfo.m_ipv4info.m_fields.m_sip, m_tinfo);
			}
			else
			{
				is_local = m_inspector->get_ifaddr_list()->is_ipv6addr_in_local_machine(m_fdinfo->m_sockinfo.m_ipv6info.m_fields.m_sip, m_tinfo);
			}

			if(is_local)
			{
				if(m_field_id == TYPE_LIP_NAME)
				{
					if(evt_type == SCAP_FD_IPV4_SOCK)
					{
						addr = &m_fdinfo->m_sockinfo.m_ipv4info.m_fields.m_sip;
					}
					else
					{
						addr = &m_fdinfo->m_sockinfo.m_ipv6info.m_fields.m_sip.m_b[0];
					}
				}
				else
				{
					if(evt_type == SCAP_FD_IPV4_SOCK)
					{
						addr = &m_fdinfo->m_sockinfo.m_ipv4info.m_fields.m_dip;
					}
					else
					{
						addr = &m_fdinfo->m_sockinfo.m_ipv6info.m_fields.m_dip.m_b[0];
					}
				}
			}
			else
			{
				if(m_field_id == TYPE_LIP_NAME)
				{
					if(evt_type == SCAP_FD_IPV4_SOCK)
					{
						addr = &m_fdinfo->m_sockinfo.m_ipv4info.m_fields.m_dip;
					}
					else
					{
						addr = &m_fdinfo->m_sockinfo.m_ipv6info.m_fields.m_dip.m_b[0];
					}
				}
				else
				{
					if(evt_type == SCAP_FD_IPV4_SOCK)
					{
						addr = &m_fdinfo->m_sockinfo.m_ipv4info.m_fields.m_sip;
					}
					else
					{
						addr = &m_fdinfo->m_sockinfo.m_ipv6info.m_fields.m_sip.m_b[0];
					}
				}
			}
		}

		uint64_t ts = evt->get_ts();

		if(m_cmpop == CO_IN)
		{
			for (uint16_t i=0; i < m_val_storages.size(); i++)
			{
				if(sinsp_dns_manager::get().match((const char *)filter_value_p(i), (evt_type == SCAP_FD_IPV6_SOCK)? AF_INET6 : AF_INET, addr, ts))
				{
					return true;
				}
			}

			return false;
		}
		else if(m_cmpop == CO_EQ)
		{
			return sinsp_dns_manager::get().match((const char *)filter_value_p(), (evt_type == SCAP_FD_IPV6_SOCK)? AF_INET6 : AF_INET, addr, ts);
		}
		else if(m_cmpop == CO_NE)
		{
			return !sinsp_dns_manager::get().match((const char *)filter_value_p(), (evt_type == SCAP_FD_IPV6_SOCK)? AF_INET6 : AF_INET, addr, ts);
		}
		else
		{
			throw sinsp_exception("filter error: fd.*ip.name filter only supports '=' and '!=' operators");
		}
	}

	return false;
}
bool sinsp_filter_check_fd::extract_fd(sinsp_evt *evt)
{
	ppm_event_flags eflags = evt->get_info_flags();

	//
	// Make sure this is an event that creates or consumes an fd
	//
	if(eflags & (EF_CREATES_FD | EF_USES_FD | EF_DESTROYS_FD))
	{
		//
		// This is an fd-related event, get the thread info and the fd info
		//
		m_tinfo = evt->get_thread_info();
		if(m_tinfo == NULL)
		{
			return false;
		}

		m_fdinfo = evt->get_fd_info();

		if(m_fdinfo == NULL && m_tinfo->m_lastevent_fd != -1)
		{
			m_fdinfo = m_tinfo->get_fd(m_tinfo->m_lastevent_fd);
		}

		// We'll check if fd is null below
	}
	else
	{
		return false;
	}

	return true;
}

bool sinsp_filter_check_fd::compare(sinsp_evt *evt)
{
	//
	// Some fields are filter only and therefore get a special treatment
	//
	if(m_field_id == TYPE_IP)
	{
		return compare_ip(evt);
	}
	else if(m_field_id == TYPE_PORT || m_field_id == TYPE_PROTO)
	{
		return compare_port(evt);
	}
	else if(m_field_id == TYPE_NET)
	{
		return compare_net(evt);
	}

	//
	// Standard extract-based fields
	//
	uint32_t len = 0;
	bool sanitize_strings = false;
	uint8_t* extracted_val = extract(evt, &len, sanitize_strings);

	if(extracted_val == NULL)
	{
		// optimization for *_NAME fields
		// the first time we will call compare_domain, the next ones
		// we will the able to extract and use flt_compare
		if(m_field_id == TYPE_CLIENTIP_NAME ||
		   m_field_id == TYPE_SERVERIP_NAME ||
		   m_field_id == TYPE_LIP_NAME ||
		   m_field_id == TYPE_RIP_NAME)
		{
			return compare_domain(evt);
		}

		return false;
	}

	return flt_compare(m_cmpop,
			   m_info.m_fields[m_field_id].m_type,
			   extracted_val,
			   len);
}

///////////////////////////////////////////////////////////////////////////////
// sinsp_filter_check_thread implementation
///////////////////////////////////////////////////////////////////////////////
const filtercheck_field_info sinsp_filter_check_thread_fields[] =
{
	{PT_INT64, EPF_NONE, PF_ID, "proc.pid", "the id of the process generating the event."},
	{PT_CHARBUF, EPF_NONE, PF_NA, "proc.exe", "the first command line argument (usually the executable name or a custom one)."},
	{PT_CHARBUF, EPF_NONE, PF_NA, "proc.name", "the name (excluding the path) of the executable generating the event."},
	{PT_CHARBUF, EPF_NONE, PF_NA, "proc.args", "the arguments passed on the command line when starting the process generating the event."},
	{PT_CHARBUF, EPF_NONE, PF_NA, "proc.env", "the environment variables of the process generating the event."},
	{PT_CHARBUF, EPF_NONE, PF_NA, "proc.cmdline", "full process command line, i.e. proc.name + proc.args."},
	{PT_CHARBUF, EPF_NONE, PF_NA, "proc.exeline", "full process command line, with exe as first argument, i.e. proc.exe + proc.args."},
	{PT_CHARBUF, EPF_NONE, PF_NA, "proc.cwd", "the current working directory of the event."},
	{PT_UINT32, EPF_NONE, PF_DEC, "proc.nthreads", "the number of threads that the process generating the event currently has, including the main process thread."},
	{PT_UINT32, EPF_NONE, PF_DEC, "proc.nchilds", "the number of child threads that the process generating the event currently has. This excludes the main process thread."},
	{PT_INT64, EPF_NONE, PF_ID, "proc.ppid", "the pid of the parent of the process generating the event."},
	{PT_CHARBUF, EPF_NONE, PF_NA, "proc.pname", "the name (excluding the path) of the parent of the process generating the event."},
	{PT_CHARBUF, EPF_NONE, PF_NA, "proc.pcmdline", "the full command line (proc.name + proc.args) of the parent of the process generating the event."},
	{PT_INT64, EPF_NONE, PF_ID, "proc.apid", "the pid of one of the process ancestors. E.g. proc.apid[1] returns the parent pid, proc.apid[2] returns the grandparent pid, and so on. proc.apid[0] is the pid of the current process. proc.apid without arguments can be used in filters only and matches any of the process ancestors, e.g. proc.apid=1234."},
	{PT_CHARBUF, EPF_NONE, PF_NA, "proc.aname", "the name (excluding the path) of one of the process ancestors. E.g. proc.aname[1] returns the parent name, proc.aname[2] returns the grandparent name, and so on. proc.aname[0] is the name of the current process. proc.aname without arguments can be used in filters only and matches any of the process ancestors, e.g. proc.aname=bash."},
	{PT_INT64, EPF_NONE, PF_ID, "proc.loginshellid", "the pid of the oldest shell among the ancestors of the current process, if there is one. This field can be used to separate different user sessions, and is useful in conjunction with chisels like spy_user."},
	{PT_RELTIME, EPF_NONE, PF_DEC, "proc.duration", "number of nanoseconds since the process started."},
	{PT_UINT64, EPF_NONE, PF_DEC, "proc.fdopencount", "number of open FDs for the process"},
	{PT_INT64, EPF_NONE, PF_DEC, "proc.fdlimit", "maximum number of FDs the process can open."},
	{PT_DOUBLE, EPF_NONE, PF_DEC, "proc.fdusage", "the ratio between open FDs and maximum available FDs for the process."},
	{PT_UINT64, EPF_NONE, PF_DEC, "proc.vmsize", "total virtual memory for the process (as kb)."},
	{PT_UINT64, EPF_NONE, PF_DEC, "proc.vmrss", "resident non-swapped memory for the process (as kb)."},
	{PT_UINT64, EPF_NONE, PF_DEC, "proc.vmswap", "swapped memory for the process (as kb)."},
	{PT_UINT64, EPF_NONE, PF_DEC, "thread.pfmajor", "number of major page faults since thread start."},
	{PT_UINT64, EPF_NONE, PF_DEC, "thread.pfminor", "number of minor page faults since thread start."},
	{PT_INT64, EPF_NONE, PF_ID, "thread.tid", "the id of the thread generating the event."},
	{PT_BOOL, EPF_NONE, PF_NA, "thread.ismain", "'true' if the thread generating the event is the main one in the process."},
	{PT_RELTIME, EPF_NONE, PF_DEC, "thread.exectime", "CPU time spent by the last scheduled thread, in nanoseconds. Exported by switch events only."},
	{PT_RELTIME, EPF_NONE, PF_DEC, "thread.totexectime", "Total CPU time, in nanoseconds since the beginning of the capture, for the current thread. Exported by switch events only."},
	{PT_CHARBUF, EPF_NONE, PF_NA, "thread.cgroups", "all the cgroups the thread belongs to, aggregated into a single string."},
	{PT_CHARBUF, EPF_REQUIRES_ARGUMENT, PF_NA, "thread.cgroup", "the cgroup the thread belongs to, for a specific subsystem. E.g. thread.cgroup.cpuacct."},
	{PT_INT64, EPF_NONE, PF_ID, "thread.vtid", "the id of the thread generating the event as seen from its current PID namespace."},
	{PT_INT64, EPF_NONE, PF_ID, "proc.vpid", "the id of the process generating the event as seen from its current PID namespace."},
	{PT_DOUBLE, EPF_NONE, PF_NA, "thread.cpu", "the CPU consumed by the thread in the last second."},
	{PT_DOUBLE, EPF_NONE, PF_NA, "thread.cpu.user", "the user CPU consumed by the thread in the last second."},
	{PT_DOUBLE, EPF_NONE, PF_NA, "thread.cpu.system", "the system CPU consumed by the thread in the last second."},
	{PT_UINT64, EPF_NONE, PF_DEC, "thread.vmsize", "For the process main thread, this is the total virtual memory for the process (as kb). For the other threads, this field is zero."},
	{PT_UINT64, EPF_NONE, PF_DEC, "thread.vmrss", "For the process main thread, this is the resident non-swapped memory for the process (as kb). For the other threads, this field is zero."},
	{PT_UINT64, EPF_TABLE_ONLY, PF_DEC, "thread.vmsize.b", "For the process main thread, this is the total virtual memory for the process (in bytes). For the other threads, this field is zero."},
	{PT_UINT64, EPF_TABLE_ONLY, PF_DEC, "thread.vmrss.b", "For the process main thread, this is the resident non-swapped memory for the process (in bytes). For the other threads, this field is zero."},
	{PT_INT64, EPF_NONE, PF_ID, "proc.sid", "the session id of the process generating the event."},
	{PT_CHARBUF, EPF_NONE, PF_NA, "proc.sname", "the name of the current process's session leader. This is either the process with pid=proc.sid or the eldest ancestor that has the same sid as the current process."},
	{PT_INT32, EPF_NONE, PF_ID, "proc.tty", "The controlling terminal of the process. 0 for processes without a terminal."},
	{PT_CHARBUF, EPF_NONE, PF_NA, "proc.exepath", "The full executable path of the process."},
	{PT_CHARBUF, EPF_TABLE_ONLY, PF_NA, "thread.nametid", "this field chains the process name and tid of a thread and can be used as a specific identifier of a thread for a specific execve."},
	{PT_INT64, EPF_NONE, PF_ID, "proc.vpgid", "the process group id of the process generating the event, as seen from its current PID namespace."},
	{PT_BOOL, EPF_NONE, PF_NA, "proc.is_container_healthcheck", "true if this process is running as a part of the container's health check."},
};

sinsp_filter_check_thread::sinsp_filter_check_thread()
{
	m_info.m_name = "process";
	m_info.m_fields = sinsp_filter_check_thread_fields;
	m_info.m_nfields = sizeof(sinsp_filter_check_thread_fields) / sizeof(sinsp_filter_check_thread_fields[0]);
	m_info.m_flags = filter_check_info::FL_WORKS_ON_THREAD_TABLE;

	m_u64val = 0;
	m_cursec_ts = 0;
}

sinsp_filter_check* sinsp_filter_check_thread::allocate_new()
{
	return (sinsp_filter_check*) new sinsp_filter_check_thread();
}

int32_t sinsp_filter_check_thread::extract_arg(string fldname, string val, OUT const struct ppm_param_info** parinfo)
{
	uint32_t parsed_len = 0;

	//
	// 'arg' and 'resarg' are handled in a custom way
	//
	if(m_field_id == TYPE_APID || m_field_id == TYPE_ANAME)
	{
		if(val[fldname.size()] == '[')
		{
			parsed_len = (uint32_t)val.find(']');
			string numstr = val.substr(fldname.size() + 1, parsed_len - fldname.size() - 1);
			m_argid = sinsp_numparser::parsed32(numstr);
			parsed_len++;
		}
		else
		{
			throw sinsp_exception("filter syntax error: " + val);
		}
	}
	else if(m_field_id == TYPE_CGROUP)
	{
		if(val[fldname.size()] == '.')
		{
			size_t endpos;
			for(endpos = fldname.size() + 1; endpos < val.length(); ++endpos)
			{
				if(!isalpha(val[endpos])
					&& val[endpos] != '_')
				{
					break;
				}
			}

			parsed_len = (uint32_t)endpos;
			m_argname = val.substr(fldname.size() + 1, endpos - fldname.size() - 1);
		}
		else
		{
			throw sinsp_exception("filter syntax error: " + val);
		}
	}

	return parsed_len;
}

int32_t sinsp_filter_check_thread::parse_field_name(const char* str, bool alloc_state, bool needed_for_filtering)
{
	string val(str);

	if(string(val, 0, sizeof("arg") - 1) == "arg")
	{
		//
		// 'arg' is handled in a custom way
		//
		throw sinsp_exception("filter error: proc.arg filter not implemented yet");
	}
	else if(string(val, 0, sizeof("proc.apid") - 1) == "proc.apid")
	{
		m_field_id = TYPE_APID;
		m_field = &m_info.m_fields[m_field_id];

		int32_t res = 0;

		try
		{
			res = extract_arg("proc.apid", val, NULL);
		}
		catch(...)
		{
			if(val == "proc.apid")
			{
				m_argid = -1;
				res = (int32_t)val.size();
			}
		}

		return res;
	}
	else if(string(val, 0, sizeof("proc.aname") - 1) == "proc.aname")
	{
		m_field_id = TYPE_ANAME;
		m_field = &m_info.m_fields[m_field_id];

		int32_t res = 0;

		try
		{
			res = extract_arg("proc.aname", val, NULL);
		}
		catch(...)
		{
			if(val == "proc.aname")
			{
				m_argid = -1;
				res = (int32_t)val.size();
			}
		}

		return res;
	}
	else if(string(val, 0, sizeof("thread.totexectime") - 1) == "thread.totexectime")
	{
		//
		// Allocate thread storage for the value
		//
		if(alloc_state)
		{
			m_th_state_id = m_inspector->reserve_thread_memory(sizeof(uint64_t));
		}

		return sinsp_filter_check::parse_field_name(str, alloc_state, needed_for_filtering);
	}
	else if(string(val, 0, sizeof("thread.cgroup") - 1) == "thread.cgroup" &&
			string(val, 0, sizeof("thread.cgroups") - 1) != "thread.cgroups")
	{
		m_field_id = TYPE_CGROUP;
		m_field = &m_info.m_fields[m_field_id];

		return extract_arg("thread.cgroup", val, NULL);
	}
	else if(string(val, 0, sizeof("thread.cpu") - 1) == "thread.cpu")
	{
		if(alloc_state)
		{
			m_th_state_id = m_inspector->reserve_thread_memory(sizeof(uint64_t));
		}

		return sinsp_filter_check::parse_field_name(str, alloc_state, needed_for_filtering);
	}
	else
	{
		return sinsp_filter_check::parse_field_name(str, alloc_state, needed_for_filtering);
	}
}

uint64_t sinsp_filter_check_thread::extract_exectime(sinsp_evt *evt)
{
	uint64_t res = 0;

	if(m_last_proc_switch_times.size() == 0)
	{
		//
		// Initialize the vector of CPU times
		//
		const scap_machine_info* minfo = m_inspector->get_machine_info();
		ASSERT(minfo->num_cpus != 0);

		for(uint32_t j = 0; j < minfo->num_cpus; j++)
		{
			m_last_proc_switch_times.push_back(0);
		}
	}

	uint32_t cpuid = evt->get_cpuid();
	uint64_t ts = evt->get_ts();
	uint64_t lasttime = m_last_proc_switch_times[cpuid];

	if(lasttime != 0)
	{
		res = ts - lasttime;
	}

	ASSERT(cpuid < m_last_proc_switch_times.size());

	m_last_proc_switch_times[cpuid] = ts;

	return res;
}

uint8_t* sinsp_filter_check_thread::extract_thread_cpu(sinsp_evt *evt, OUT uint32_t* len, sinsp_threadinfo* tinfo, bool extract_user, bool extract_system)
{
	uint16_t etype = evt->get_type();

	if(etype == PPME_PROCINFO_E)
	{
		uint64_t user = 0;
		uint64_t system = 0;
		uint64_t tcpu;

		if(extract_user)
		{
			sinsp_evt_param* parinfo = evt->get_param(0);
			user = *(uint64_t*)parinfo->m_val;
		}

		if(extract_system)
		{
			sinsp_evt_param* parinfo = evt->get_param(1);
			system = *(uint64_t*)parinfo->m_val;
		}

		tcpu = user + system;

		uint64_t* last_t_tot_cpu = (uint64_t*)tinfo->get_private_state(m_th_state_id);
		if(*last_t_tot_cpu != 0)
		{
			uint64_t deltaval = tcpu - *last_t_tot_cpu;
			m_dval = (double)deltaval;// / (ONE_SECOND_IN_NS / 100);
			if(m_dval > 100)
			{
				m_dval = 100;
			}
		}
		else
		{
			m_dval = 0;
		}

		*last_t_tot_cpu = tcpu;

		RETURN_EXTRACT_VAR(m_dval);
	}

	return NULL;
}

uint8_t* sinsp_filter_check_thread::extract(sinsp_evt *evt, OUT uint32_t* len, bool sanitize_strings)
{
	*len = 0;
	sinsp_threadinfo* tinfo = evt->get_thread_info();

	if(tinfo == NULL &&
		m_field_id != TYPE_TID &&
		m_field_id != TYPE_EXECTIME &&
		m_field_id != TYPE_TOTEXECTIME)
	{
		return NULL;
	}

	switch(m_field_id)
	{
	case TYPE_TID:
		m_u64val = evt->get_tid();
		RETURN_EXTRACT_VAR(m_u64val);
	case TYPE_PID:
		RETURN_EXTRACT_VAR(tinfo->m_pid);
	case TYPE_SID:
		RETURN_EXTRACT_VAR(tinfo->m_sid);
	case TYPE_VPGID:
		RETURN_EXTRACT_VAR(tinfo->m_vpgid);
	case TYPE_SNAME:
		{
			//
			// Relying on the convention that a session id is the process id of the session leader
			//
			sinsp_threadinfo* sinfo =
				m_inspector->get_thread(tinfo->m_sid, false, true);

			if(sinfo != NULL)
			{
				m_tstr = sinfo->get_comm();
				RETURN_EXTRACT_STRING(m_tstr);
			}
			else
			{
				// This can occur when the session leader process has exited.
				// Find the highest ancestor process that has the same session id and
				// declare it to be the session leader.
				sinsp_threadinfo* mt = tinfo->get_main_thread();

				if(mt == NULL)
				{
					return NULL;
				}

				int64_t sid = mt->m_sid;
				sinsp_threadinfo::visitor_func_t visitor = [sid, &mt] (sinsp_threadinfo *pt)
				{
					if(pt->m_sid != sid)
					{
						return false;
					}
					mt = pt;
					return true;
				};

				mt->traverse_parent_state(visitor);

				// mt has been updated to the highest process that has the same session id.
				// mt's comm is considered the session leader.
				m_tstr = mt->get_comm();
				RETURN_EXTRACT_STRING(m_tstr);
			}
		}
	case TYPE_TTY:
		RETURN_EXTRACT_VAR(tinfo->m_tty);
	case TYPE_NAME:
		m_tstr = tinfo->get_comm();
		RETURN_EXTRACT_STRING(m_tstr);
	case TYPE_EXE:
		m_tstr = tinfo->get_exe();
		RETURN_EXTRACT_STRING(m_tstr);
	case TYPE_EXEPATH:
		m_tstr = tinfo->get_exepath();
		RETURN_EXTRACT_STRING(m_tstr);
	case TYPE_ARGS:
		{
			m_tstr.clear();

			uint32_t j;
			uint32_t nargs = (uint32_t)tinfo->m_args.size();

			for(j = 0; j < nargs; j++)
			{
				m_tstr += tinfo->m_args[j];
				if(j < nargs -1)
				{
					m_tstr += ' ';
				}
			}

			RETURN_EXTRACT_STRING(m_tstr);
		}
	case TYPE_ENV:
		{
			m_tstr.clear();

			uint32_t j;
			const auto& env = tinfo->get_env();
			uint32_t nargs = (uint32_t)env.size();

			for(j = 0; j < nargs; j++)
			{
				m_tstr += env[j];
				if(j < nargs -1)
				{
					m_tstr += ' ';
				}
			}

			RETURN_EXTRACT_STRING(m_tstr);
		}
	case TYPE_CMDLINE:
		{
			sinsp_threadinfo::populate_cmdline(m_tstr, tinfo);
			RETURN_EXTRACT_STRING(m_tstr);
		}
	case TYPE_EXELINE:
		{
			m_tstr = tinfo->get_exe() + " ";

			uint32_t j;
			uint32_t nargs = (uint32_t)tinfo->m_args.size();

			for(j = 0; j < nargs; j++)
			{
				m_tstr += tinfo->m_args[j];
				if(j < nargs -1)
				{
					m_tstr += ' ';
				}
			}

			RETURN_EXTRACT_STRING(m_tstr);
		}
	case TYPE_CWD:
		m_tstr = tinfo->get_cwd();
		RETURN_EXTRACT_STRING(m_tstr);
	case TYPE_NTHREADS:
		{
			sinsp_threadinfo* ptinfo = tinfo->get_main_thread();
			if(ptinfo)
			{
				m_u64val = ptinfo->m_nchilds + 1;
				RETURN_EXTRACT_VAR(m_u64val);
			}
			else
			{
				ASSERT(false);
				return NULL;
			}
		}
	case TYPE_NCHILDS:
		RETURN_EXTRACT_VAR(tinfo->m_nchilds);
	case TYPE_ISMAINTHREAD:
		m_tbool = (uint32_t)tinfo->is_main_thread();
		RETURN_EXTRACT_VAR(m_tbool);
	case TYPE_EXECTIME:
		{
			m_u64val = 0;
			uint16_t etype = evt->get_type();

			if(etype == PPME_SCHEDSWITCH_1_E || etype == PPME_SCHEDSWITCH_6_E)
			{
				m_u64val = extract_exectime(evt);
			}

			RETURN_EXTRACT_VAR(m_u64val);
		}
	case TYPE_TOTEXECTIME:
		{
			m_u64val = 0;
			uint16_t etype = evt->get_type();

			if(etype == PPME_SCHEDSWITCH_1_E || etype == PPME_SCHEDSWITCH_6_E)
			{
				m_u64val = extract_exectime(evt);
			}

			sinsp_threadinfo* tinfo = evt->get_thread_info(false);

			if(tinfo != NULL)
			{
				uint64_t* ptot = (uint64_t*)tinfo->get_private_state(m_th_state_id);
				*ptot += m_u64val;
				RETURN_EXTRACT_PTR(ptot);
			}
			else
			{
				return NULL;
			}
		}
	case TYPE_PPID:
		if(tinfo->is_main_thread())
		{
			RETURN_EXTRACT_VAR(tinfo->m_ptid);
		}
		else
		{
			sinsp_threadinfo* mt = tinfo->get_main_thread();

			if(mt != NULL)
			{
				RETURN_EXTRACT_VAR(mt->m_ptid);
			}
			else
			{
				return NULL;
			}
		}
	case TYPE_PNAME:
		{
			sinsp_threadinfo* ptinfo =
				m_inspector->get_thread(tinfo->m_ptid, false, true);

			if(ptinfo != NULL)
			{
				m_tstr = ptinfo->get_comm();
				RETURN_EXTRACT_STRING(m_tstr);
			}
			else
			{
				return NULL;
			}
		}
	case TYPE_PCMDLINE:
		{
			sinsp_threadinfo* ptinfo =
				m_inspector->get_thread(tinfo->m_ptid, false, true);

			if(ptinfo != NULL)
			{
				sinsp_threadinfo::populate_cmdline(m_tstr, ptinfo);
				RETURN_EXTRACT_STRING(m_tstr);
			}
			else
			{
				return NULL;
			}
		}
	case TYPE_APID:
		{
			sinsp_threadinfo* mt = NULL;

			if(tinfo->is_main_thread())
			{
				mt = tinfo;
			}
			else
			{
				mt = tinfo->get_main_thread();

				if(mt == NULL)
				{
					return NULL;
				}
			}

			//
			// Search for a specific ancestors
			//
			for(int32_t j = 0; j < m_argid; j++)
			{
				mt = mt->get_parent_thread();

				if(mt == NULL)
				{
					return NULL;
				}
			}

			RETURN_EXTRACT_VAR(mt->m_pid);
		}
	case TYPE_ANAME:
		{
			sinsp_threadinfo* mt = NULL;

			if(tinfo->is_main_thread())
			{
				mt = tinfo;
			}
			else
			{
				mt = tinfo->get_main_thread();

				if(mt == NULL)
				{
					return NULL;
				}
			}

			for(int32_t j = 0; j < m_argid; j++)
			{
				mt = mt->get_parent_thread();

				if(mt == NULL)
				{
					return NULL;
				}
			}

			m_tstr = mt->get_comm();
			RETURN_EXTRACT_STRING(m_tstr);
		}
	case TYPE_LOGINSHELLID:
		{
			sinsp_threadinfo* mt = NULL;
			int64_t* res = NULL;

			if(tinfo->is_main_thread())
			{
				mt = tinfo;
			}
			else
			{
				mt = tinfo->get_main_thread();

				if(mt == NULL)
				{
					return NULL;
				}
			}

			sinsp_threadinfo::visitor_func_t check_thread_for_shell = [&res] (sinsp_threadinfo *pt)
			{
				size_t len = pt->m_comm.size();

				if(len >= 2 && pt->m_comm[len - 2] == 's' && pt->m_comm[len - 1] == 'h')
				{
					res = &pt->m_pid;
				}

				return true;
			};

			// First call the visitor on the main thread.
			check_thread_for_shell(mt);

			// Then check all its parents to see if they are shells
			mt->traverse_parent_state(check_thread_for_shell);

			RETURN_EXTRACT_PTR(res);
		}
	case TYPE_DURATION:
		if(tinfo->m_clone_ts != 0)
		{
			m_s64val = evt->get_ts() - tinfo->m_clone_ts;
			ASSERT(m_s64val > 0);
			RETURN_EXTRACT_VAR(m_s64val);
		}
		else
		{
			return NULL;
		}
	case TYPE_FDOPENCOUNT:
		m_u64val = tinfo->get_fd_opencount();
		RETURN_EXTRACT_VAR(m_u64val);
	case TYPE_FDLIMIT:
		m_s64val = tinfo->get_fd_limit();
		RETURN_EXTRACT_VAR(m_s64val);
	case TYPE_FDUSAGE:
		m_dval = tinfo->get_fd_usage_pct_d();
		RETURN_EXTRACT_VAR(m_dval);
	case TYPE_VMSIZE:
		m_u64val = tinfo->m_vmsize_kb;
		RETURN_EXTRACT_VAR(m_u64val);
	case TYPE_VMRSS:
		m_u64val = tinfo->m_vmrss_kb;
		RETURN_EXTRACT_VAR(m_u64val);
	case TYPE_VMSWAP:
		m_u64val = tinfo->m_vmswap_kb;
		RETURN_EXTRACT_VAR(m_u64val);
	case TYPE_THREAD_VMSIZE:
		if(tinfo->is_main_thread())
		{
			m_u64val = tinfo->m_vmsize_kb;
		}
		else
		{
			m_u64val = 0;
		}

		RETURN_EXTRACT_VAR(m_u64val);
	case TYPE_THREAD_VMRSS:
		if(tinfo->is_main_thread())
		{
			m_u64val = tinfo->m_vmrss_kb;
		}
		else
		{
			m_u64val = 0;
		}

		RETURN_EXTRACT_VAR(m_u64val);
	case TYPE_THREAD_VMSIZE_B:
		if(tinfo->is_main_thread())
		{
			m_u64val = tinfo->m_vmsize_kb * 1024;
		}
		else
		{
			m_u64val = 0;
		}

		RETURN_EXTRACT_VAR(m_u64val);
	case TYPE_THREAD_VMRSS_B:
		if(tinfo->is_main_thread())
		{
			m_u64val = tinfo->m_vmrss_kb * 1024;
		}
		else
		{
			m_u64val = 0;
		}

		RETURN_EXTRACT_VAR(m_u64val);
	case TYPE_PFMAJOR:
		m_u64val = tinfo->m_pfmajor;
		RETURN_EXTRACT_VAR(m_u64val);
	case TYPE_PFMINOR:
		m_u64val = tinfo->m_pfminor;
		RETURN_EXTRACT_VAR(m_u64val);
	case TYPE_CGROUPS:
		{
			m_tstr.clear();

			uint32_t j;
			uint32_t nargs = (uint32_t)tinfo->m_cgroups.size();

			if(nargs == 0)
			{
				return NULL;
			}

			for(j = 0; j < nargs; j++)
			{
				m_tstr += tinfo->m_cgroups[j].first;
				m_tstr += "=";
				m_tstr += tinfo->m_cgroups[j].second;
				if(j < nargs - 1)
				{
					m_tstr += ' ';
				}
			}

			RETURN_EXTRACT_STRING(m_tstr);
		}
	case TYPE_CGROUP:
		{
			uint32_t nargs = (uint32_t)tinfo->m_cgroups.size();

			if(nargs == 0)
			{
				return NULL;
			}

			for(uint32_t j = 0; j < nargs; j++)
			{
				if(tinfo->m_cgroups[j].first == m_argname)
				{
					m_tstr = tinfo->m_cgroups[j].second;
					RETURN_EXTRACT_STRING(m_tstr);
				}
			}

			return NULL;
		}
	case TYPE_VTID:
		if(tinfo->m_vtid == -1)
		{
			return NULL;
		}

		m_u64val = tinfo->m_vtid;
		RETURN_EXTRACT_VAR(m_u64val);
	case TYPE_VPID:
		if(tinfo->m_vpid == -1)
		{
			return NULL;
		}

		m_u64val = tinfo->m_vpid;
		RETURN_EXTRACT_VAR(m_u64val);
/*
	case TYPE_PROC_CPU:
		{
			uint16_t etype = evt->get_type();

			if(etype == PPME_PROCINFO_E)
			{
				double thval;
				uint64_t tcpu;

				sinsp_evt_param* parinfo = evt->get_param(0);
				tcpu = *(uint64_t*)parinfo->m_val;

				parinfo = evt->get_param(1);
				tcpu += *(uint64_t*)parinfo->m_val;

				if(tinfo->m_last_t_tot_cpu != 0)
				{
					uint64_t deltaval = tcpu - tinfo->m_last_t_tot_cpu;
					thval = (double)deltaval;// / (ONE_SECOND_IN_NS / 100);
					if(thval > 100)
					{
						thval = 100;
					}
				}
				else
				{
					thval = 0;
				}

				tinfo->m_last_t_tot_cpu = tcpu;

				uint64_t ets = evt->get_ts();
				sinsp_threadinfo* mt = tinfo->get_main_thread();

				if(ets != mt->m_last_mt_cpu_ts)
				{
					mt->m_last_mt_tot_cpu = 0;
					mt->m_last_mt_cpu_ts = ets;
				}

				mt->m_last_mt_tot_cpu += thval;
				m_dval = mt->m_last_mt_tot_cpu;

				RETURN_EXTRACT_VAR(m_dval);
			}

			return NULL;
		}
*/
	case TYPE_THREAD_CPU:
		{
			return extract_thread_cpu(evt, len, tinfo, true, true);
		}
	case TYPE_THREAD_CPU_USER:
		{
			return extract_thread_cpu(evt, len, tinfo, true, false);
		}
	case TYPE_THREAD_CPU_SYSTEM:
		{
			return extract_thread_cpu(evt, len, tinfo, false, true);
		}
	case TYPE_NAMETID:
		m_tstr = tinfo->get_comm() + to_string(evt->get_tid());
		RETURN_EXTRACT_STRING(m_tstr);
	case TYPE_IS_CONTAINER_HEALTHCHECK:
		m_tbool = tinfo->m_is_container_healthcheck;
		RETURN_EXTRACT_VAR(m_tbool);
	default:
		ASSERT(false);
		return NULL;
	}
}

bool sinsp_filter_check_thread::compare_full_apid(sinsp_evt *evt)
{
	sinsp_threadinfo* tinfo = evt->get_thread_info();

	if(tinfo == NULL)
	{
		return false;
	}

	sinsp_threadinfo* mt = NULL;

	if(tinfo->is_main_thread())
	{
		mt = tinfo;
	}
	else
	{
		mt = tinfo->get_main_thread();

		if(mt == NULL)
		{
			return false;
		}
	}

	//
	// No id specified, search in all of the ancestors
	//
	bool found = false;
	sinsp_threadinfo::visitor_func_t visitor = [this, &found] (sinsp_threadinfo *pt)
	{
		bool res;

		res = flt_compare(m_cmpop,
				  PT_PID,
				  &pt->m_pid);

		if(res == true)
		{
			found = true;

			// Can stop traversing parent state
			return false;
		}

		return true;
	};

	mt->traverse_parent_state(visitor);

	return found;
}

bool sinsp_filter_check_thread::compare_full_aname(sinsp_evt *evt)
{
	sinsp_threadinfo* tinfo = evt->get_thread_info();

	if(tinfo == NULL)
	{
		return false;
	}

	sinsp_threadinfo* mt = NULL;

	if(tinfo->is_main_thread())
	{
		mt = tinfo;
	}
	else
	{
		mt = tinfo->get_main_thread();

		if(mt == NULL)
		{
			return false;
		}
	}

	//
	// No id specified, search in all of the ancestors
	//
	bool found = false;
	sinsp_threadinfo::visitor_func_t visitor = [this, &found] (sinsp_threadinfo *pt)
	{
		bool res;

		res = flt_compare(m_cmpop,
				  PT_CHARBUF,
				  (void*)pt->m_comm.c_str());

		if(res == true)
		{
			found = true;

			// Can stop traversing parent state
			return false;
		}

		return true;
	};

	mt->traverse_parent_state(visitor);

	return found;
}

bool sinsp_filter_check_thread::compare(sinsp_evt *evt)
{
	if(m_field_id == TYPE_APID)
	{
		if(m_argid == -1)
		{
			return compare_full_apid(evt);
		}
	}
	else if(m_field_id == TYPE_ANAME)
	{
		if(m_argid == -1)
		{
			return compare_full_aname(evt);
		}
	}

	return sinsp_filter_check::compare(evt);
}

///////////////////////////////////////////////////////////////////////////////
// sinsp_filter_check_event implementation
///////////////////////////////////////////////////////////////////////////////
const filtercheck_field_info sinsp_filter_check_event_fields[] =
{
	{PT_UINT64, EPF_NONE, PF_ID, "evt.num", "event number."},
	{PT_CHARBUF, EPF_NONE, PF_NA, "evt.time", "event timestamp as a time string that includes the nanosecond part."},
	{PT_CHARBUF, EPF_NONE, PF_NA, "evt.time.s", "event timestamp as a time string with no nanoseconds."},
	{PT_CHARBUF, EPF_NONE, PF_NA, "evt.datetime", "event timestamp as a time string that includes the date."},
	{PT_ABSTIME, EPF_NONE, PF_DEC, "evt.rawtime", "absolute event timestamp, i.e. nanoseconds from epoch."},
	{PT_ABSTIME, EPF_NONE, PF_DEC, "evt.rawtime.s", "integer part of the event timestamp (e.g. seconds since epoch)."},
	{PT_ABSTIME, EPF_NONE, PF_10_PADDED_DEC, "evt.rawtime.ns", "fractional part of the absolute event timestamp."},
	{PT_RELTIME, EPF_NONE, PF_10_PADDED_DEC, "evt.reltime", "number of nanoseconds from the beginning of the capture."},
	{PT_RELTIME, EPF_NONE, PF_DEC, "evt.reltime.s", "number of seconds from the beginning of the capture."},
	{PT_RELTIME, EPF_NONE, PF_10_PADDED_DEC, "evt.reltime.ns", "fractional part (in ns) of the time from the beginning of the capture."},
	{PT_RELTIME, EPF_NONE, PF_DEC, "evt.latency", "delta between an exit event and the correspondent enter event, in nanoseconds."},
	{PT_RELTIME, EPF_NONE, PF_DEC, "evt.latency.s", "integer part of the event latency delta."},
	{PT_RELTIME, EPF_NONE, PF_10_PADDED_DEC, "evt.latency.ns", "fractional part of the event latency delta."},
	{PT_UINT64, EPF_TABLE_ONLY, PF_DEC, "evt.latency.quantized", "10-base log of the delta between an exit event and the correspondent enter event."},
	{PT_CHARBUF, EPF_NONE, PF_NA, "evt.latency.human", "delta between an exit event and the correspondent enter event, as a human readable string (e.g. 10.3ms)."},
	{PT_RELTIME, EPF_NONE, PF_DEC, "evt.deltatime", "delta between this event and the previous event, in nanoseconds."},
	{PT_RELTIME, EPF_NONE, PF_DEC, "evt.deltatime.s", "integer part of the delta between this event and the previous event."},
	{PT_RELTIME, EPF_NONE, PF_10_PADDED_DEC, "evt.deltatime.ns", "fractional part of the delta between this event and the previous event."},
	{PT_CHARBUF, EPF_PRINT_ONLY, PF_NA, "evt.outputtime", "this depends on -t param, default is %evt.time ('h')."},
	{PT_CHARBUF, EPF_NONE, PF_DIR, "evt.dir", "event direction can be either '>' for enter events or '<' for exit events."},
	{PT_CHARBUF, EPF_NONE, PF_NA, "evt.type", "The name of the event (e.g. 'open')."},
	{PT_UINT32, EPF_REQUIRES_ARGUMENT, PF_NA, "evt.type.is", "allows one to specify an event type, and returns 1 for events that are of that type. For example, evt.type.is.open returns 1 for open events, 0 for any other event."},
	{PT_CHARBUF, EPF_NONE, PF_NA, "syscall.type", "For system call events, the name of the system call (e.g. 'open'). Unset for other events (e.g. switch or sysdig internal events). Use this field instead of evt.type if you need to make sure that the filtered/printed value is actually a system call."},
	{PT_CHARBUF, EPF_NONE, PF_NA, "evt.category", "The event category. Example values are 'file' (for file operations like open and close), 'net' (for network operations like socket and bind), memory (for things like brk or mmap), and so on."},
	{PT_INT16, EPF_NONE, PF_ID, "evt.cpu", "number of the CPU where this event happened."},
	{PT_CHARBUF, EPF_NONE, PF_NA, "evt.args", "all the event arguments, aggregated into a single string."},
	{PT_CHARBUF, EPF_REQUIRES_ARGUMENT, PF_NA, "evt.arg", "one of the event arguments specified by name or by number. Some events (e.g. return codes or FDs) will be converted into a text representation when possible. E.g. 'evt.arg.fd' or 'evt.arg[0]'."},
	{PT_DYN, EPF_REQUIRES_ARGUMENT, PF_NA, "evt.rawarg", "one of the event arguments specified by name. E.g. 'evt.rawarg.fd'."},
	{PT_CHARBUF, EPF_NONE, PF_NA, "evt.info", "for most events, this field returns the same value as evt.args. However, for some events (like writes to /dev/log) it provides higher level information coming from decoding the arguments."},
	{PT_BYTEBUF, EPF_NONE, PF_NA, "evt.buffer", "the binary data buffer for events that have one, like read(), recvfrom(), etc. Use this field in filters with 'contains' to search into I/O data buffers."},
	{PT_UINT64, EPF_NONE, PF_DEC, "evt.buflen", "the length of the binary data buffer for events that have one, like read(), recvfrom(), etc."},
	{PT_CHARBUF, EPF_NONE, PF_DEC, "evt.res", "event return value, as a string. If the event failed, the result is an error code string (e.g. 'ENOENT'), otherwise the result is the string 'SUCCESS'."},
	{PT_INT64, EPF_NONE, PF_DEC, "evt.rawres", "event return value, as a number (e.g. -2). Useful for range comparisons."},
	{PT_BOOL, EPF_NONE, PF_NA, "evt.failed", "'true' for events that returned an error status."},
	{PT_BOOL, EPF_NONE, PF_NA, "evt.is_io", "'true' for events that read or write to FDs, like read(), send, recvfrom(), etc."},
	{PT_BOOL, EPF_NONE, PF_NA, "evt.is_io_read", "'true' for events that read from FDs, like read(), recv(), recvfrom(), etc."},
	{PT_BOOL, EPF_NONE, PF_NA, "evt.is_io_write", "'true' for events that write to FDs, like write(), send(), etc."},
	{PT_CHARBUF, EPF_NONE, PF_NA, "evt.io_dir", "'r' for events that read from FDs, like read(); 'w' for events that write to FDs, like write()."},
	{PT_BOOL, EPF_NONE, PF_NA, "evt.is_wait", "'true' for events that make the thread wait, e.g. sleep(), select(), poll()."},
	{PT_RELTIME, EPF_NONE, PF_DEC, "evt.wait_latency", "for events that make the thread wait (e.g. sleep(), select(), poll()), this is the time spent waiting for the event to return, in nanoseconds."},
	{PT_BOOL, EPF_NONE, PF_NA, "evt.is_syslog", "'true' for events that are writes to /dev/log."},
	{PT_UINT32, EPF_NONE, PF_DEC, "evt.count", "This filter field always returns 1 and can be used to count events from inside chisels."},
	{PT_UINT32, EPF_NONE, PF_DEC, "evt.count.error", "This filter field returns 1 for events that returned with an error, and can be used to count event failures from inside chisels."},
	{PT_UINT32, EPF_NONE, PF_DEC, "evt.count.error.file", "This filter field returns 1 for events that returned with an error and are related to file I/O, and can be used to count event failures from inside chisels."},
	{PT_UINT32, EPF_NONE, PF_DEC, "evt.count.error.net", "This filter field returns 1 for events that returned with an error and are related to network I/O, and can be used to count event failures from inside chisels."},
	{PT_UINT32, EPF_NONE, PF_DEC, "evt.count.error.memory", "This filter field returns 1 for events that returned with an error and are related to memory allocation, and can be used to count event failures from inside chisels."},
	{PT_UINT32, EPF_NONE, PF_DEC, "evt.count.error.other", "This filter field returns 1 for events that returned with an error and are related to none of the previous categories, and can be used to count event failures from inside chisels."},
	{PT_UINT32, EPF_NONE, PF_DEC, "evt.count.exit", "This filter field returns 1 for exit events, and can be used to count single events from inside chisels."},
	{PT_UINT32, EPF_TABLE_ONLY, PF_DEC, "evt.count.procinfo", "This filter field returns 1 for procinfo events generated by process main threads, and can be used to count processes from inside views."},
	{PT_UINT32, EPF_TABLE_ONLY, PF_DEC, "evt.count.threadinfo", "This filter field returns 1 for procinfo events, and can be used to count processes from inside views."},
	{PT_UINT64, (filtercheck_field_flags) (EPF_FILTER_ONLY | EPF_REQUIRES_ARGUMENT), PF_DEC, "evt.around", "Accepts the event if it's around the specified time interval. The syntax is evt.around[T]=D, where T is the value returned by %evt.rawtime for the event and D is a delta in milliseconds. For example, evt.around[1404996934793590564]=1000 will return the events with timestamp with one second before the timestamp and one second after it, for a total of two seconds of capture."},
	{PT_CHARBUF, EPF_REQUIRES_ARGUMENT, PF_NA, "evt.abspath", "Absolute path calculated from dirfd and name during syscalls like renameat and symlinkat. Use 'evt.abspath.src' or 'evt.abspath.dst' for syscalls that support multiple paths."},
	{PT_UINT64, EPF_TABLE_ONLY, PF_DEC, "evt.buflen.in", "the length of the binary data buffer, but only for input I/O events."},
	{PT_UINT64, EPF_TABLE_ONLY, PF_DEC, "evt.buflen.out", "the length of the binary data buffer, but only for output I/O events."},
	{PT_UINT64, EPF_TABLE_ONLY, PF_DEC, "evt.buflen.file", "the length of the binary data buffer, but only for file I/O events."},
	{PT_UINT64, EPF_TABLE_ONLY, PF_DEC, "evt.buflen.file.in", "the length of the binary data buffer, but only for input file I/O events."},
	{PT_UINT64, EPF_TABLE_ONLY, PF_DEC, "evt.buflen.file.out", "the length of the binary data buffer, but only for output file I/O events."},
	{PT_UINT64, EPF_TABLE_ONLY, PF_DEC, "evt.buflen.net", "the length of the binary data buffer, but only for network I/O events."},
	{PT_UINT64, EPF_TABLE_ONLY, PF_DEC, "evt.buflen.net.in", "the length of the binary data buffer, but only for input network I/O events."},
	{PT_UINT64, EPF_TABLE_ONLY, PF_DEC, "evt.buflen.net.out", "the length of the binary data buffer, but only for output network I/O events."},
	{PT_BOOL, EPF_NONE, PF_NA, "evt.is_open_read", "'true' for open/openat events where the path was opened for reading"},
	{PT_BOOL, EPF_NONE, PF_NA, "evt.is_open_write", "'true' for open/openat events where the path was opened for writing"},
	{PT_CHARBUF, EPF_TABLE_ONLY, PF_NA, "evt.infra.docker.name", "for docker infrastructure events, the name of the event."},
	{PT_CHARBUF, EPF_TABLE_ONLY, PF_NA, "evt.infra.docker.container.id", "for docker infrastructure events, the id of the impacted container."},
	{PT_CHARBUF, EPF_TABLE_ONLY, PF_NA, "evt.infra.docker.container.name", "for docker infrastructure events, the name of the impacted container."},
	{PT_CHARBUF, EPF_TABLE_ONLY, PF_NA, "evt.infra.docker.container.image", "for docker infrastructure events, the image name of the impacted container."},
};

sinsp_filter_check_event::sinsp_filter_check_event()
{
	m_is_compare = false;
	m_info.m_name = "evt";
	m_info.m_fields = sinsp_filter_check_event_fields;
	m_info.m_nfields = sizeof(sinsp_filter_check_event_fields) / sizeof(sinsp_filter_check_event_fields[0]);
	m_u64val = 0;
	m_converter = new sinsp_filter_check_reference();

	m_storage_size = UESTORAGE_INITIAL_BUFSIZE;
	m_storage = (char*)malloc(m_storage_size);
	if(m_storage == NULL)
	{
		throw sinsp_exception("memory allocation error in sinsp_filter_check_appevt::sinsp_filter_check_event");
	}

	m_cargname = NULL;
}

sinsp_filter_check_event::~sinsp_filter_check_event()
{
	if(m_storage != NULL)
	{
		free(m_storage);
	}

	if(m_converter != NULL)
	{
		delete m_converter;
	}
}

sinsp_filter_check* sinsp_filter_check_event::allocate_new()
{
	return (sinsp_filter_check*) new sinsp_filter_check_event();
}

int32_t sinsp_filter_check_event::extract_arg(string fldname, string val, OUT const struct ppm_param_info** parinfo)
{
	uint32_t parsed_len = 0;

	//
	// 'arg' and 'resarg' are handled in a custom way
	//
	if(val[fldname.size()] == '[')
	{
		if(parinfo != NULL)
		{
			throw sinsp_exception("evt.arg fields must be expressed explicitly");
		}

		parsed_len = (uint32_t)val.find(']');
		string numstr = val.substr(fldname.size() + 1, parsed_len - fldname.size() - 1);

		if(m_field_id == TYPE_AROUND)
		{
			m_u64val = sinsp_numparser::parseu64(numstr);
		}
		else
		{
			m_argid = sinsp_numparser::parsed32(numstr);
		}

		parsed_len++;
	}
	else if(val[fldname.size()] == '.')
	{
		if(m_field_id == TYPE_AROUND)
		{
			throw sinsp_exception("wrong syntax for evt.around");
		}

		const struct ppm_param_info* pi =
			sinsp_utils::find_longest_matching_evt_param(val.substr(fldname.size() + 1));

		if(pi == NULL)
		{
			throw sinsp_exception("unknown event argument " + val.substr(fldname.size() + 1));
		}

		m_argname = pi->name;
		parsed_len = (uint32_t)(fldname.size() + strlen(pi->name) + 1);
		m_argid = -1;

		if(parinfo != NULL)
		{
			*parinfo = pi;
		}
	}
	else
	{
		throw sinsp_exception("filter syntax error: " + val);
	}

	return parsed_len;
}

int32_t sinsp_filter_check_event::extract_type(string fldname, string val, OUT const struct ppm_param_info** parinfo)
{
	uint32_t parsed_len = 0;

	if(val[fldname.size()] == '.')
	{
		string itype = val.substr(fldname.size() + 1);

		if(sinsp_numparser::tryparseu32(itype, &m_evtid))
		{
			m_evtid1 = PPM_EVENT_MAX;
			parsed_len = (uint32_t)(fldname.size() + itype.size() + 1);
			return parsed_len;
		}

		for(uint32_t j = 0; j < PPM_EVENT_MAX; j++)
		{
			const ppm_event_info* ei = &g_infotables.m_event_info[j];

			if(itype == ei->name)
			{
				m_evtid = j;
				m_evtid1 = j + 1;
				parsed_len = (uint32_t)(fldname.size() + strlen(ei->name) + 1);
				break;
			}
		}
	}
	else
	{
		throw sinsp_exception("filter syntax error: " + val);
	}

	return parsed_len;
}

int32_t sinsp_filter_check_event::parse_field_name(const char* str, bool alloc_state, bool needed_for_filtering)
{
	string val(str);
	int32_t res = 0;

	//
	// A couple of fields are handled in a custom way
	//
	if(string(val, 0, sizeof("evt.arg") - 1) == "evt.arg" &&
		string(val, 0, sizeof("evt.args") - 1) != "evt.args")
	{
		m_field_id = TYPE_ARGSTR;
		m_field = &m_info.m_fields[m_field_id];

		res = extract_arg("evt.arg", val, NULL);
	}
	else if(string(val, 0, sizeof("evt.rawarg") - 1) == "evt.rawarg")
	{
		m_field_id = TYPE_ARGRAW;
		m_customfield = m_info.m_fields[m_field_id];
		m_field = &m_customfield;

		res = extract_arg("evt.rawarg", val, &m_arginfo);

		m_customfield.m_type = m_arginfo->type;
	}
	else if(string(val, 0, sizeof("evt.around") - 1) == "evt.around")
	{
		m_field_id = TYPE_AROUND;
		m_field = &m_info.m_fields[m_field_id];

		res = extract_arg("evt.around", val, NULL);
	}
	else if(string(val, 0, sizeof("evt.latency") - 1) == "evt.latency" ||
		string(val, 0, sizeof("evt.latency.s") - 1) == "evt.latency.s" ||
		string(val, 0, sizeof("evt.latency.ns") - 1) == "evt.latency.ns" ||
		string(val, 0, sizeof("evt.latency.quantized") - 1) == "evt.latency.quantized" ||
		string(val, 0, sizeof("evt.latency.human") - 1) == "evt.latency.human")
	{
		//
		// These fields need to store the previuos event type in the thread state
		//
		if(alloc_state)
		{
			m_th_state_id = m_inspector->reserve_thread_memory(sizeof(uint16_t));
		}

		res = sinsp_filter_check::parse_field_name(str, alloc_state, needed_for_filtering);
	}
	else if(string(val, 0, sizeof("evt.abspath") - 1) == "evt.abspath")
	{
		m_field_id = TYPE_ABSPATH;
		m_field = &m_info.m_fields[m_field_id];

		if(string(val, 0, sizeof("evt.abspath.src") - 1) == "evt.abspath.src")
		{
			m_argid = 1;
			res = sizeof("evt.abspath.src") - 1;
		}
		else if(string(val, 0, sizeof("evt.abspath.dst") - 1) == "evt.abspath.dst")
		{
			m_argid = 2;
			res = sizeof("evt.abspath.dst") - 1;
		}
		else
		{
			m_argid = 0;
			res = sizeof("evt.abspath") - 1;
		}
	}
	else if(string(val, 0, sizeof("evt.type.is") - 1) == "evt.type.is")
	{
		m_field_id = TYPE_TYPE_IS;
		m_field = &m_info.m_fields[m_field_id];

		res = extract_type("evt.type.is", val, NULL);
	}
	else
	{
		res = sinsp_filter_check::parse_field_name(str, alloc_state, needed_for_filtering);
	}

	return res;
}

size_t sinsp_filter_check_event::parse_filter_value(const char* str, uint32_t len, uint8_t *storage, uint32_t storage_len)
{
	size_t parsed_len;
	if(m_field_id == sinsp_filter_check_event::TYPE_ARGRAW)
	{
		ASSERT(m_arginfo != NULL);
		parsed_len = sinsp_filter_value_parser::string_to_rawval(str, len, filter_value_p(), filter_value().size(), m_arginfo->type);
	}
	else
	{
		parsed_len = sinsp_filter_check::parse_filter_value(str, len, storage, storage_len);
	}

	return parsed_len;
}



void sinsp_filter_check_event::validate_filter_value(const char* str, uint32_t len)
{
	string val(str);

	if(m_field_id == TYPE_TYPE)
	{
		sinsp_evttables* einfo = m_inspector->get_event_info_tables();
		const struct ppm_event_info* etable = einfo->m_event_info;
		const struct ppm_syscall_desc* stable = einfo->m_syscall_info_table;
		string stype(str, len);

		for(uint32_t j = 0; j < PPM_EVENT_MAX; j++)
		{
			if(stype == etable[j].name)
			{
				return;
			}
		}

		for(uint32_t j = 0; j < PPM_SC_MAX; j++)
		{
			if(stype == stable[j].name)
			{
				return;
			}
		}

		throw sinsp_exception("unknown event type " + stype);
	}
	else if(m_field_id == TYPE_AROUND)
	{
		if(m_cmpop != CO_EQ)
		{
			throw sinsp_exception("evt.around supports only '=' comparison operator");
		}

		m_tsdelta = sinsp_numparser::parseu64(str) * 1000000;

		return;
	}
}

const filtercheck_field_info* sinsp_filter_check_event::get_field_info()
{
	if(m_field_id == TYPE_ARGRAW)
	{
		return &m_customfield;
	}
	else
	{
		return &m_info.m_fields[m_field_id];
	}
}

uint8_t* extract_argraw(sinsp_evt *evt, OUT uint32_t* len, const char *argname)
{
	const sinsp_evt_param* pi = evt->get_param_value_raw(argname);

	if(pi != NULL)
	{
		*len = pi->m_len;
		return (uint8_t*)pi->m_val;
	}
	else
	{
		return NULL;
	}
}

uint8_t *sinsp_filter_check_event::extract_abspath(sinsp_evt *evt, OUT uint32_t *len)
{
	sinsp_evt_param *parinfo;
	char *path;
	uint32_t pathlen;
	string spath;

	if(evt->m_tinfo == NULL)
	{
		return NULL;
	}

	uint16_t etype = evt->get_type();

	const char *dirfdarg = NULL, *patharg = NULL;
	if(etype == PPME_SYSCALL_RENAMEAT_X)
	{
		if(m_argid == 0 || m_argid == 1)
		{
			dirfdarg = "olddirfd";
			patharg = "oldpath";
		}
		else if(m_argid == 2)
		{
			dirfdarg = "newdirfd";
			patharg = "newpath";
		}
	}
	else if(etype == PPME_SYSCALL_SYMLINKAT_X)
	{
		dirfdarg = "linkdirfd";
		patharg = "linkpath";
	}
	else if(etype == PPME_SYSCALL_OPENAT_E || etype == PPME_SYSCALL_OPENAT_2_X)
	{
		dirfdarg = "dirfd";
		patharg = "name";
	}
	else if(etype == PPME_SYSCALL_LINKAT_E || etype == PPME_SYSCALL_LINKAT_2_X)
	{
		if(m_argid == 0 || m_argid == 1)
		{
			dirfdarg = "olddir";
			patharg = "oldpath";
		}
		else if(m_argid == 2)
		{
			dirfdarg = "newdir";
			patharg = "newpath";
		}
	}
	else if(etype == PPME_SYSCALL_UNLINKAT_E || etype == PPME_SYSCALL_UNLINKAT_2_X)
	{
		dirfdarg = "dirfd";
		patharg = "name";
	}
	else if(etype == PPME_SYSCALL_MKDIRAT_X)
	{
		dirfdarg = "dirfd";
		patharg = "path";
	}

	if(!dirfdarg || !patharg)
	{
		return 0;
	}

	int dirfdargidx = -1, pathargidx = -1, idx = 0;
	while (((dirfdargidx < 0) || (pathargidx < 0)) && (idx < (int) evt->get_num_params()))
	{
		const char *name = evt->get_param_name(idx);
		if((dirfdargidx < 0) && (strcmp(name, dirfdarg) == 0))
		{
			dirfdargidx = idx;
		}
		if((pathargidx < 0) && (strcmp(name, patharg) == 0))
		{
			pathargidx = idx;
		}
		idx++;
	}

	if((dirfdargidx < 0) || (pathargidx < 0))
	{
		return 0;
	}

	parinfo = evt->get_param(dirfdargidx);
	ASSERT(parinfo->m_len == sizeof(int64_t));
	int64_t dirfd = *(int64_t *)parinfo->m_val;

	parinfo = evt->get_param(pathargidx);
	path = parinfo->m_val;
	pathlen = parinfo->m_len;

	string sdir;

	bool is_absolute = (path[0] == '/');
	if(is_absolute)
	{
		//
		// The path is absolute.
		// Some processes (e.g. irqbalance) actually do this: they pass an invalid fd and
		// and absolute path, and openat succeeds.
		//
		sdir = ".";
	}
	else if(dirfd == PPM_AT_FDCWD)
	{
		sdir = evt->m_tinfo->get_cwd();
	}
	else
	{
		evt->m_fdinfo = evt->m_tinfo->get_fd(dirfd);

		if(evt->m_fdinfo == NULL)
		{
			ASSERT(false);
			sdir = "<UNKNOWN>/";
		}
		else
		{
			if(evt->m_fdinfo->m_name[evt->m_fdinfo->m_name.length()] == '/')
			{
				sdir = evt->m_fdinfo->m_name;
			}
			else
			{
				sdir = evt->m_fdinfo->m_name + '/';
			}
		}
	}

	char fullname[SCAP_MAX_PATH_SIZE];
	sinsp_utils::concatenate_paths(fullname, SCAP_MAX_PATH_SIZE, sdir.c_str(), (uint32_t)sdir.length(), path, pathlen);

	m_strstorage = fullname;

	RETURN_EXTRACT_STRING(m_strstorage);
}

inline uint8_t* sinsp_filter_check_event::extract_buflen(sinsp_evt *evt, OUT uint32_t* len)
{
	if(evt->get_direction() == SCAP_ED_OUT)
	{
		sinsp_evt_param *parinfo;
		int64_t retval;

		//
		// Extract the return value
		//
		parinfo = evt->get_param(0);
		ASSERT(parinfo->m_len == sizeof(int64_t));
		retval = *(int64_t *)parinfo->m_val;

		if(retval >= 0)
		{
			RETURN_EXTRACT_PTR(parinfo->m_val);
		}
	}

	return NULL;
}

Json::Value sinsp_filter_check_event::extract_as_js(sinsp_evt *evt, OUT uint32_t* len)
{
	switch(m_field_id)
	{
	case TYPE_TIME:
	case TYPE_TIME_S:
	case TYPE_DATETIME:
	case TYPE_RUNTIME_TIME_OUTPUT_FORMAT:
		return (Json::Value::Int64)evt->get_ts();

	case TYPE_RAWTS:
	case TYPE_RAWTS_S:
	case TYPE_RAWTS_NS:
	case TYPE_RELTS:
	case TYPE_RELTS_S:
	case TYPE_RELTS_NS:
	case TYPE_LATENCY:
	case TYPE_LATENCY_S:
	case TYPE_LATENCY_NS:
	case TYPE_DELTA:
	case TYPE_DELTA_S:
	case TYPE_DELTA_NS:
		return (Json::Value::Int64)*(uint64_t*)extract(evt, len);
	case TYPE_COUNT:
		m_u32val = 1;
		return m_u32val;

	default:
		return Json::nullValue;
	}

	return Json::nullValue;
}

uint8_t* sinsp_filter_check_event::extract_error_count(sinsp_evt *evt, OUT uint32_t* len)
{
	const sinsp_evt_param* pi = evt->get_param_value_raw("res");

	if(pi != NULL)
	{
		ASSERT(pi->m_len == sizeof(uint64_t));

		int64_t res = *(int64_t*)pi->m_val;
		if(res < 0)
		{
			m_u32val = 1;
			RETURN_EXTRACT_VAR(m_u32val);
		}
		else
		{
			return NULL;
		}
	}

	if((evt->get_info_flags() & EF_CREATES_FD) && PPME_IS_EXIT(evt->get_type()))
	{
		pi = evt->get_param_value_raw("fd");

		if(pi != NULL)
		{
			ASSERT(pi->m_len == sizeof(uint64_t));

			int64_t res = *(int64_t*)pi->m_val;
			if(res < 0)
			{
				m_u32val = 1;
				RETURN_EXTRACT_VAR(m_u32val);
			}
		}
	}

	return NULL;
}

uint8_t* sinsp_filter_check_event::extract(sinsp_evt *evt, OUT uint32_t* len, bool sanitize_strings)
{
	*len = 0;
	switch(m_field_id)
	{
	case TYPE_TIME:
//		if(g_filterchecks_force_raw_times)
		if(false)
		{
			m_strstorage = to_string(evt->get_ts());
		}
		else
		{
			sinsp_utils::ts_to_string(evt->get_ts(), &m_strstorage, false, true);
		}
		RETURN_EXTRACT_STRING(m_strstorage);
	case TYPE_TIME_S:
		sinsp_utils::ts_to_string(evt->get_ts(), &m_strstorage, false, false);
		RETURN_EXTRACT_STRING(m_strstorage);
	case TYPE_DATETIME:
		sinsp_utils::ts_to_string(evt->get_ts(), &m_strstorage, true, true);
		RETURN_EXTRACT_STRING(m_strstorage);
	case TYPE_RAWTS:
		RETURN_EXTRACT_VAR(evt->m_pevt->ts);
	case TYPE_RAWTS_S:
		m_u64val = evt->get_ts() / ONE_SECOND_IN_NS;
		RETURN_EXTRACT_VAR(m_u64val);
	case TYPE_RAWTS_NS:
		m_u64val = evt->get_ts() % ONE_SECOND_IN_NS;
		RETURN_EXTRACT_VAR(m_u64val);
	case TYPE_RELTS:
		m_u64val = evt->get_ts() - m_inspector->m_firstevent_ts;
		RETURN_EXTRACT_VAR(m_u64val);
	case TYPE_RELTS_S:
		m_u64val = (evt->get_ts() - m_inspector->m_firstevent_ts) / ONE_SECOND_IN_NS;
		RETURN_EXTRACT_VAR(m_u64val);
	case TYPE_RELTS_NS:
		m_u64val = (evt->get_ts() - m_inspector->m_firstevent_ts) % ONE_SECOND_IN_NS;
		RETURN_EXTRACT_VAR(m_u64val);
	case TYPE_LATENCY:
		{
			m_u64val = 0;

			if(evt->m_tinfo != NULL)
			{
				ppm_event_category ecat = evt->get_info_category();
				if(ecat & EC_INTERNAL)
				{
					return NULL;
				}

				m_u64val = evt->m_tinfo->m_latency;
			}

			RETURN_EXTRACT_VAR(m_u64val);
		}
	case TYPE_LATENCY_HUMAN:
		{
			m_u64val = 0;

			if(evt->m_tinfo != NULL)
			{
				ppm_event_category ecat = evt->get_info_category();
				if(ecat & EC_INTERNAL)
				{
					return NULL;
				}

				m_converter->set_val(PT_RELTIME,
					(uint8_t*)&evt->m_tinfo->m_latency,
					8,
					0,
					ppm_print_format::PF_DEC);

				m_strstorage = m_converter->tostring_nice(NULL, 0, 1000000000);
			}

			RETURN_EXTRACT_STRING(m_strstorage);
		}
	case TYPE_LATENCY_S:
	case TYPE_LATENCY_NS:
		{
			m_u64val = 0;

			if(evt->m_tinfo != NULL)
			{
				ppm_event_category ecat = evt->get_info_category();
				if(ecat & EC_INTERNAL)
				{
					return NULL;
				}

				uint64_t lat = evt->m_tinfo->m_latency;

				if(m_field_id == TYPE_LATENCY_S)
				{
					m_u64val = lat / 1000000000;
				}
				else
				{
					m_u64val = lat % 1000000000;
				}
			}

			RETURN_EXTRACT_VAR(m_u64val);
		}
	case TYPE_LATENCY_QUANTIZED:
		{
			if(evt->m_tinfo != NULL)
			{
				ppm_event_category ecat = evt->get_info_category();
				if(ecat & EC_INTERNAL)
				{
					return NULL;
				}

				uint64_t lat = evt->m_tinfo->m_latency;
				if(lat != 0)
				{
					double llatency = log10((double)lat);

					if(llatency > 11)
					{
						llatency = 11;
					}

					m_u64val = (uint64_t)(llatency * g_csysdig_screen_w / 11) + 1;

					RETURN_EXTRACT_VAR(m_u64val);
				}
			}

			return NULL;
		}
	case TYPE_DELTA:
	case TYPE_DELTA_S:
	case TYPE_DELTA_NS:
		{
			if(m_u64val == 0)
			{
				m_u64val = evt->get_ts();
				m_tsdelta = 0;
			}
			else
			{
				uint64_t tts = evt->get_ts();

				if(m_field_id == TYPE_DELTA)
				{
					m_tsdelta = tts - m_u64val;
				}
				else if(m_field_id == TYPE_DELTA_S)
				{
					m_tsdelta = (tts - m_u64val) / ONE_SECOND_IN_NS;
				}
				else if(m_field_id == TYPE_DELTA_NS)
				{
					m_tsdelta = (tts - m_u64val) % ONE_SECOND_IN_NS;
				}

				m_u64val = tts;
			}

			RETURN_EXTRACT_VAR(m_tsdelta);
		}
	case TYPE_RUNTIME_TIME_OUTPUT_FORMAT:
		{
			char timebuffer[100];
			m_strstorage = "";
			switch(m_inspector->m_output_time_flag)
			{
				case 'h':
					sinsp_utils::ts_to_string(evt->get_ts(), &m_strstorage, false, true);
					RETURN_EXTRACT_STRING(m_strstorage);

				case 'a':
					m_strstorage += to_string(evt->get_ts() / ONE_SECOND_IN_NS);
					m_strstorage += ".";
					m_strstorage += to_string(evt->get_ts() % ONE_SECOND_IN_NS);
					RETURN_EXTRACT_STRING(m_strstorage);

				case 'r':
					m_strstorage += to_string((evt->get_ts() - m_inspector->m_firstevent_ts) / ONE_SECOND_IN_NS);
					m_strstorage += ".";
					snprintf(timebuffer, sizeof(timebuffer), "%09llu", (evt->get_ts() - m_inspector->m_firstevent_ts) % ONE_SECOND_IN_NS);
					m_strstorage += string(timebuffer);
					RETURN_EXTRACT_STRING(m_strstorage);

				case 'd':
				{
					if(evt->m_tinfo != NULL)
					{
						long long unsigned lat = evt->m_tinfo->m_latency;

						m_strstorage += to_string(lat / 1000000000);
						m_strstorage += ".";
						snprintf(timebuffer, sizeof(timebuffer), "%09llu", lat % 1000000000);
						m_strstorage += string(timebuffer);
					}
					else
					{
						m_strstorage = "0.000000000";
					}

					RETURN_EXTRACT_STRING(m_strstorage);
				}

				case 'D':
					if(m_u64val == 0)
					{
						m_u64val = evt->get_ts();
						m_tsdelta = 0;
					}
					uint64_t tts = evt->get_ts();

					m_strstorage += to_string((tts - m_u64val) / ONE_SECOND_IN_NS);
					m_tsdelta = (tts - m_u64val) / ONE_SECOND_IN_NS;
					m_strstorage += ".";
					snprintf(timebuffer, sizeof(timebuffer), "%09llu", (tts - m_u64val) % ONE_SECOND_IN_NS);
					m_strstorage += string(timebuffer);
					m_tsdelta = (tts - m_u64val) % ONE_SECOND_IN_NS;

					m_u64val = tts;
					RETURN_EXTRACT_STRING(m_strstorage);
			}
		}
	case TYPE_DIR:
		if(PPME_IS_ENTER(evt->get_type()))
		{
			RETURN_EXTRACT_CSTR(">");
		}
		else
		{
			RETURN_EXTRACT_CSTR("<");
		}
	case TYPE_TYPE:
		{
			uint8_t* evname;
			uint16_t etype = evt->m_pevt->type;

			if(etype == PPME_GENERIC_E || etype == PPME_GENERIC_X)
			{
				sinsp_evt_param *parinfo = evt->get_param(0);
				ASSERT(parinfo->m_len == sizeof(uint16_t));
				uint16_t evid = *(uint16_t *)parinfo->m_val;

				evname = (uint8_t*)g_infotables.m_syscall_info_table[evid].name;
			}
			else
			{
				evname = (uint8_t*)evt->get_name();
			}

			RETURN_EXTRACT_CSTR(evname);
		}
		break;
	case TYPE_TYPE_IS:
		{
			uint16_t etype = evt->m_pevt->type;

			if(etype == m_evtid || etype == m_evtid1)
			{
				m_u32val = 1;
			}
			else
			{
				m_u32val = 0;
			}

			RETURN_EXTRACT_VAR(m_u32val);
		}
		break;
	case TYPE_SYSCALL_TYPE:
		{
			uint8_t* evname;
			uint16_t etype = evt->m_pevt->type;
			enum ppm_event_flags flags = g_infotables.m_event_info[etype].flags;

			if(etype == PPME_SCHEDSWITCH_6_E ||
				(flags & EC_INTERNAL) || (flags & EF_SKIPPARSERESET))
			{
				return NULL;
			}

			if(etype == PPME_GENERIC_E || etype == PPME_GENERIC_X)
			{
				sinsp_evt_param *parinfo = evt->get_param(0);
				ASSERT(parinfo->m_len == sizeof(uint16_t));
				uint16_t evid = *(uint16_t *)parinfo->m_val;

				evname = (uint8_t*)g_infotables.m_syscall_info_table[evid].name;
			}
			else
			{
				evname = (uint8_t*)evt->get_name();
			}

			RETURN_EXTRACT_CSTR(evname);
		}
		break;
	case TYPE_CATEGORY:
		sinsp_evt::category cat;
		evt->get_category(&cat);

		switch(cat.m_category)
		{
		case EC_UNKNOWN:
			m_strstorage = "unknown";
			break;
		case EC_OTHER:
			m_strstorage = "other";
			break;
		case EC_FILE:
			m_strstorage = "file";
			break;
		case EC_NET:
			m_strstorage = "net";
			break;
		case EC_IPC:
			m_strstorage = "IPC";
			break;
		case EC_MEMORY:
			m_strstorage = "memory";
			break;
		case EC_PROCESS:
			m_strstorage = "process";
			break;
		case EC_SLEEP:
			m_strstorage = "sleep";
			break;
		case EC_SYSTEM:
			m_strstorage = "system";
			break;
		case EC_SIGNAL:
			m_strstorage = "signal";
			break;
		case EC_USER:
			m_strstorage = "user";
			break;
		case EC_TIME:
			m_strstorage = "time";
			break;
		case EC_PROCESSING:
			m_strstorage = "processing";
			break;
		case EC_IO_READ:
		case EC_IO_WRITE:
		case EC_IO_OTHER:
		{
			switch(cat.m_subcategory)
			{
			case sinsp_evt::SC_FILE:
				m_strstorage = "file";
				break;
			case sinsp_evt::SC_NET:
				m_strstorage = "net";
				break;
			case sinsp_evt::SC_IPC:
				m_strstorage = "ipc";
				break;
			case sinsp_evt::SC_NONE:
			case sinsp_evt::SC_UNKNOWN:
			case sinsp_evt::SC_OTHER:
				m_strstorage = "unknown";
				break;
			default:
				ASSERT(false);
				m_strstorage = "unknown";
				break;
			}
		}
		break;
		case EC_WAIT:
			m_strstorage = "wait";
			break;
		case EC_SCHEDULER:
			m_strstorage = "scheduler";
			break;
		default:
			m_strstorage = "unknown";
			break;
		}

		RETURN_EXTRACT_STRING(m_strstorage);
	case TYPE_NUMBER:
		RETURN_EXTRACT_VAR(evt->m_evtnum);
	case TYPE_CPU:
		RETURN_EXTRACT_VAR(evt->m_cpuid);
	case TYPE_ARGRAW:
		return extract_argraw(evt, len, m_arginfo->name);
		break;
	case TYPE_ARGSTR:
		{
			const char* resolved_argstr;
			const char* argstr;

			ASSERT(m_inspector != NULL);

			if(m_argid != -1)
			{
				if(m_argid >= (int32_t)evt->get_num_params())
				{
					return NULL;
				}

				argstr = evt->get_param_as_str(m_argid, &resolved_argstr, m_inspector->get_buffer_format());
			}
			else
			{
				argstr = evt->get_param_value_str(m_argname.c_str(), &resolved_argstr, m_inspector->get_buffer_format());
			}

			if(resolved_argstr != NULL && resolved_argstr[0] != 0)
			{
				RETURN_EXTRACT_CSTR(resolved_argstr);
			}
			else
			{
				RETURN_EXTRACT_CSTR(argstr);
			}
		}
		break;
	case TYPE_INFO:
		{
			sinsp_fdinfo_t* fdinfo = evt->m_fdinfo;

			if(fdinfo != NULL && fdinfo->m_callbaks != NULL)
			{
				char* il;
				vector<sinsp_protodecoder*>* cbacks = &(fdinfo->m_callbaks->m_write_callbacks);

				for(auto it = cbacks->begin(); it != cbacks->end(); ++it)
				{
					if((*it)->get_info_line(&il))
					{
						RETURN_EXTRACT_CSTR(il);
					}
				}
			}
		}
		//
		// NOTE: this falls through to TYPE_ARGSTR, and that's what we want!
		//       Please don't add anything here!
		//
	case TYPE_ARGS:
		{
			if(evt->get_type() == PPME_GENERIC_E || evt->get_type() == PPME_GENERIC_X)
			{
				//
				// Don't print the arguments for generic events: they have only internal use
				//
				RETURN_EXTRACT_CSTR("");
			}

			const char* resolved_argstr = NULL;
			const char* argstr = NULL;
			uint32_t nargs = evt->get_num_params();
			m_strstorage.clear();

			for(uint32_t j = 0; j < nargs; j++)
			{
				ASSERT(m_inspector != NULL);

				argstr = evt->get_param_as_str(j, &resolved_argstr, m_inspector->get_buffer_format());

				if(resolved_argstr[0] == 0)
				{
					m_strstorage += evt->get_param_name(j);
					m_strstorage += '=';
					m_strstorage += argstr;
					m_strstorage += " ";
				}
				else
				{
					m_strstorage += evt->get_param_name(j);
					m_strstorage += '=';
					m_strstorage += argstr;
					m_strstorage += string("(") + resolved_argstr + ") ";
				}
			}

			RETURN_EXTRACT_STRING(m_strstorage);
		}
		break;
	case TYPE_BUFFER:
		{
			if(m_is_compare)
			{
				return extract_argraw(evt, len, "data");
			}

			const char* resolved_argstr;
			const char* argstr;
			argstr = evt->get_param_value_str("data", &resolved_argstr, m_inspector->get_buffer_format());
			*len = evt->m_rawbuf_str_len;

			return (uint8_t*)argstr;
		}
	case TYPE_BUFLEN:
		if(evt->m_fdinfo && evt->get_category() & EC_IO_BASE)
		{
			return extract_buflen(evt, len);
		}
		break;
	case TYPE_RESRAW:
		{
			const sinsp_evt_param* pi = evt->get_param_value_raw("res");

			if(pi != NULL)
			{
				*len = pi->m_len;
				return (uint8_t*)pi->m_val;
			}

			if((evt->get_info_flags() & EF_CREATES_FD) && PPME_IS_EXIT(evt->get_type()))
			{
				pi = evt->get_param_value_raw("fd");

				if(pi != NULL)
				{
					*len = pi->m_len;
					return (uint8_t*)pi->m_val;
				}
			}

			return NULL;
		}
		break;
	case TYPE_RESSTR:
		{
			const char* resolved_argstr;
			const char* argstr;

			const sinsp_evt_param* pi = evt->get_param_value_raw("res");

			if(pi != NULL)
			{
				ASSERT(pi->m_len == sizeof(int64_t));

				int64_t res = *(int64_t*)pi->m_val;

				if(res >= 0)
				{
					RETURN_EXTRACT_CSTR("SUCCESS");
				}
				else
				{
					argstr = evt->get_param_value_str("res", &resolved_argstr);
					ASSERT(resolved_argstr != NULL && resolved_argstr[0] != 0);

					if(resolved_argstr != NULL && resolved_argstr[0] != 0)
					{
						RETURN_EXTRACT_CSTR(resolved_argstr);
					}
					else if(argstr != NULL)
					{
						RETURN_EXTRACT_CSTR(argstr);
					}
				}
			}
			else
			{
				if((evt->get_info_flags() & EF_CREATES_FD) && PPME_IS_EXIT(evt->get_type()))
				{
					pi = evt->get_param_value_raw("fd");

					int64_t res = *(int64_t*)pi->m_val;

					if(res >= 0)
					{
						RETURN_EXTRACT_CSTR("SUCCESS");
					}
					else
					{
						argstr = evt->get_param_value_str("fd", &resolved_argstr);
						ASSERT(resolved_argstr != NULL && resolved_argstr[0] != 0);

						if(resolved_argstr != NULL && resolved_argstr[0] != 0)
						{
							RETURN_EXTRACT_CSTR(resolved_argstr);
						}
						else if(argstr != NULL)
						{
							RETURN_EXTRACT_CSTR(argstr);
						}
					}
				}
			}

			return NULL;
		}
		break;
	case TYPE_FAILED:
		{
			m_u32val = 0;
			const sinsp_evt_param* pi = evt->get_param_value_raw("res");

			if(pi != NULL)
			{
				ASSERT(pi->m_len == sizeof(int64_t));
				if(*(int64_t*)pi->m_val < 0)
				{
					m_u32val = 1;
				}
			}
			else if((evt->get_info_flags() & EF_CREATES_FD) && PPME_IS_EXIT(evt->get_type()))
			{
				pi = evt->get_param_value_raw("fd");

				if(pi != NULL)
				{
					ASSERT(pi->m_len == sizeof(int64_t));
					if(*(int64_t*)pi->m_val < 0)
					{
						m_u32val = 1;
					}
				}
			}

			RETURN_EXTRACT_VAR(m_u32val);
		}
		break;
	case TYPE_ISIO:
		{
			ppm_event_flags eflags = evt->get_info_flags();
			if(eflags & (EF_READS_FROM_FD | EF_WRITES_TO_FD))
			{
				m_u32val = 1;
			}
			else
			{
				m_u32val = 0;
			}
		}

		RETURN_EXTRACT_VAR(m_u32val);
	case TYPE_ISIO_READ:
		{
			ppm_event_flags eflags = evt->get_info_flags();
			if(eflags & EF_READS_FROM_FD)
			{
				m_u32val = 1;
			}
			else
			{
				m_u32val = 0;
			}

			RETURN_EXTRACT_VAR(m_u32val);
		}
	case TYPE_ISIO_WRITE:
		{
			ppm_event_flags eflags = evt->get_info_flags();
			if(eflags & EF_WRITES_TO_FD)
			{
				m_u32val = 1;
			}
			else
			{
				m_u32val = 0;
			}

			RETURN_EXTRACT_VAR(m_u32val);
		}
	case TYPE_IODIR:
		{
			ppm_event_flags eflags = evt->get_info_flags();
			if(eflags & EF_WRITES_TO_FD)
			{
				m_strstorage = "write";
			}
			else if(eflags & EF_READS_FROM_FD)
			{
				m_strstorage = "read";
			}
			else
			{
				return NULL;
			}

			RETURN_EXTRACT_STRING(m_strstorage);
		}
	case TYPE_ISWAIT:
		{
			ppm_event_flags eflags = evt->get_info_flags();
			if(eflags & (EF_WAITS))
			{
				m_u32val = 1;
			}
			else
			{
				m_u32val = 0;
			}
		}

		RETURN_EXTRACT_VAR(m_u32val);
	case TYPE_WAIT_LATENCY:
		{
			ppm_event_flags eflags = evt->get_info_flags();
			uint16_t etype = evt->m_pevt->type;

			if(eflags & (EF_WAITS) && PPME_IS_EXIT(etype))
			{
				if(evt->m_tinfo != NULL)
				{
					m_u64val = evt->m_tinfo->m_latency;
				}
				else
				{
					m_u64val = 0;
				}

				RETURN_EXTRACT_VAR(m_u64val);
			}
			else
			{
				return NULL;
			}
		}
	case TYPE_ISSYSLOG:
		{
			m_u32val = 0;

			ppm_event_flags eflags = evt->get_info_flags();
			if(eflags & EF_WRITES_TO_FD)
			{
				sinsp_fdinfo_t* fdinfo = evt->m_fdinfo;

				if(fdinfo != NULL)
				{
					if(fdinfo->m_name.find("/dev/log") != string::npos)
					{
						m_u32val = 1;
					}
				}
			}

			RETURN_EXTRACT_VAR(m_u32val);
		}
	case TYPE_COUNT:
		m_u32val = 1;
		RETURN_EXTRACT_VAR(m_u32val);
	case TYPE_COUNT_ERROR:
		return extract_error_count(evt, len);
	case TYPE_COUNT_ERROR_FILE:
		{
			sinsp_fdinfo_t* fdinfo = evt->m_fdinfo;

			if(fdinfo != NULL)
			{
				if(fdinfo->m_type == SCAP_FD_FILE ||
					fdinfo->m_type == SCAP_FD_FILE_V2 ||
					fdinfo->m_type == SCAP_FD_DIRECTORY)
				{
					return extract_error_count(evt, len);
				}
			}
			else
			{
				uint16_t etype = evt->get_type();

				if(etype == PPME_SYSCALL_OPEN_X ||
					etype == PPME_SYSCALL_CREAT_X ||
					etype == PPME_SYSCALL_OPENAT_X ||
					etype == PPME_SYSCALL_OPENAT_2_X)
				{
					return extract_error_count(evt, len);
				}
			}

			return NULL;
		}
	case TYPE_COUNT_ERROR_NET:
		{
			sinsp_fdinfo_t* fdinfo = evt->m_fdinfo;

			if(fdinfo != NULL)
			{
				if(fdinfo->m_type == SCAP_FD_IPV4_SOCK ||
					fdinfo->m_type == SCAP_FD_IPV6_SOCK ||
					fdinfo->m_type == SCAP_FD_IPV4_SERVSOCK ||
					fdinfo->m_type == SCAP_FD_IPV6_SERVSOCK ||
					fdinfo->m_type == SCAP_FD_UNIX_SOCK)
				{
					return extract_error_count(evt, len);
				}
			}
			else
			{
				uint16_t etype = evt->get_type();

				if(etype == PPME_SOCKET_ACCEPT_X ||
					etype == PPME_SOCKET_ACCEPT_5_X ||
					etype == PPME_SOCKET_ACCEPT4_X ||
					etype == PPME_SOCKET_ACCEPT4_5_X ||
					etype == PPME_SOCKET_CONNECT_X)
				{
					return extract_error_count(evt, len);
				}
			}

			return NULL;
		}
	case TYPE_COUNT_ERROR_MEMORY:
		{
			if(evt->get_category() == EC_MEMORY)
			{
				return extract_error_count(evt, len);
			}
			else
			{
				return NULL;
			}
		}
	case TYPE_COUNT_ERROR_OTHER:
		{
			sinsp_fdinfo_t* fdinfo = evt->m_fdinfo;

			if(fdinfo != NULL)
			{
				if(!(fdinfo->m_type == SCAP_FD_FILE ||
					fdinfo->m_type == SCAP_FD_FILE_V2 ||
					fdinfo->m_type == SCAP_FD_DIRECTORY ||
					fdinfo->m_type == SCAP_FD_IPV4_SOCK ||
					fdinfo->m_type == SCAP_FD_IPV6_SOCK ||
					fdinfo->m_type == SCAP_FD_IPV4_SERVSOCK ||
					fdinfo->m_type == SCAP_FD_IPV6_SERVSOCK ||
					fdinfo->m_type == SCAP_FD_UNIX_SOCK))
				{
					return extract_error_count(evt, len);
				}
			}
			else
			{
				uint16_t etype = evt->get_type();

				if(!(etype == PPME_SYSCALL_OPEN_X ||
					etype == PPME_SYSCALL_CREAT_X ||
					etype == PPME_SYSCALL_OPENAT_X ||
					etype == PPME_SYSCALL_OPENAT_2_X ||
					etype == PPME_SOCKET_ACCEPT_X ||
					etype == PPME_SOCKET_ACCEPT_5_X ||
					etype == PPME_SOCKET_ACCEPT4_X ||
					etype == PPME_SOCKET_ACCEPT4_5_X ||
					etype == PPME_SOCKET_CONNECT_X ||
					evt->get_category() == EC_MEMORY))
				{
					return extract_error_count(evt, len);
				}
			}

			return NULL;
		}
	case TYPE_COUNT_EXIT:
		if(PPME_IS_EXIT(evt->get_type()))
		{
			m_u32val = 1;
			RETURN_EXTRACT_VAR(m_u32val);
		}
		else
		{
			return NULL;
		}
	case TYPE_COUNT_PROCINFO:
		{
			uint16_t etype = evt->get_type();

			if(etype == PPME_PROCINFO_E)
			{
				sinsp_threadinfo* tinfo = evt->get_thread_info();

				if(tinfo != NULL && tinfo->is_main_thread())
				{
					m_u32val = 1;
					RETURN_EXTRACT_VAR(m_u32val);
				}
			}
		}

		break;
	case TYPE_COUNT_THREADINFO:
		{
			uint16_t etype = evt->get_type();

			if(etype == PPME_PROCINFO_E)
			{
				m_u32val = 1;
				RETURN_EXTRACT_VAR(m_u32val);
			}
		}

		break;
	case TYPE_ABSPATH:
		return extract_abspath(evt, len);
	case TYPE_BUFLEN_IN:
		if(evt->m_fdinfo && evt->get_category() == EC_IO_READ)
		{
			return extract_buflen(evt, len);
		}

		break;
	case TYPE_BUFLEN_OUT:
		if(evt->m_fdinfo && evt->get_category() == EC_IO_WRITE)
		{
			return extract_buflen(evt, len);
		}

		break;
	case TYPE_BUFLEN_FILE:
		if(evt->m_fdinfo && evt->get_category() & EC_IO_BASE)
		{
			if(evt->m_fdinfo->m_type == SCAP_FD_FILE || evt->m_fdinfo->m_type == SCAP_FD_FILE_V2)
			{
				return extract_buflen(evt, len);
			}
		}

		break;
	case TYPE_BUFLEN_FILE_IN:
		if(evt->m_fdinfo && evt->get_category() == EC_IO_READ)
		{
			if(evt->m_fdinfo->m_type == SCAP_FD_FILE || evt->m_fdinfo->m_type == SCAP_FD_FILE_V2)
			{
				return extract_buflen(evt, len);
			}
		}

		break;
	case TYPE_BUFLEN_FILE_OUT:
		if(evt->m_fdinfo && evt->get_category() == EC_IO_WRITE)
		{
			if(evt->m_fdinfo->m_type == SCAP_FD_FILE || evt->m_fdinfo->m_type == SCAP_FD_FILE_V2)
			{
				return extract_buflen(evt, len);
			}
		}

		break;
	case TYPE_BUFLEN_NET:
		if(evt->m_fdinfo && evt->get_category() & EC_IO_BASE)
		{
			scap_fd_type etype = evt->m_fdinfo->m_type;

			if(etype >= SCAP_FD_IPV4_SOCK && etype <= SCAP_FD_IPV6_SERVSOCK)
			{
				return extract_buflen(evt, len);
			}
		}

		break;
	case TYPE_BUFLEN_NET_IN:
		if(evt->m_fdinfo && evt->get_category() == EC_IO_READ)
		{
			scap_fd_type etype = evt->m_fdinfo->m_type;

			if(etype >= SCAP_FD_IPV4_SOCK && etype <= SCAP_FD_IPV6_SERVSOCK)
			{
				return extract_buflen(evt, len);
			}
		}

		break;
	case TYPE_BUFLEN_NET_OUT:
		if(evt->m_fdinfo && evt->get_category() == EC_IO_WRITE)
		{
			scap_fd_type etype = evt->m_fdinfo->m_type;

			if(etype >= SCAP_FD_IPV4_SOCK && etype <= SCAP_FD_IPV6_SERVSOCK)
			{
				return extract_buflen(evt, len);
			}
		}

		break;
	case TYPE_ISOPEN_READ:
	case TYPE_ISOPEN_WRITE:
		{
			uint16_t etype = evt->get_type();

			m_u32val = 0;

			if(etype == PPME_SYSCALL_OPEN_X ||
			   etype == PPME_SYSCALL_OPENAT_E ||
			   etype == PPME_SYSCALL_OPENAT_2_X)
			{
				sinsp_evt_param *parinfo;

				// For both OPEN_X and OPENAT_E,
				// flags is the 3rd argument.
				parinfo = evt->get_param(etype == PPME_SYSCALL_OPENAT_2_X ? 3 : 2);
				ASSERT(parinfo->m_len == sizeof(uint32_t));
				uint32_t flags = *(uint32_t *)parinfo->m_val;

				// PPM open flags use 0x11 for
				// PPM_O_RDWR, so there's no need to
				// check that value explicitly.
				if(m_field_id == TYPE_ISOPEN_READ &&
				   flags & PPM_O_RDONLY)
				{
					m_u32val = 1;
				}

				if(m_field_id == TYPE_ISOPEN_WRITE &&
				   flags & PPM_O_WRONLY)
				{
					m_u32val = 1;
				}
			}

			RETURN_EXTRACT_VAR(m_u32val);
		}
		break;
	case TYPE_INFRA_DOCKER_NAME:
	case TYPE_INFRA_DOCKER_CONTAINER_ID:
	case TYPE_INFRA_DOCKER_CONTAINER_NAME:
	case TYPE_INFRA_DOCKER_CONTAINER_IMAGE:
		{
			uint16_t etype = evt->m_pevt->type;

			if(etype == PPME_INFRASTRUCTURE_EVENT_E)
			{
				sinsp_evt_param* parinfo = evt->get_param(2);
				char* descstr = (char*)parinfo->m_val;
				vector<string> elements = sinsp_split(descstr, ';');
				for(string ute : elements)
				{
					string e = trim(ute);

					if(m_field_id == TYPE_INFRA_DOCKER_NAME)
					{
						if(e.substr(0, sizeof("Event") - 1) == "Event")
						{
							vector<string> subelements = sinsp_split(e, ':');
							ASSERT(subelements.size() == 2);
							m_strstorage = trim(subelements[1]);
							RETURN_EXTRACT_STRING(m_strstorage);
						}
					}
					else if(m_field_id == TYPE_INFRA_DOCKER_CONTAINER_ID)
					{
						if(e.substr(0, sizeof("ID") - 1) == "ID")
						{
							vector<string> subelements = sinsp_split(e, ':');
							ASSERT(subelements.size() == 2);
							m_strstorage = trim(subelements[1]);
							RETURN_EXTRACT_STRING(m_strstorage);
						}
					}
					else if(m_field_id == TYPE_INFRA_DOCKER_CONTAINER_NAME)
					{
						if(e.substr(0, sizeof("Name") - 1) == "Name")
						{
							vector<string> subelements = sinsp_split(e, ':');
							ASSERT(subelements.size() == 2);
							m_strstorage = trim(subelements[1]);
							RETURN_EXTRACT_STRING(m_strstorage);
						}
					}
					else if(m_field_id == TYPE_INFRA_DOCKER_CONTAINER_IMAGE)
					{
						if(e.substr(0, sizeof("Image") - 1) == "Image")
						{
							vector<string> subelements = sinsp_split(e, ':');
							ASSERT(subelements.size() == 2);
							m_strstorage = trim(subelements[1]);
							RETURN_EXTRACT_STRING(m_strstorage);
						}
					}
				}
			}
		}
		break;
	default:
		ASSERT(false);
		return NULL;
	}

	return NULL;
}

bool sinsp_filter_check_event::compare(sinsp_evt *evt)
{
	bool res;

	m_is_compare = true;

	if(m_field_id == TYPE_ARGRAW)
	{
		uint32_t len;
		bool sanitize_strings = false;
		uint8_t* extracted_val = extract(evt, &len, sanitize_strings);

		if(extracted_val == NULL)
		{
			return false;
		}

		ASSERT(m_arginfo != NULL);

		res = flt_compare(m_cmpop,
			m_arginfo->type,
			extracted_val);
	}
	else if(m_field_id == TYPE_AROUND)
	{
		uint64_t ts = evt->get_ts();
		uint64_t t1 = ts - m_tsdelta;
		uint64_t t2 = ts + m_tsdelta;

		bool res1 = ::flt_compare(CO_GE,
			PT_UINT64,
			&m_u64val,
			&t1);

		bool res2 = ::flt_compare(CO_LE,
			PT_UINT64,
			&m_u64val,
			&t2);

		return res1 && res2;
	}
	else
	{
		res = sinsp_filter_check::compare(evt);
	}

	m_is_compare = false;

	return res;
}

///////////////////////////////////////////////////////////////////////////////
// sinsp_filter_check_user implementation
///////////////////////////////////////////////////////////////////////////////
const filtercheck_field_info sinsp_filter_check_user_fields[] =
{
	{PT_UINT32, EPF_NONE, PF_ID, "user.uid", "user ID."},
	{PT_CHARBUF, EPF_NONE, PF_NA, "user.name", "user name."},
	{PT_CHARBUF, EPF_NONE, PF_NA, "user.homedir", "home directory of the user."},
	{PT_CHARBUF, EPF_NONE, PF_NA, "user.shell", "user's shell."},
	{PT_INT32, EPF_NONE, PF_ID, "user.loginuid", "audit user id (auid)."},
	{PT_CHARBUF, EPF_NONE, PF_NA, "user.loginname", "audit user name (auid)."},
};

sinsp_filter_check_user::sinsp_filter_check_user()
{
	m_info.m_name = "user";
	m_info.m_fields = sinsp_filter_check_user_fields;
	m_info.m_nfields = sizeof(sinsp_filter_check_user_fields) / sizeof(sinsp_filter_check_user_fields[0]);
	m_info.m_flags = filter_check_info::FL_WORKS_ON_THREAD_TABLE;
}

sinsp_filter_check* sinsp_filter_check_user::allocate_new()
{
	return (sinsp_filter_check*) new sinsp_filter_check_user();
}

uint8_t* sinsp_filter_check_user::extract(sinsp_evt *evt, OUT uint32_t* len, bool sanitize_strings)
{
	*len = 0;
	sinsp_threadinfo* tinfo = evt->get_thread_info();
	scap_userinfo* uinfo = nullptr;

	if(tinfo == NULL)
	{
		return NULL;
	}

	if(m_field_id != TYPE_UID && m_field_id != TYPE_LOGINUID && m_field_id != TYPE_LOGINNAME)
	{
		ASSERT(m_inspector != NULL);
		uinfo = m_inspector->get_user(tinfo->m_uid);
		ASSERT(uinfo != NULL);
		if(uinfo == NULL)
		{
			return NULL;
		}
	}

	switch(m_field_id)
	{
	case TYPE_UID:
		RETURN_EXTRACT_VAR(tinfo->m_uid);
	case TYPE_NAME:
		RETURN_EXTRACT_CSTR(uinfo->name);
	case TYPE_HOMEDIR:
		RETURN_EXTRACT_CSTR(uinfo->homedir);
	case TYPE_SHELL:
		RETURN_EXTRACT_CSTR(uinfo->shell);
	case TYPE_LOGINUID:
		RETURN_EXTRACT_VAR(tinfo->m_loginuid);
	case TYPE_LOGINNAME:
		ASSERT(m_inspector != NULL);
		uinfo = m_inspector->get_user(tinfo->m_loginuid);
		if(uinfo == NULL)
		{
			return NULL;
		}
		RETURN_EXTRACT_CSTR(uinfo->name);
	default:
		ASSERT(false);
		break;
	}

	return NULL;
}

///////////////////////////////////////////////////////////////////////////////
// sinsp_filter_check_group implementation
///////////////////////////////////////////////////////////////////////////////
const filtercheck_field_info sinsp_filter_check_group_fields[] =
{
	{PT_UINT64, EPF_NONE, PF_ID, "group.gid", "group ID."},
	{PT_CHARBUF, EPF_NONE, PF_NA, "group.name", "group name."},
};

sinsp_filter_check_group::sinsp_filter_check_group()
{
	m_info.m_name = "group";
	m_info.m_fields = sinsp_filter_check_group_fields;
	m_info.m_nfields = sizeof(sinsp_filter_check_group_fields) / sizeof(sinsp_filter_check_group_fields[0]);
	m_info.m_flags = filter_check_info::FL_WORKS_ON_THREAD_TABLE;
}

sinsp_filter_check* sinsp_filter_check_group::allocate_new()
{
	return (sinsp_filter_check*) new sinsp_filter_check_group();
}

uint8_t* sinsp_filter_check_group::extract(sinsp_evt *evt, OUT uint32_t* len, bool sanitize_strings)
{
	*len = 0;
	sinsp_threadinfo* tinfo = evt->get_thread_info();

	if(tinfo == NULL)
	{
		return NULL;
	}

	switch(m_field_id)
	{
	case TYPE_GID:
		RETURN_EXTRACT_VAR(tinfo->m_gid);
	case TYPE_NAME:
		{
			unordered_map<uint32_t, scap_groupinfo*>::iterator it;

			ASSERT(m_inspector != NULL);
			unordered_map<uint32_t, scap_groupinfo*>* grouplist =
				(unordered_map<uint32_t, scap_groupinfo*>*)m_inspector->get_grouplist();
			ASSERT(grouplist->size() != 0);

			if(tinfo->m_gid == 0xffffffff)
			{
				return NULL;
			}

			it = grouplist->find(tinfo->m_gid);
			if(it == grouplist->end())
			{
				ASSERT(false);
				return NULL;
			}

			scap_groupinfo* ginfo = it->second;
			ASSERT(ginfo != NULL);

			RETURN_EXTRACT_CSTR(ginfo->name);
		}
	default:
		ASSERT(false);
		break;
	}

	return NULL;
}

///////////////////////////////////////////////////////////////////////////////
// sinsp_filter_check_tracer implementation
///////////////////////////////////////////////////////////////////////////////
const filtercheck_field_info sinsp_filter_check_tracer_fields[] =
{
	{PT_INT64, EPF_NONE, PF_ID, "span.id", "ID of the span. This is a unique identifier that is used to match the enter and exit tracer events for this span. It can also be used to match different spans belonging to a trace."},
	{PT_CHARBUF, EPF_NONE, PF_NA, "span.time", "time of the span's enter tracer as a human readable string that includes the nanosecond part."},
	{PT_UINT32, EPF_NONE, PF_DEC, "span.ntags", "number of tags that this span has."},
	{PT_UINT32, EPF_NONE, PF_DEC, "span.nargs", "number of arguments that this span has."},
	{PT_CHARBUF, EPF_NONE, PF_NA, "span.tags", "dot-separated list of all of the span's tags."},
	{PT_CHARBUF, EPF_REQUIRES_ARGUMENT, PF_NA, "span.tag", "one of the span's tags, specified by 0-based offset, e.g. 'span.tag[1]'. You can use a negative offset to pick elements from the end of the tag list. For example, 'span.tag[-1]' returns the last tag."},
	{PT_CHARBUF, EPF_NONE, PF_NA, "span.args", "comma-separated list of the span's arguments." },
	{PT_CHARBUF, EPF_REQUIRES_ARGUMENT, PF_NA, "span.arg", "one of the span arguments, specified by name or by 0-based offset. E.g. 'span.arg.xxx' or 'span.arg[1]'. You can use a negative offset to pick elements from the end of the tag list. For example, 'span.arg[-1]' returns the last argument." },
	{PT_CHARBUF, EPF_NONE, PF_NA, "span.enterargs", "comma-separated list of the span's enter tracer event arguments. For enter tracers, this is the same as evt.args. For exit tracers, this is the evt.args of the corresponding enter tracer." },
	{PT_CHARBUF, EPF_REQUIRES_ARGUMENT, PF_NA, "span.enterarg", "one of the span's enter arguments, specified by name or by 0-based offset. For enter tracer events, this is the same as evt.arg. For exit tracer events, this is the evt.arg of the corresponding enter event." },
	{PT_RELTIME, EPF_NONE, PF_DEC, "span.duration", "delta between this span's exit tracer event and the enter tracer event."},
	{PT_UINT64, EPF_TABLE_ONLY, PF_DEC, "span.duration.quantized", "10-base log of the delta between an exit tracer event and the correspondent enter event."},
	{PT_CHARBUF, EPF_NONE, PF_NA, "span.duration.human", "delta between this span's exit tracer event and the enter event, as a human readable string (e.g. 10.3ms)."},
	{PT_RELTIME, (filtercheck_field_flags) (EPF_TABLE_ONLY | EPF_REQUIRES_ARGUMENT), PF_DEC, "span.duration.fortag", "duration of the span if the number of tags matches the field argument, otherwise 0. For example, span.duration.fortag[1] returns the duration of all the spans with 1 tag, and zero for all the other ones."},
	{PT_UINT64, EPF_TABLE_ONLY, PF_DEC, "span.count", "1 for span exit events."},
	{PT_UINT64, (filtercheck_field_flags) (EPF_TABLE_ONLY | EPF_REQUIRES_ARGUMENT), PF_DEC, "span.count.fortag", "1 if the span's number of tags matches the field argument, and zero for all the other ones."},
	{PT_UINT64, (filtercheck_field_flags) (EPF_TABLE_ONLY | EPF_REQUIRES_ARGUMENT), PF_DEC, "span.childcount.fortag", "1 if the span's number of tags is greater than the field argument, and zero for all the other ones."},
	{PT_CHARBUF, (filtercheck_field_flags) (EPF_TABLE_ONLY | EPF_REQUIRES_ARGUMENT), PF_NA, "span.idtag", "id used by the span list csysdig view."},
	{PT_CHARBUF, EPF_TABLE_ONLY, PF_NA, "span.rawtime", "id used by the span list csysdig view."},
	{PT_CHARBUF, EPF_TABLE_ONLY, PF_NA, "span.rawparenttime", "id used by the span list csysdig view."},
};

sinsp_filter_check_tracer::sinsp_filter_check_tracer()
{
	m_storage = NULL;
	m_info.m_name = "span";
	m_info.m_fields = sinsp_filter_check_tracer_fields;
	m_info.m_nfields = sizeof(sinsp_filter_check_tracer_fields) / sizeof(sinsp_filter_check_tracer_fields[0]);
	m_converter = new sinsp_filter_check_reference();

	m_storage_size = UESTORAGE_INITIAL_BUFSIZE;
	m_storage = (char*)malloc(m_storage_size);
	if(m_storage == NULL)
	{
		throw sinsp_exception("memory allocation error in sinsp_filter_check_tracer::sinsp_filter_check_tracer");
	}

	m_cargname = NULL;
}

sinsp_filter_check_tracer::~sinsp_filter_check_tracer()
{
	if(m_converter != NULL)
	{
		delete m_converter;
	}

	if(m_storage != NULL)
	{
		free(m_storage);
	}
}

sinsp_filter_check* sinsp_filter_check_tracer::allocate_new()
{
	return (sinsp_filter_check*) new sinsp_filter_check_tracer();
}

int32_t sinsp_filter_check_tracer::extract_arg(string fldname, string val, OUT const struct ppm_param_info** parinfo)
{
	uint32_t parsed_len = 0;

	//
	// 'arg' and 'resarg' are handled in a custom way
	//
	if(val[fldname.size()] == '[')
	{
		if(parinfo != NULL)
		{
			throw sinsp_exception("tracer field must be expressed explicitly");
		}

		parsed_len = (uint32_t)val.find(']');
		string numstr = val.substr(fldname.size() + 1, parsed_len - fldname.size() - 1);
		m_argid = sinsp_numparser::parsed32(numstr);
		parsed_len++;
	}
	else if(val[fldname.size()] == '.')
	{
		if(fldname == "span.tag")
		{
			throw sinsp_exception("invalid syntax for span.tag");
		}
		else if(fldname == "span.idtag")
		{
			throw sinsp_exception("invalid syntax for span.idtag");
		}

		m_argname = val.substr(fldname.size() + 1);
		m_cargname = m_argname.c_str();
		parsed_len = (uint32_t)(fldname.size() + m_argname.size() + 1);
		m_argid = TEXT_ARG_ID;
	}
	else
	{
		throw sinsp_exception("filter syntax error: " + val);
	}

	return parsed_len;
}

int32_t sinsp_filter_check_tracer::parse_field_name(const char* str, bool alloc_state, bool needed_for_filtering)
{
	int32_t res;
	string val(str);

	//
	// A couple of fields are handled in a custom way
	//
	if(string(val, 0, sizeof("span.tag") - 1) == "span.tag" &&
		string(val, 0, sizeof("span.tags") - 1) != "span.tags")
	{
		m_field_id = TYPE_TAG;
		m_field = &m_info.m_fields[m_field_id];

		res = extract_arg("span.tag", val, NULL);
	}
	else if(string(val, 0, sizeof("span.arg") - 1) == "span.arg" &&
		string(val, 0, sizeof("span.args") - 1) != "span.args")
	{
		m_field_id = TYPE_ARG;
		m_field = &m_info.m_fields[m_field_id];

		res = extract_arg("span.arg", val, NULL);
	}
	else if(string(val, 0, sizeof("span.enterarg") - 1) == "span.enterarg" &&
		string(val, 0, sizeof("span.enterargs") - 1) != "span.enterargs")
	{
		m_field_id = TYPE_ENTERARG;
		m_field = &m_info.m_fields[m_field_id];

		res = extract_arg("span.enterarg", val, NULL);
	}
	else if(string(val, 0, sizeof("span.duration.fortag") - 1) == "span.duration.fortag")
	{
		m_field_id = TYPE_TAGDURATION;
		m_field = &m_info.m_fields[m_field_id];

		res = extract_arg("span.duration.fortag", val, NULL);
	}
	else if(string(val, 0, sizeof("span.count.fortag") - 1) == "span.count.fortag")
	{
		m_field_id = TYPE_TAGCOUNT;
		m_field = &m_info.m_fields[m_field_id];

		res = extract_arg("span.count.fortag", val, NULL);
	}
	else if(string(val, 0, sizeof("span.childcount.fortag") - 1) == "span.childcount.fortag")
	{
		m_field_id = TYPE_TAGCHILDSCOUNT;
		m_field = &m_info.m_fields[m_field_id];

		res = extract_arg("span.childcount.fortag", val, NULL);
	}
	else if(string(val, 0, sizeof("span.idtag") - 1) == "span.idtag")
	{
		m_field_id = TYPE_IDTAG;
		m_field = &m_info.m_fields[m_field_id];

		res = extract_arg("span.idtag", val, NULL);
	}
	else
	{
		res = sinsp_filter_check::parse_field_name(str, alloc_state, needed_for_filtering);
	}

	if(m_field_id == TYPE_DURATION ||
		m_field_id == TYPE_DURATION_QUANTIZED ||
		m_field_id == TYPE_DURATION_HUMAN ||
		m_field_id == TYPE_TAGDURATION ||
		m_field_id == TYPE_ARG ||
		m_field_id == TYPE_ARGS ||
		m_field_id == TYPE_ENTERARG ||
		m_field_id == TYPE_ENTERARGS ||
		m_field_id == TYPE_IDTAG ||
		m_field_id == TYPE_TIME ||
		m_field_id == TYPE_RAWTIME ||
		m_field_id == TYPE_RAWPARENTTIME
		)
	{
		m_inspector->request_tracer_state_tracking();
		m_needs_state_tracking = true;
	}

	return res;
}

uint8_t* sinsp_filter_check_tracer::extract_duration(uint16_t etype, sinsp_tracerparser* eparser, OUT uint32_t* len)
{
	if(etype == PPME_TRACER_X)
	{
		sinsp_partial_tracer* pae = eparser->m_enter_pae;
		if(pae == NULL)
		{
			return NULL;
		}

		m_s64val = eparser->m_exit_pae.m_time - pae->m_time;
		if(m_s64val < 0)
		{
			ASSERT(false);
			m_s64val = 0;
		}

		RETURN_EXTRACT_VAR(m_s64val);
	}
	else
	{
		return NULL;
	}
}

uint8_t* sinsp_filter_check_tracer::extract_args(sinsp_partial_tracer* pae, OUT uint32_t* len)
{
	if(pae == NULL)
	{
		return NULL;
	}

	vector<char*>::iterator nameit;
	vector<char*>::iterator valit;
	vector<uint32_t>::iterator namesit;
	vector<uint32_t>::iterator valsit;

	uint32_t nargs = (uint32_t)pae->m_argnames.size();
	uint32_t encoded_args_len = pae->m_argnames_len + pae->m_argvals_len +
	nargs + nargs + 2;

	if(m_storage_size < encoded_args_len)
	{
		m_storage = (char*)realloc(m_storage, encoded_args_len);
		m_storage_size = encoded_args_len;
	}

	char* p = m_storage;

	for(nameit = pae->m_argnames.begin(), valit = pae->m_argvals.begin(),
		namesit = pae->m_argnamelens.begin(), valsit = pae->m_argvallens.begin();
		nameit != pae->m_argnames.end();
		++nameit, ++namesit, ++valit, ++valsit)
	{
		strcpy(p, *nameit);
		p += (*namesit);
		*p++ = '=';

		memcpy(p, *valit, (*valsit));
		p += (*valsit);
		*p++ = ',';
	}

	if(p != m_storage)
	{
		*--p = 0;
	}
	else
	{
		*p = 0;
	}

	RETURN_EXTRACT_CSTR(m_storage);
}

uint8_t* sinsp_filter_check_tracer::extract_arg(sinsp_partial_tracer* pae, OUT uint32_t* len)
{
	char* res = NULL;

	if(pae == NULL)
	{
		return NULL;
	}

	if(m_argid == TEXT_ARG_ID)
	{
		//
		// Argument expressed as name, e.g. span.arg.name.
		// Scan the argname list and find the match.
		//
		uint32_t j;

		for(j = 0; j < pae->m_nargs; j++)
		{
			if(strcmp(m_cargname, pae->m_argnames[j]) == 0)
			{
				res = pae->m_argvals[j];
				break;
			}
		}
	}
	else
	{
		//
		// Argument expressed as id, e.g. span.arg[1].
		// Pick the corresponding value.
		//
		if(m_argid >= 0)
		{
			if(m_argid < (int32_t)pae->m_nargs)
			{
				res = pae->m_argvals[m_argid];
			}
		}
		else
		{
			int32_t id = (int32_t)pae->m_nargs + m_argid;

			if(id >= 0)
			{
				res = pae->m_argvals[id];
			}
		}
	}

	if (res)
	{
		*len = strlen(res);
	}
	return (uint8_t*)res;
}

uint8_t* sinsp_filter_check_tracer::extract(sinsp_evt *evt, OUT uint32_t* len, bool sanitize_strings)
{
	*len = 0;
	sinsp_tracerparser* eparser;
	sinsp_threadinfo* tinfo = evt->get_thread_info();
	uint16_t etype = evt->get_type();

	if(etype != PPME_TRACER_E && etype != PPME_TRACER_X)
	{
		return NULL;
	}

	if(tinfo == NULL)
	{
		return NULL;
	}

	eparser = tinfo->m_tracer_parser;
	if(eparser == NULL)
	{
		return NULL;
	}
	else
	{
		if(m_needs_state_tracking && eparser->m_enter_pae == NULL)
		{
			return NULL;
		}
	}

	switch(m_field_id)
	{
	case TYPE_ID:
		RETURN_EXTRACT_VAR(eparser->m_id);
	case TYPE_TIME:
		{
			sinsp_utils::ts_to_string(evt->get_ts(), &m_strstorage, false, true);
			RETURN_EXTRACT_STRING(m_strstorage);
		}
	case TYPE_NTAGS:
		m_u32val = (uint32_t)eparser->m_tags.size();
		RETURN_EXTRACT_VAR(m_u32val);
	case TYPE_NARGS:
		{
			sinsp_partial_tracer* pae = eparser->m_enter_pae;
			if(pae == NULL)
			{
				return NULL;
			}

			m_u32val = (uint32_t)pae->m_argvals.size();
			RETURN_EXTRACT_VAR(m_u32val);
		}
	case TYPE_TAGS:
		{
			vector<char*>::iterator it;
			vector<uint32_t>::iterator sit;

			uint32_t ntags = (uint32_t)eparser->m_tags.size();
			uint32_t encoded_tags_len = eparser->m_tot_taglens + ntags + 1;

			if(m_storage_size < encoded_tags_len)
			{
				m_storage = (char*)realloc(m_storage, encoded_tags_len);
				m_storage_size = encoded_tags_len;
			}

			char* p = m_storage;

			for(it = eparser->m_tags.begin(), sit = eparser->m_taglens.begin();
				it != eparser->m_tags.end(); ++it, ++sit)
			{
				memcpy(p, *it, (*sit));
				p += (*sit);
				*p++ = '.';
			}

			if(p != m_storage)
			{
				*--p = 0;
			}
			else
			{
				*p = 0;
			}

			RETURN_EXTRACT_CSTR(m_storage);
		}
	case TYPE_TAG:
		{
			char* res = NULL;

			if(m_argid >= 0)
			{
				if(m_argid < (int32_t)eparser->m_tags.size())
				{
					res = eparser->m_tags[m_argid];
				}
			}
			else
			{
				int32_t id = (int32_t)eparser->m_tags.size() + m_argid;

				if(id >= 0)
				{
					res = eparser->m_tags[id];
				}
			}

			RETURN_EXTRACT_CSTR(res);
		}
	case TYPE_IDTAG:
		{
			m_strstorage = to_string(eparser->m_id);

			if(m_argid >= 0)
			{
				if(m_argid < (int32_t)eparser->m_tags.size())
				{
					m_strstorage += eparser->m_tags[m_argid];
				}
			}
			else
			{
				int32_t id = (int32_t)eparser->m_tags.size() + m_argid;

				if(id >= 0)
				{
					m_strstorage += eparser->m_tags[id];
				}
			}

			RETURN_EXTRACT_STRING(m_strstorage);
		}
	case TYPE_ARGS:
		if(PPME_IS_ENTER(etype))
		{
			return extract_args(eparser->m_enter_pae, len);
		}
		else
		{
			return extract_args(&eparser->m_exit_pae, len);
		}
	case TYPE_ARG:
		if(PPME_IS_ENTER(etype))
		{
			return extract_arg(eparser->m_enter_pae, len);
		}
		else
		{
			return extract_arg(&eparser->m_exit_pae, len);
		}
	case TYPE_ENTERARGS:
		return extract_args(eparser->m_enter_pae, len);
	case TYPE_ENTERARG:
		return extract_arg(eparser->m_enter_pae, len);
	case TYPE_DURATION:
		return (uint8_t*)extract_duration(etype, eparser, len);
	case TYPE_DURATION_HUMAN:
		{
			if(extract_duration(etype, eparser, len) == NULL)
			{
				return NULL;
			}
			else
			{
				m_converter->set_val(PT_RELTIME,
					(uint8_t*)&m_s64val,
					8,
					0,
					ppm_print_format::PF_DEC);

				m_strstorage = m_converter->tostring_nice(NULL, 0, 1000000000);
			}

			RETURN_EXTRACT_STRING(m_strstorage);
		}
	case TYPE_DURATION_QUANTIZED:
		{
			if(extract_duration(etype, eparser, len) == NULL)
			{
				return NULL;
			}
			else
			{
				uint64_t lat = m_s64val;
				if(lat != 0)
				{
					double lduration = log10((double)lat);

					if(lduration > 11)
					{
						lduration = 11;
					}

					m_s64val = (uint64_t)(lduration * g_csysdig_screen_w / 11) + 1;

					RETURN_EXTRACT_VAR(m_s64val);
				}
			}

			return NULL;
		}
	case TYPE_TAGDURATION:
		if((int32_t)eparser->m_tags.size() - 1 == m_argid)
		{
			return (uint8_t*)extract_duration(etype, eparser, len);
		}
		else
		{
			return NULL;
		}
	case TYPE_COUNT:
		if(evt->get_type() == PPME_TRACER_X)
		{
			m_s64val = 1;
		}
		else
		{
			m_s64val = 0;
		}

		RETURN_EXTRACT_VAR(m_s64val);
	case TYPE_TAGCOUNT:
		if(PPME_IS_EXIT(evt->get_type()) && (int32_t)eparser->m_tags.size() - 1 == m_argid)
		{
			m_s64val = 1;
		}
		else
		{
			m_s64val = 0;
		}

		RETURN_EXTRACT_VAR(m_s64val);
	case TYPE_TAGCHILDSCOUNT:
		if(PPME_IS_EXIT(evt->get_type()) && (int32_t)eparser->m_tags.size() > m_argid + 1)
		{
			m_s64val = 1;
		}
		else
		{
			m_s64val = 0;
		}

		RETURN_EXTRACT_VAR(m_s64val);
	case TYPE_RAWTIME:
		{
			m_strstorage = to_string(eparser->m_enter_pae->m_time);
			RETURN_EXTRACT_STRING(m_strstorage);
		}
	case TYPE_RAWPARENTTIME:
		{
			sinsp_partial_tracer* pepae = eparser->find_parent_enter_pae();

			if(pepae == NULL)
			{
				return NULL;
			}

			m_strstorage = to_string(pepae->m_time);
			RETURN_EXTRACT_STRING(m_strstorage);
		}
	default:
		ASSERT(false);
		break;
	}

	return NULL;
}

///////////////////////////////////////////////////////////////////////////////
// sinsp_filter_check_tracer implementation
///////////////////////////////////////////////////////////////////////////////
const filtercheck_field_info sinsp_filter_check_evtin_fields[] =
{
	{ PT_INT64, EPF_NONE, PF_ID, "evtin.span.id", "accepts all the events that are between the enter and exit tracers of the spans with the given ID and are generated by the same thread that generated the tracers." },
	{ PT_UINT32, EPF_NONE, PF_DEC, "evtin.span.ntags", "accepts all the events that are between the enter and exit tracers of the spans with the given number of tags and are generated by the same thread that generated the tracers." },
	{ PT_UINT32, EPF_NONE, PF_DEC, "evtin.span.nargs", "accepts all the events that are between the enter and exit tracers of the spans with the given number of arguments and are generated by the same thread that generated the tracers." },
	{ PT_CHARBUF, EPF_NONE, PF_NA, "evtin.span.tags", "accepts all the events that are between the enter and exit tracers of the spans with the given tags and are generated by the same thread that generated the tracers." },
	{ PT_CHARBUF, EPF_REQUIRES_ARGUMENT, PF_NA, "evtin.span.tag", "accepts all the events that are between the enter and exit tracers of the spans with the given tag and are generated by the same thread that generated the tracers. See the description of span.tag for information about the syntax accepted by this field." },
	{ PT_CHARBUF, EPF_NONE, PF_NA, "evtin.span.args", "accepts all the events that are between the enter and exit tracers of the spans with the given arguments and are generated by the same thread that generated the tracers." },
	{ PT_CHARBUF, EPF_REQUIRES_ARGUMENT, PF_NA, "evtin.span.arg", "accepts all the events that are between the enter and exit tracers of the spans with the given argument and are generated by the same thread that generated the tracers. See the description of span.arg for information about the syntax accepted by this field." },
	{ PT_INT64, EPF_NONE, PF_ID, "evtin.span.p.id", "same as evtin.span.id, but also accepts events generated by other threads in the same process that produced the span." },
	{ PT_UINT32, EPF_NONE, PF_DEC, "evtin.span.p.ntags", "same as evtin.span.ntags, but also accepts events generated by other threads in the same process that produced the span." },
	{ PT_UINT32, EPF_NONE, PF_DEC, "evtin.span.p.nargs", "same as evtin.span.nargs, but also accepts events generated by other threads in the same process that produced the span." },
	{ PT_CHARBUF, EPF_NONE, PF_NA, "evtin.span.p.tags", "same as evtin.span.tags, but also accepts events generated by other threads in the same process that produced the span." },
	{ PT_CHARBUF, EPF_REQUIRES_ARGUMENT, PF_NA, "evtin.span.p.tag", "same as evtin.span.tag, but also accepts events generated by other threads in the same process that produced the span." },
	{ PT_CHARBUF, EPF_NONE, PF_NA, "evtin.span.p.args", "same as evtin.span.args, but also accepts events generated by other threads in the same process that produced the span." },
	{ PT_CHARBUF, EPF_REQUIRES_ARGUMENT, PF_NA, "evtin.span.p.arg", "same as evtin.span.arg, but also accepts events generated by other threads in the same process that produced the span." },
	{ PT_INT64, EPF_NONE, PF_ID, "evtin.span.s.id", "same as evtin.span.id, but also accepts events generated by the script that produced the span, i.e. by the processes whose parent PID is the same as the one of the process generating the span." },
	{ PT_UINT32, EPF_NONE, PF_DEC, "evtin.span.s.ntags", "same as evtin.span.id, but also accepts events generated by the script that produced the span, i.e. by the processes whose parent PID is the same as the one of the process generating the span." },
	{ PT_UINT32, EPF_NONE, PF_DEC, "evtin.span.s.nargs", "same as evtin.span.id, but also accepts events generated by the script that produced the span, i.e. by the processes whose parent PID is the same as the one of the process generating the span." },
	{ PT_CHARBUF, EPF_NONE, PF_NA, "evtin.span.s.tags", "same as evtin.span.id, but also accepts events generated by the script that produced the span, i.e. by the processes whose parent PID is the same as the one of the process generating the span." },
	{ PT_CHARBUF, EPF_REQUIRES_ARGUMENT, PF_NA, "evtin.span.s.tag", "same as evtin.span.id, but also accepts events generated by the script that produced the span, i.e. by the processes whose parent PID is the same as the one of the process generating the span." },
	{ PT_CHARBUF, EPF_NONE, PF_NA, "evtin.span.s.args", "same as evtin.span.id, but also accepts events generated by the script that produced the span, i.e. by the processes whose parent PID is the same as the one of the process generating the span." },
	{ PT_CHARBUF, EPF_REQUIRES_ARGUMENT, PF_NA, "evtin.span.s.arg", "same as evtin.span.id, but also accepts events generated by the script that produced the span, i.e. by the processes whose parent PID is the same as the one of the process generating the span." },
	{ PT_INT64, EPF_NONE, PF_ID, "evtin.span.m.id", "same as evtin.span.id, but accepts all the events generated on the machine during the span, including other threads and other processes." },
	{ PT_UINT32, EPF_NONE, PF_DEC, "evtin.span.m.ntags", "same as evtin.span.id, but accepts all the events generated on the machine during the span, including other threads and other processes." },
	{ PT_UINT32, EPF_NONE, PF_DEC, "evtin.span.m.nargs", "same as evtin.span.id, but accepts all the events generated on the machine during the span, including other threads and other processes." },
	{ PT_CHARBUF, EPF_NONE, PF_NA, "evtin.span.m.tags", "same as evtin.span.id, but accepts all the events generated on the machine during the span, including other threads and other processes." },
	{ PT_CHARBUF, EPF_REQUIRES_ARGUMENT, PF_NA, "evtin.span.m.tag", "same as evtin.span.id, but accepts all the events generated on the machine during the span, including other threads and other processes." },
	{ PT_CHARBUF, EPF_NONE, PF_NA, "evtin.span.m.args", "same as evtin.span.id, but accepts all the events generated on the machine during the span, including other threads and other processes." },
	{ PT_CHARBUF, EPF_REQUIRES_ARGUMENT, PF_NA, "evtin.span.m.arg", "same as evtin.span.id, but accepts all the events generated on the machine during the span, including other threads and other processes." },
};

sinsp_filter_check_evtin::sinsp_filter_check_evtin()
{
	m_is_compare = false;
	m_info.m_name = "evtin";
	m_info.m_fields = sinsp_filter_check_evtin_fields;
	m_info.m_nfields = sizeof(sinsp_filter_check_evtin_fields) / sizeof(sinsp_filter_check_evtin_fields[0]);
	m_u64val = 0;
	m_converter = new sinsp_filter_check_reference();

	m_storage_size = UESTORAGE_INITIAL_BUFSIZE;
	m_storage = (char*)malloc(m_storage_size);
	if(m_storage == NULL)
	{
		throw sinsp_exception("memory allocation error in sinsp_filter_check_appevt::sinsp_filter_check_evtin");
	}

	m_cargname = NULL;
}

sinsp_filter_check_evtin::~sinsp_filter_check_evtin()
{
	if(m_storage != NULL)
	{
		free(m_storage);
	}

	if(m_converter != NULL)
	{
		delete m_converter;
	}
}

int32_t sinsp_filter_check_evtin::extract_arg(string fldname, string val)
{
	uint32_t parsed_len = 0;

	//
	// 'arg' and 'resarg' are handled in a custom way
	//
	if(val[fldname.size()] == '[')
	{
		parsed_len = (uint32_t)val.find(']');
		string numstr = val.substr(fldname.size() + 1, parsed_len - fldname.size() - 1);

		m_argid = sinsp_numparser::parsed32(numstr);

		parsed_len++;
	}
	else if(val[fldname.size()] == '.')
	{
		const struct ppm_param_info* pi =
			sinsp_utils::find_longest_matching_evt_param(val.substr(fldname.size() + 1));

		if(pi == NULL)
		{
			throw sinsp_exception("unknown event argument " + val.substr(fldname.size() + 1));
		}

		m_argname = pi->name;
		parsed_len = (uint32_t)(fldname.size() + strlen(pi->name) + 1);
		m_argid = -1;
	}
	else
	{
		throw sinsp_exception("filter syntax error: " + val);
	}

	return parsed_len;
}

int32_t sinsp_filter_check_evtin::parse_field_name(const char* str, bool alloc_state, bool needed_for_filtering)
{
	int32_t res;
	string val(str);

	//
	// All of the fields require state tracking
	//
	m_inspector->request_tracer_state_tracking();

	//
	// A couple of fields are handled in a custom way
	//
	if(string(val, 0, sizeof("evtin.span.tag") - 1) == "evtin.span.tag" &&
		string(val, 0, sizeof("evtin.span.tags") - 1) != "evtin.span.tags")
	{
		m_field_id = TYPE_TAG;
		m_field = &m_info.m_fields[m_field_id];

		res = extract_arg("evtin.span.tag", val);
	}
	else if(string(val, 0, sizeof("evtin.span.arg") - 1) == "evtin.span.arg" &&
		string(val, 0, sizeof("evtin.span.args") - 1) != "evtin.span.args")
	{
		m_field_id = TYPE_ARG;
		m_field = &m_info.m_fields[m_field_id];

		res = extract_arg("evtin.span.arg", val);
	}
	else if(string(val, 0, sizeof("evtin.span.p.tag") - 1) == "evtin.span.p.tag" &&
		string(val, 0, sizeof("evtin.span.p.tags") - 1) != "evtin.span.p.tags")
	{
		m_field_id = TYPE_P_TAG;
		m_field = &m_info.m_fields[m_field_id];

		res = extract_arg("evtin.span.p.tag", val);
	}
	else if(string(val, 0, sizeof("evtin.span.p.arg") - 1) == "evtin.span.p.arg" &&
		string(val, 0, sizeof("evtin.span.p.args") - 1) != "evtin.span.p.args")
	{
		m_field_id = TYPE_P_ARG;
		m_field = &m_info.m_fields[m_field_id];

		res = extract_arg("evtin.span.p.arg", val);
	}
	else if(string(val, 0, sizeof("evtin.span.s.tag") - 1) == "evtin.span.s.tag" &&
		string(val, 0, sizeof("evtin.span.s.tags") - 1) != "evtin.span.s.tags")
	{
		m_field_id = TYPE_S_TAG;
		m_field = &m_info.m_fields[m_field_id];

		res = extract_arg("evtin.span.s.tag", val);
	}
	else if(string(val, 0, sizeof("evtin.span.s.arg") - 1) == "evtin.span.s.arg" &&
		string(val, 0, sizeof("evtin.span.s.args") - 1) != "evtin.span.s.args")
	{
		m_field_id = TYPE_S_ARG;
		m_field = &m_info.m_fields[m_field_id];

		res = extract_arg("evtin.span.s.arg", val);
	}
	else if(string(val, 0, sizeof("evtin.span.m.tag") - 1) == "evtin.span.m.tag" &&
		string(val, 0, sizeof("evtin.span.m.tags") - 1) != "evtin.span.m.tags")
	{
		m_field_id = TYPE_M_TAG;
		m_field = &m_info.m_fields[m_field_id];

		res = extract_arg("evtin.span.m.tag", val);
	}
	else if(string(val, 0, sizeof("evtin.span.m.arg") - 1) == "evtin.span.m.arg" &&
		string(val, 0, sizeof("evtin.span.m.args") - 1) != "evtin.span.m.args")
	{
		m_field_id = TYPE_M_ARG;
		m_field = &m_info.m_fields[m_field_id];

		res = extract_arg("evtin.span.m.arg", val);
	}
	else
	{
		res = sinsp_filter_check::parse_field_name(str, alloc_state, needed_for_filtering);
	}

	return res;
}

sinsp_filter_check* sinsp_filter_check_evtin::allocate_new()
{
	return (sinsp_filter_check*) new sinsp_filter_check_evtin();
}

inline uint8_t* sinsp_filter_check_evtin::extract_tracer(sinsp_evt *evt, sinsp_partial_tracer* pae, OUT uint32_t* len)
{
	ASSERT(pae);
	uint32_t field_id = m_field_id;

	if(field_id >= TYPE_ID && field_id <= TYPE_ARG)
	{
		//
		// If this is a thread-related field, reject anything that doesn't come from the same thread
		//
		if(static_cast<int64_t>(pae->m_tid) != evt->get_thread_info()->m_tid)
		{
			return NULL;
		}
	}
	else if(field_id >= TYPE_P_ID && field_id <= TYPE_P_ARG)
	{
		//
		// If this is a *.p.* field, reject anything that doesn't come from the same process
		//
		sinsp_threadinfo* tinfo = m_inspector->get_thread(pae->m_tid);

		if(tinfo)
		{
			if(tinfo->m_tid != evt->get_thread_info()->m_tid)
			{
				return NULL;
			}
		}
		else
		{
			return NULL;
		}

		field_id -= TYPE_P_ID;
	}
	else if(field_id >= TYPE_S_ID && field_id <= TYPE_S_ARG)
	{
		//
		// If this is a *.p.* field, reject anything that doesn't share the same parent
		//
		sinsp_threadinfo* tinfo = m_inspector->get_thread(pae->m_tid);

		if(tinfo)
		{
			if(tinfo->m_pid != evt->get_thread_info()->m_ptid)
			{
				return NULL;
			}
		}
		else
		{
			return NULL;
		}

		field_id -= TYPE_S_ID;
	}
	else
	{
		field_id -= TYPE_M_ID;
	}

	switch(field_id)
	{
	case TYPE_ID:
		RETURN_EXTRACT_VAR(pae->m_id);
	case TYPE_NTAGS:
		m_u32val = (uint32_t)pae->m_tags.size();
		RETURN_EXTRACT_VAR(m_u32val);
	case TYPE_NARGS:
		m_u32val = (uint32_t)pae->m_argvals.size();
		RETURN_EXTRACT_VAR(m_u32val);
	case TYPE_TAGS:
	{
		vector<char*>::iterator it;
		vector<uint32_t>::iterator sit;

		uint32_t encoded_tags_len = pae->m_tags_len + pae->m_ntags + 1;

		if(m_storage_size < encoded_tags_len)
		{
			m_storage = (char*)realloc(m_storage, encoded_tags_len);
			m_storage_size = encoded_tags_len;
		}

		char* p = m_storage;

		for(it = pae->m_tags.begin(), sit = pae->m_taglens.begin();
		it != pae->m_tags.end(); ++it, ++sit)
		{
			memcpy(p, *it, (*sit));
			p += (*sit);
			*p++ = '.';
		}

		if(p != m_storage)
		{
			*--p = 0;
		}
		else
		{
			*p = 0;
		}

		RETURN_EXTRACT_CSTR(m_storage);
	}
	case TYPE_TAG:
	{
		char* val = NULL;

		if(m_argid >= 0)
		{
			if(m_argid < (int32_t)pae->m_ntags)
			{
				val = pae->m_tags[m_argid];
			}
		}
		else
		{
			int32_t id = (int32_t)pae->m_ntags + m_argid;

			if(id >= 0)
			{
				val = pae->m_tags[id];
			}
		}

		RETURN_EXTRACT_CSTR(val);
	}
	case TYPE_ARGS:
	{
		vector<char*>::iterator nameit;
		vector<char*>::iterator valit;
		vector<uint32_t>::iterator namesit;
		vector<uint32_t>::iterator valsit;

		uint32_t nargs = (uint32_t)pae->m_argnames.size();
		uint32_t encoded_args_len = pae->m_argnames_len + pae->m_argvals_len +
			nargs + nargs + 2;

		if(m_storage_size < encoded_args_len)
		{
			m_storage = (char*)realloc(m_storage, encoded_args_len);
			m_storage_size = encoded_args_len;
		}

		char* p = m_storage;

		for(nameit = pae->m_argnames.begin(), valit = pae->m_argvals.begin(),
			namesit = pae->m_argnamelens.begin(), valsit = pae->m_argvallens.begin();
			nameit != pae->m_argnames.end();
			++nameit, ++namesit, ++valit, ++valsit)
		{
			strcpy(p, *nameit);
			p += (*namesit);
			*p++ = ':';

			memcpy(p, *valit, (*valsit));
			p += (*valsit);
			*p++ = ',';
		}

		if(p != m_storage)
		{
			*--p = 0;
		}
		else
		{
			*p = 0;
		}

		RETURN_EXTRACT_CSTR(m_storage);
	}
	case TYPE_ARG:
	{
		char* val = NULL;

		if(m_argid == TEXT_ARG_ID)
		{
			//
			// Argument expressed as name, e.g. evtin.span.arg.name.
			// Scan the argname list and find the match.
			//
			uint32_t j;

			for(j = 0; j < pae->m_nargs; j++)
			{
				if(strcmp(m_cargname, pae->m_argnames[j]) == 0)
				{
					val = pae->m_argvals[j];
					break;
				}
			}
		}
		else
		{
			//
			// Argument expressed as id, e.g. evtin.span.arg[1].
			// Pick the corresponding value.
			//
			if(m_argid >= 0)
			{
				if(m_argid < (int32_t)pae->m_nargs)
				{
					val = pae->m_argvals[m_argid];
				}
			}
			else
			{
				int32_t id = (int32_t)pae->m_nargs + m_argid;

				if(id >= 0)
				{
					val = pae->m_argvals[id];
				}
			}
		}

		RETURN_EXTRACT_CSTR(val);
	}
	default:
		ASSERT(false);
		break;
	}

	return NULL;
}

uint8_t* sinsp_filter_check_evtin::extract(sinsp_evt *evt, OUT uint32_t* len, bool sanitize_strings)
{
	*len = 0;
	list<sinsp_partial_tracer*>* partial_tracers_list = &m_inspector->m_partial_tracers_list;
	list<sinsp_partial_tracer*>::iterator it;
	uint16_t etype = evt->get_type();

	//
	// Tracer events are excluded
	//
	if(etype == PPME_TRACER_E || etype == PPME_TRACER_X)
	{
		return NULL;
	}

	//
	// Events without thread information are excluded
	//
	sinsp_threadinfo* tinfo = evt->get_thread_info();
	if(tinfo == NULL || tinfo->m_tracer_parser == NULL)
	{
		return NULL;
	}

	//
	// Scan the list and see if there's a match
	//
	for(it = partial_tracers_list->begin(); it != partial_tracers_list->end(); ++it)
	{
		uint8_t* res = extract_tracer(evt, *it, len);
		if(res != NULL)
		{
			return res;
		}
	}

	return NULL;
}

inline bool sinsp_filter_check_evtin::compare_tracer(sinsp_evt *evt, sinsp_partial_tracer* pae)
{
	uint32_t len;
	uint8_t* res = extract_tracer(evt, pae, &len);

	if(res == NULL)
	{
		return false;
	}

	if(flt_compare(m_cmpop, m_info.m_fields[m_field_id].m_type,
		res) == true)
	{
		return true;
	}
	else
	{
		return false;
	}
}

bool sinsp_filter_check_evtin::compare(sinsp_evt *evt)
{
	bool res;

	m_is_compare = true;

	list<sinsp_partial_tracer*>* partial_tracers_list = &m_inspector->m_partial_tracers_list;
	list<sinsp_partial_tracer*>::iterator it;
	uint16_t etype = evt->get_type();

	sinsp_threadinfo* tinfo = evt->get_thread_info();
	if(tinfo == NULL)
	{
		res = false;
		goto fcec_end;
	}

	//
	// Scan the list and see if there's a match
	//
	for(it = partial_tracers_list->begin(); it != partial_tracers_list->end(); ++it)
	{
		if(compare_tracer(evt, *it) == true)
		{
			if(etype == PPME_TRACER_E && *it == tinfo->m_tracer_parser->m_enter_pae)
			{
				res = false;
				goto fcec_end;
			}

			res = true;
			goto fcec_end;
		}
	}

	//
	// For PPME_TRACER_X events, it's possible that the pae is already returned to the pool.
	// Get it from the parser.
	//
	if(etype == PPME_TRACER_X)
	{
		sinsp_tracerparser* eparser = tinfo->m_tracer_parser;

		if(eparser == NULL)
		{
			ASSERT(false);
			res = false;
			goto fcec_end;
		}

		if(eparser->m_enter_pae == NULL)
		{
			res = false;
			goto fcec_end;
		}

		if(compare_tracer(evt, eparser->m_enter_pae) == true)
		{
			res = true;
			goto fcec_end;
		}
	}

	res = false;

fcec_end:
	m_is_compare = false;

	return res;
}

///////////////////////////////////////////////////////////////////////////////
// rawstring_check implementation
///////////////////////////////////////////////////////////////////////////////
const filtercheck_field_info rawstring_check_fields[] =
{
	{PT_CHARBUF, EPF_NONE, PF_NA, "NA", "INTERNAL."},
};

rawstring_check::rawstring_check(string text)
{
	m_field = rawstring_check_fields;
	m_field_id = 0;
	set_text(text);
}

sinsp_filter_check* rawstring_check::allocate_new()
{
	ASSERT(false);
	return NULL;
}

void rawstring_check::set_text(string text)
{
	m_text_len = (uint32_t)text.size();
	m_text = text;
}

int32_t rawstring_check::parse_field_name(const char* str, bool alloc_state, bool needed_for_filtering)
{
	ASSERT(false);
	return -1;
}

uint8_t* rawstring_check::extract(sinsp_evt *evt, OUT uint32_t* len, bool sanitize_strings)
{
	*len = m_text_len;
	return (uint8_t*)m_text.c_str();
}

///////////////////////////////////////////////////////////////////////////////
// sinsp_filter_check_syslog implementation
///////////////////////////////////////////////////////////////////////////////
const filtercheck_field_info sinsp_filter_check_syslog_fields[] =
{
	{PT_CHARBUF, EPF_NONE, PF_NA, "syslog.facility.str", "facility as a string."},
	{PT_UINT32, EPF_NONE, PF_DEC, "syslog.facility", "facility as a number (0-23)."},
	{PT_CHARBUF, EPF_NONE, PF_NA, "syslog.severity.str", "severity as a string. Can have one of these values: emerg, alert, crit, err, warn, notice, info, debug"},
	{PT_UINT32, EPF_NONE, PF_DEC, "syslog.severity", "severity as a number (0-7)."},
	{PT_CHARBUF, EPF_NONE, PF_NA, "syslog.message", "message sent to syslog."},
};

sinsp_filter_check_syslog::sinsp_filter_check_syslog()
{
	m_info.m_name = "syslog";
	m_info.m_fields = sinsp_filter_check_syslog_fields;
	m_info.m_nfields = sizeof(sinsp_filter_check_syslog_fields) / sizeof(sinsp_filter_check_syslog_fields[0]);
	m_decoder = NULL;
}

sinsp_filter_check* sinsp_filter_check_syslog::allocate_new()
{
	return (sinsp_filter_check*) new sinsp_filter_check_syslog();
}

int32_t sinsp_filter_check_syslog::parse_field_name(const char* str, bool alloc_state, bool needed_for_filtering)
{
	int32_t res = sinsp_filter_check::parse_field_name(str, alloc_state, needed_for_filtering);
	if(res != -1)
	{
		m_decoder = (sinsp_decoder_syslog*)m_inspector->require_protodecoder("syslog");
	}

	return res;
}

uint8_t* sinsp_filter_check_syslog::extract(sinsp_evt *evt, OUT uint32_t* len, bool sanitize_strings)
{
	*len = 0;
	const char *str;
	ASSERT(m_decoder != NULL);
	if(!m_decoder->is_data_valid())
	{
		return NULL;
	}

	switch(m_field_id)
	{
	case TYPE_FACILITY:
		RETURN_EXTRACT_VAR(m_decoder->m_facility);
	case TYPE_FACILITY_STR:
		str = m_decoder->get_facility_str();
		RETURN_EXTRACT_CSTR(str);
	case TYPE_SEVERITY:
		RETURN_EXTRACT_VAR(m_decoder->m_severity);
	case TYPE_SEVERITY_STR:
		str = m_decoder->get_severity_str();
		RETURN_EXTRACT_CSTR(str);
	case TYPE_MESSAGE:
		RETURN_EXTRACT_STRING(m_decoder->m_msg);
	default:
		ASSERT(false);
		return NULL;
	}
}

///////////////////////////////////////////////////////////////////////////////
// sinsp_filter_check_container implementation
///////////////////////////////////////////////////////////////////////////////
const filtercheck_field_info sinsp_filter_check_container_fields[] =
{
	{PT_CHARBUF, EPF_NONE, PF_NA, "container.id", "the container id."},
	{PT_CHARBUF, EPF_NONE, PF_NA, "container.name", "the container name."},
	{PT_CHARBUF, EPF_NONE, PF_NA, "container.image", "the container image name (e.g. sysdig/sysdig:latest for docker, )."},
	{PT_CHARBUF, EPF_NONE, PF_NA, "container.image.id", "the container image id (e.g. 6f7e2741b66b)."},
	{PT_CHARBUF, EPF_NONE, PF_NA, "container.type", "the container type, eg: docker or rkt"},
	{PT_BOOL, EPF_NONE, PF_NA, "container.privileged", "true for containers running as privileged, false otherwise"},
	{PT_CHARBUF, EPF_NONE, PF_NA, "container.mounts", "A space-separated list of mount information. Each item in the list has the format <source>:<dest>:<mode>:<rdrw>:<propagation>"},
	{PT_CHARBUF, EPF_REQUIRES_ARGUMENT, PF_NA, "container.mount", "Information about a single mount, specified by number (e.g. container.mount[0]) or mount source (container.mount[/usr/local]). The pathname can be a glob (container.mount[/usr/local/*]), in which case the first matching mount will be returned. The information has the format <source>:<dest>:<mode>:<rdrw>:<propagation>. If there is no mount with the specified index or matching the provided source, returns the string \"none\" instead of a NULL value."},
	{PT_CHARBUF, EPF_REQUIRES_ARGUMENT, PF_NA, "container.mount.source", "the mount source, specified by number (e.g. container.mount.source[0]) or mount destination (container.mount.source[/host/lib/modules]). The pathname can be a glob."},
	{PT_CHARBUF, EPF_REQUIRES_ARGUMENT, PF_NA, "container.mount.dest", "the mount destination, specified by number (e.g. container.mount.dest[0]) or mount source (container.mount.dest[/lib/modules]). The pathname can be a glob."},
	{PT_CHARBUF, EPF_REQUIRES_ARGUMENT, PF_NA, "container.mount.mode", "the mount mode, specified by number (e.g. container.mount.mode[0]) or mount source (container.mount.mode[/usr/local]). The pathname can be a glob."},
	{PT_CHARBUF, EPF_REQUIRES_ARGUMENT, PF_NA, "container.mount.rdwr", "the mount rdwr value, specified by number (e.g. container.mount.rdwr[0]) or mount source (container.mount.rdwr[/usr/local]). The pathname can be a glob."},
	{PT_CHARBUF, EPF_REQUIRES_ARGUMENT, PF_NA, "container.mount.propagation", "the mount propagation value, specified by number (e.g. container.mount.propagation[0]) or mount source (container.mount.propagation[/usr/local]). The pathname can be a glob."},
	{PT_CHARBUF, EPF_NONE, PF_NA, "container.image.repository", "the container image repository (e.g. sysdig/sysdig)."},
	{PT_CHARBUF, EPF_NONE, PF_NA, "container.image.tag", "the container image tag (e.g. stable, latest)."},
	{PT_CHARBUF, EPF_NONE, PF_NA, "container.image.digest", "the container image registry digest (e.g. sha256:d977378f890d445c15e51795296e4e5062f109ce6da83e0a355fc4ad8699d27)."},
	{PT_CHARBUF, EPF_NONE, PF_NA, "container.healthcheck", "The container's health check. Will be the null value (\"N/A\") if no healthcheck configured, \"NONE\" if configured but explicitly not created, and the healthcheck command line otherwise"}
};

sinsp_filter_check_container::sinsp_filter_check_container()
{
	m_info.m_name = "container";
	m_info.m_fields = sinsp_filter_check_container_fields;
	m_info.m_nfields = sizeof(sinsp_filter_check_container_fields) / sizeof(sinsp_filter_check_container_fields[0]);
	m_info.m_flags = filter_check_info::FL_WORKS_ON_THREAD_TABLE;
}

sinsp_filter_check* sinsp_filter_check_container::allocate_new()
{
	return (sinsp_filter_check*) new sinsp_filter_check_container();
}

int32_t sinsp_filter_check_container::extract_arg(const string &val, size_t basepos)
{
	size_t start = val.find_first_of('[', basepos);
	if(start == string::npos)
	{
		throw sinsp_exception("filter syntax error: " + val);
	}

	size_t end = val.find_first_of(']', start);
	if(end == string::npos)
	{
		throw sinsp_exception("filter syntax error: " + val);
	}

	string numstr = val.substr(start + 1, end-start-1);
	try
	{
		m_argid = sinsp_numparser::parsed32(numstr);
	} catch (sinsp_exception &e)
	{
		if(strstr(e.what(), "is not a valid number") == NULL)
		{
			throw;
		}

		m_argid = -1;
		m_argstr = numstr;
	}

	return end+1;
}

int32_t sinsp_filter_check_container::parse_field_name(const char* str, bool alloc_state, bool needed_for_filtering)
{
	string val(str);
	int32_t res = 0;

	size_t basepos = sizeof("container.mount");

	// container.mount. fields allow for indexing by number or source/dest mount path.
	if(val.find("container.mount.") == 0)
	{
		// Note--basepos includes the trailing null, which is
		// equivalent to the trailing '.' here.
		if(val.find("source", basepos) == basepos)
		{
			m_field_id = TYPE_CONTAINER_MOUNT_SOURCE;
		}
		else if(val.find("dest", basepos) == basepos)
		{
			m_field_id = TYPE_CONTAINER_MOUNT_DEST;
		}
		else if(val.find("mode", basepos) == basepos)
		{
			m_field_id = TYPE_CONTAINER_MOUNT_MODE;
		}
		else if(val.find("rdwr", basepos) == basepos)
		{
			m_field_id = TYPE_CONTAINER_MOUNT_RDWR;
		}
		else if(val.find("propagation", basepos) == basepos)
		{
			m_field_id = TYPE_CONTAINER_MOUNT_PROPAGATION;
		}
		else
		{
			throw sinsp_exception("filter syntax error: " + val);
		}
		m_field = &m_info.m_fields[m_field_id];

		res = extract_arg(val, basepos);
	}
	else if (val.find("container.mount") == 0 &&
		 val[basepos-1] != 's')
	{
		m_field_id = TYPE_CONTAINER_MOUNT;
		m_field = &m_info.m_fields[m_field_id];

		res = extract_arg(val, basepos-1);
	}
	else
	{
		res = sinsp_filter_check::parse_field_name(str, alloc_state, needed_for_filtering);
	}

	return res;
}


uint8_t* sinsp_filter_check_container::extract(sinsp_evt *evt, OUT uint32_t* len, bool sanitize_strings)
{
	*len = 0;
	sinsp_threadinfo* tinfo = evt->get_thread_info();
	if(tinfo == NULL)
	{
		return NULL;
	}

	switch(m_field_id)
	{
	case TYPE_CONTAINER_ID:
		if(tinfo->m_container_id.empty())
		{
			m_tstr = "host";
		}
		else
		{
			m_tstr = tinfo->m_container_id;
		}

		RETURN_EXTRACT_STRING(m_tstr);
	case TYPE_CONTAINER_NAME:
		if(tinfo->m_container_id.empty())
		{
			m_tstr = "host";
		}
		else
		{
			const sinsp_container_info *container_info =
				m_inspector->m_container_manager.get_container(tinfo->m_container_id);
			if(!container_info)
			{
				return NULL;
			}

			if(container_info->m_name.empty())
			{
				return NULL;
			}

			m_tstr = container_info->m_name;
		}

		RETURN_EXTRACT_STRING(m_tstr);
	case TYPE_CONTAINER_IMAGE:
		if(tinfo->m_container_id.empty())
		{
			return NULL;
		}
		else
		{
			const sinsp_container_info *container_info =
				m_inspector->m_container_manager.get_container(tinfo->m_container_id);
			if(!container_info)
			{
				return NULL;
			}

			if(container_info->m_image.empty())
			{
				return NULL;
			}

			m_tstr = container_info->m_image;
		}

		RETURN_EXTRACT_STRING(m_tstr);
	case TYPE_CONTAINER_IMAGE_ID:
	case TYPE_CONTAINER_IMAGE_REPOSITORY:
	case TYPE_CONTAINER_IMAGE_TAG:
	case TYPE_CONTAINER_IMAGE_DIGEST:
		if(tinfo->m_container_id.empty())
		{
			return NULL;
		}
		else
		{
			const sinsp_container_info *container_info =
				m_inspector->m_container_manager.get_container(tinfo->m_container_id);
			if(!container_info)
			{
				return NULL;
			}

			const string *field;
			switch(m_field_id)
			{
			case TYPE_CONTAINER_IMAGE_ID:
				field = &container_info->m_imageid;
				break;
			case TYPE_CONTAINER_IMAGE_REPOSITORY:
				field = &container_info->m_imagerepo;
				break;
			case TYPE_CONTAINER_IMAGE_TAG:
				field = &container_info->m_imagetag;
				break;
			case TYPE_CONTAINER_IMAGE_DIGEST:
				field = &container_info->m_imagedigest;
				break;
			default:
				break;
			}

			if(field->empty())
			{
				return NULL;
			}

			m_tstr = *field;
		}

		RETURN_EXTRACT_STRING(m_tstr);
	case TYPE_CONTAINER_TYPE:
		if(tinfo->m_container_id.empty())
		{
			m_tstr = "host";
		}
		else
		{
			const sinsp_container_info *container_info =
				m_inspector->m_container_manager.get_container(tinfo->m_container_id);
			if(!container_info)
			{
				return NULL;
			}
			switch(container_info->m_type)
			{
			case sinsp_container_type::CT_DOCKER:
				m_tstr = "docker";
				break;
			case sinsp_container_type::CT_LXC:
				m_tstr = "lxc";
				break;
			case sinsp_container_type::CT_LIBVIRT_LXC:
				m_tstr = "libvirt-lxc";
				break;
			case sinsp_container_type::CT_MESOS:
				m_tstr = "mesos";
				break;
			case sinsp_container_type::CT_CRI:
				m_tstr = "cri";
				break;
			case sinsp_container_type::CT_CONTAINERD:
				m_tstr = "containerd";
				break;
			case sinsp_container_type::CT_CRIO:
<<<<<<< HEAD
				m_tstr = "crio";
=======
				m_tstr = "cri-o";
>>>>>>> ecafb605
				break;
			case sinsp_container_type::CT_RKT:
				m_tstr = "rkt";
				break;
			default:
				ASSERT(false);
				break;
			}
		}
		RETURN_EXTRACT_STRING(m_tstr);
	case TYPE_CONTAINER_PRIVILEGED:
		if(tinfo->m_container_id.empty())
		{
			return NULL;
		}
		else
		{
			const sinsp_container_info *container_info =
				m_inspector->m_container_manager.get_container(tinfo->m_container_id);
			if(!container_info)
			{
				return NULL;
			}

			// Only return a true/false value for
			// container types where we really know the
			// privileged status.
			if (!is_docker_compatible(container_info->m_type))
			{
				return NULL;
			}

			m_u32val = (container_info->m_privileged ? 1 : 0);
		}

		RETURN_EXTRACT_VAR(m_u32val);
		break;
	case TYPE_CONTAINER_MOUNTS:
		if(tinfo->m_container_id.empty())
		{
			return NULL;
		}
		else
		{
			const sinsp_container_info *container_info =
				m_inspector->m_container_manager.get_container(tinfo->m_container_id);
			if(!container_info)
			{
				return NULL;
			}

			m_tstr = "";
			bool first = true;
			for(auto &mntinfo : container_info->m_mounts)
			{
				if(first)
				{
					first = false;
				}
				else
				{
					m_tstr += ",";
				}

				m_tstr += mntinfo.to_string();
			}

			RETURN_EXTRACT_STRING(m_tstr);
		}

		break;
	case TYPE_CONTAINER_MOUNT:
		if(tinfo->m_container_id.empty())
		{
			return NULL;
		}
		else
		{

			const sinsp_container_info *container_info =
				m_inspector->m_container_manager.get_container(tinfo->m_container_id);
			if(!container_info)
			{
				return NULL;
			}

			const sinsp_container_info::container_mount_info *mntinfo;

			if(m_argid != -1)
			{
				mntinfo = container_info->mount_by_idx(m_argid);
			}
			else
			{
				mntinfo = container_info->mount_by_source(m_argstr);
			}

			if(!mntinfo)
			{
				return NULL;
			}
			else
			{
				m_tstr = mntinfo->to_string();
			}

			RETURN_EXTRACT_STRING(m_tstr);
		}

		break;
	case TYPE_CONTAINER_MOUNT_SOURCE:
	case TYPE_CONTAINER_MOUNT_DEST:
	case TYPE_CONTAINER_MOUNT_MODE:
	case TYPE_CONTAINER_MOUNT_RDWR:
	case TYPE_CONTAINER_MOUNT_PROPAGATION:
		if(tinfo->m_container_id.empty())
		{
			return NULL;
		}
		else
		{

			const sinsp_container_info *container_info =
				m_inspector->m_container_manager.get_container(tinfo->m_container_id);
			if(!container_info)
			{
				return NULL;
			}

			const sinsp_container_info::container_mount_info *mntinfo;

			if(m_argid != -1)
			{
				mntinfo = container_info->mount_by_idx(m_argid);
			}
			else
			{
				if (m_field_id == TYPE_CONTAINER_MOUNT_SOURCE)
				{
					mntinfo = container_info->mount_by_dest(m_argstr);
				}
				else
				{
					mntinfo = container_info->mount_by_source(m_argstr);
				}
			}

			if(!mntinfo)
			{
				return NULL;
			}

			switch (m_field_id)
			{
			case TYPE_CONTAINER_MOUNT_SOURCE:
				m_tstr = mntinfo->m_source;
				break;
			case TYPE_CONTAINER_MOUNT_DEST:
				m_tstr = mntinfo->m_dest;
				break;
			case TYPE_CONTAINER_MOUNT_MODE:
				m_tstr = mntinfo->m_mode;
				break;
			case TYPE_CONTAINER_MOUNT_RDWR:
				m_tstr = (mntinfo->m_rdwr ? "true" : "false");
				break;
			case TYPE_CONTAINER_MOUNT_PROPAGATION:
				m_tstr = mntinfo->m_propagation;
				break;
			}

			RETURN_EXTRACT_STRING(m_tstr);
		}
		break;
	case TYPE_CONTAINER_HEALTHCHECK:
		if(tinfo->m_container_id.empty())
		{
			return NULL;
		}
		else
		{
			const sinsp_container_info *container_info =
				m_inspector->m_container_manager.get_container(tinfo->m_container_id);
			if(!container_info)
			{
				return NULL;
			}

			if(container_info->m_healthcheck_obj.isNull())
			{
				return NULL;
			}

			if(!container_info->m_has_healthcheck)
			{
				m_tstr = "NONE";

				RETURN_EXTRACT_STRING(m_tstr);
			}

			m_tstr = container_info->m_healthcheck_exe;

			for(auto &arg : container_info->m_healthcheck_args)
			{
				m_tstr += " ";
				m_tstr += arg;
			}

			RETURN_EXTRACT_STRING(m_tstr);
		}

	default:
		ASSERT(false);
		break;
	}

	return NULL;
}

///////////////////////////////////////////////////////////////////////////////
// sinsp_filter_check_reference implementation
///////////////////////////////////////////////////////////////////////////////
sinsp_filter_check_reference::sinsp_filter_check_reference()
{
	m_info.m_name = "<NA>";
	m_info.m_fields = &m_finfo;
	m_info.m_nfields = 1;
	m_info.m_flags = 0;
	m_finfo.m_print_format = PF_DEC;
	m_field = &m_finfo;
}

sinsp_filter_check* sinsp_filter_check_reference::allocate_new()
{
	ASSERT(false);
	return NULL;
}

int32_t sinsp_filter_check_reference::parse_field_name(const char* str, bool alloc_state, bool needed_for_filtering)
{
	ASSERT(false);
	return -1;
}

uint8_t* sinsp_filter_check_reference::extract(sinsp_evt *evt, OUT uint32_t* len, bool sanitize_strings)
{
	*len = m_len;
	return m_val;
}

//
// convert a number into a byte representation.
// E.g. 1230 becomes 1.23K
//
char* sinsp_filter_check_reference::format_bytes(double val, uint32_t str_len, bool is_int)
{
	char* pr_fmt;

	if(is_int)
	{
		pr_fmt = (char*)"%*.0lf%c";
	}
	else
	{
		pr_fmt = (char*)"%*.2lf%c";
	}

	if(val > (1024LL * 1024 * 1024 * 1024 * 1024))
	{
		snprintf(m_getpropertystr_storage,
					sizeof(m_getpropertystr_storage),
					pr_fmt, str_len - 1, (val) / (1024LL * 1024 * 1024 * 1024 * 1024), 'P');
	}
	else if(val > (1024LL * 1024 * 1024 * 1024))
	{
		snprintf(m_getpropertystr_storage,
					sizeof(m_getpropertystr_storage),
					pr_fmt, str_len - 1, (val) / (1024LL * 1024 * 1024 * 1024), 'T');
	}
	else if(val > (1024LL * 1024 * 1024))
	{
		snprintf(m_getpropertystr_storage,
					sizeof(m_getpropertystr_storage),
					pr_fmt, str_len - 1, (val) / (1024LL * 1024 * 1024), 'G');
	}
	else if(val > (1024 * 1024))
	{
		snprintf(m_getpropertystr_storage,
					sizeof(m_getpropertystr_storage),
					pr_fmt, str_len - 1, (val) / (1024 * 1024), 'M');
	}
	else if(val > 1024)
	{
		snprintf(m_getpropertystr_storage,
					sizeof(m_getpropertystr_storage),
					pr_fmt, str_len - 1, (val) / (1024), 'K');
	}
	else
	{
		snprintf(m_getpropertystr_storage,
					sizeof(m_getpropertystr_storage),
					pr_fmt, str_len, val, 0);
	}

	uint32_t len = (uint32_t)strlen(m_getpropertystr_storage);

	if(len > str_len)
	{
		memmove(m_getpropertystr_storage,
			m_getpropertystr_storage + len - str_len,
			str_len + 1); // include trailing \0
	}

	return m_getpropertystr_storage;
}

//
// convert a nanosecond time interval into a s.ns representation.
// E.g. 1100000000 becomes 1.1s
//
#define ONE_MILLISECOND_IN_NS 1000000
#define ONE_MICROSECOND_IN_NS 1000

char* sinsp_filter_check_reference::format_time(uint64_t val, uint32_t str_len)
{
	if(val >= ONE_SECOND_IN_NS)
	{
		snprintf(m_getpropertystr_storage,
					sizeof(m_getpropertystr_storage),
					"%u.%02us", (unsigned int)(val / ONE_SECOND_IN_NS), (unsigned int)((val % ONE_SECOND_IN_NS) / 10000000));
	}
	else if(val >= ONE_SECOND_IN_NS / 100)
	{
		snprintf(m_getpropertystr_storage,
					sizeof(m_getpropertystr_storage),
					"%ums", (unsigned int)(val / (ONE_SECOND_IN_NS / 1000)));
	}
	else if(val >= ONE_SECOND_IN_NS / 1000)
	{
		snprintf(m_getpropertystr_storage,
					sizeof(m_getpropertystr_storage),
					"%u.%02ums", (unsigned int)(val / (ONE_SECOND_IN_NS / 1000)), (unsigned int)((val % ONE_MILLISECOND_IN_NS) / 10000));
	}
	else if(val >= ONE_SECOND_IN_NS / 100000)
	{
		snprintf(m_getpropertystr_storage,
					sizeof(m_getpropertystr_storage),
					"%uus", (unsigned int)(val / (ONE_SECOND_IN_NS / 1000000)));
	}
	else if(val >= ONE_SECOND_IN_NS / 1000000)
	{
		snprintf(m_getpropertystr_storage,
					sizeof(m_getpropertystr_storage),
					"%u.%02uus", (unsigned int)(val / (ONE_SECOND_IN_NS / 1000000)), (unsigned int)((val % ONE_MICROSECOND_IN_NS) / 10));
	}
	else
	{
		snprintf(m_getpropertystr_storage,
					sizeof(m_getpropertystr_storage),
					"%uns", (unsigned int)val);
	}

	uint32_t reslen = (uint32_t)strlen(m_getpropertystr_storage);
	if(reslen < str_len)
	{
		uint32_t padding_size = str_len - reslen;

		memmove(m_getpropertystr_storage + padding_size,
			m_getpropertystr_storage,
			str_len + 1);

		for(uint32_t j = 0; j < padding_size; j++)
		{
			m_getpropertystr_storage[j] = ' ';
		}
	}

	return m_getpropertystr_storage;
}

char* sinsp_filter_check_reference::print_double(uint8_t* rawval, uint32_t str_len)
{
	double val;

	switch(m_field->m_type)
	{
	case PT_INT8:
		val = (double)*(int8_t*)rawval;
		break;
	case PT_INT16:
		val = (double)*(int16_t*)rawval;
		break;
	case PT_INT32:
		val = (double)*(int32_t*)rawval;
		break;
	case PT_INT64:
		val = (double)*(int64_t*)rawval;
		break;
	case PT_UINT8:
		val = (double)*(uint8_t*)rawval;
		break;
	case PT_UINT16:
		val = (double)*(uint16_t*)rawval;
		break;
	case PT_UINT32:
		val = (double)*(uint32_t*)rawval;
		break;
	case PT_UINT64:
		val = (double)*(uint64_t*)rawval;
		break;
	default:
		ASSERT(false);
		val = 0;
		break;
	}

	if(m_cnt > 1)
	{
		val /= m_cnt;
	}

	if(m_print_format == PF_ID)
	{
		snprintf(m_getpropertystr_storage,
					sizeof(m_getpropertystr_storage),
					"%*lf", str_len, val);
		return m_getpropertystr_storage;
	}
	else
	{
		return format_bytes(val, str_len, false);
	}

}

char* sinsp_filter_check_reference::print_int(uint8_t* rawval, uint32_t str_len)
{
	int64_t val;

	switch(m_field->m_type)
	{
	case PT_INT8:
		val = (int64_t)*(int8_t*)rawval;
		break;
	case PT_INT16:
		val = (int64_t)*(int16_t*)rawval;
		break;
	case PT_INT32:
		val = (int64_t)*(int32_t*)rawval;
		break;
	case PT_INT64:
		val = (int64_t)*(int64_t*)rawval;
		break;
	case PT_UINT8:
		val = (int64_t)*(uint8_t*)rawval;
		break;
	case PT_UINT16:
		val = (int64_t)*(uint16_t*)rawval;
		break;
	case PT_UINT32:
		val = (int64_t)*(uint32_t*)rawval;
		break;
	case PT_UINT64:
		val = (int64_t)*(uint64_t*)rawval;
		break;
	default:
		ASSERT(false);
		val = 0;
		break;
	}

	if(m_cnt > 1)
	{
		val /= (int64_t)m_cnt;
	}

	if(m_print_format == PF_ID)
	{
		snprintf(m_getpropertystr_storage,
					sizeof(m_getpropertystr_storage),
					"%*" PRId64, str_len, val);
		return m_getpropertystr_storage;
	}
	else
	{
		return format_bytes((double)val, str_len, true);
	}

}

char* sinsp_filter_check_reference::tostring_nice(sinsp_evt* evt,
	uint32_t str_len,
	uint64_t time_delta)
{
	uint32_t len;
	uint8_t* rawval = extract(evt, &len);

	if(rawval == NULL)
	{
		return NULL;
	}

	if(time_delta != 0)
	{
		m_cnt = (double)time_delta / ONE_SECOND_IN_NS;
	}

	if(m_field->m_type >= PT_INT8 && m_field->m_type <= PT_UINT64)
	{
		if(m_print_format == PF_ID || m_cnt == 1 || m_cnt == 0)
		{
			return print_int(rawval, str_len);
		}
		else
		{
			return print_double(rawval, str_len);
		}
	}
	else if(m_field->m_type == PT_RELTIME)
	{
		double val = (double)*(uint64_t*)rawval;

		if(m_cnt > 1)
		{
			val /= m_cnt;
		}

		return format_time((int64_t)val, str_len);
	}
	else if(m_field->m_type == PT_DOUBLE)
	{
		double dval = (double)*(double*)rawval;

		if(m_cnt > 1)
		{
			dval /= m_cnt;
		}

		snprintf(m_getpropertystr_storage,
					sizeof(m_getpropertystr_storage),
					"%*.2lf", str_len, dval);
		return m_getpropertystr_storage;
	}
	else
	{
		return rawval_to_string(rawval, m_field->m_type, m_field->m_print_format, len);
	}
}

Json::Value sinsp_filter_check_reference::tojson(sinsp_evt* evt,
	uint32_t str_len,
	uint64_t time_delta)
{
	uint32_t len;
	uint8_t* rawval = extract(evt, &len);

	if(rawval == NULL)
	{
		return "";
	}

	if(time_delta != 0)
	{
		m_cnt = (double)time_delta / ONE_SECOND_IN_NS;
	}

	if(m_field->m_type == PT_RELTIME)
	{
		double val = (double)*(uint64_t*)rawval;

		if(m_cnt > 1)
		{
			val /= m_cnt;
		}

		return format_time((int64_t)val, str_len);
	}
	else if(m_field->m_type == PT_DOUBLE)
	{
		double dval = (double)*(double*)rawval;

		if(m_cnt > 1)
		{
			dval /= m_cnt;
		}

		return dval;
	}
	else
	{
		return rawval_to_json(rawval, m_field->m_type, m_field->m_print_format, len);
	}
}

///////////////////////////////////////////////////////////////////////////////
// sinsp_filter_check_utils implementation
///////////////////////////////////////////////////////////////////////////////
const filtercheck_field_info sinsp_filter_check_utils_fields[] =
{
	{PT_UINT64, EPF_NONE, PF_ID, "util.cnt", "incremental counter."},
};

sinsp_filter_check_utils::sinsp_filter_check_utils()
{
	m_info.m_name = "util";
	m_info.m_fields = sinsp_filter_check_utils_fields;
	m_info.m_nfields = sizeof(sinsp_filter_check_utils_fields) / sizeof(sinsp_filter_check_utils_fields[0]);
	m_info.m_flags = filter_check_info::FL_HIDDEN;
	m_cnt = 0;
}

sinsp_filter_check* sinsp_filter_check_utils::allocate_new()
{
	return (sinsp_filter_check*) new sinsp_filter_check_utils();
}

uint8_t* sinsp_filter_check_utils::extract(sinsp_evt *evt, OUT uint32_t* len, bool sanitize_strings)
{
	*len = 0;
	switch(m_field_id)
	{
	case TYPE_CNT:
		m_cnt++;
		RETURN_EXTRACT_VAR(m_cnt);
	default:
		ASSERT(false);
		break;
	}

	return NULL;
}

///////////////////////////////////////////////////////////////////////////////
// sinsp_filter_check_fdlist implementation
///////////////////////////////////////////////////////////////////////////////
const filtercheck_field_info sinsp_filter_check_fdlist_fields[] =
{
	{PT_CHARBUF, EPF_NONE, PF_ID, "fdlist.nums", "for poll events, this is a comma-separated list of the FD numbers in the 'fds' argument, returned as a string."},
	{PT_CHARBUF, EPF_NONE, PF_NA, "fdlist.names", "for poll events, this is a comma-separated list of the FD names in the 'fds' argument, returned as a string."},
	{PT_CHARBUF, EPF_NONE, PF_NA, "fdlist.cips", "for poll events, this is a comma-separated list of the client IP addresses in the 'fds' argument, returned as a string."},
	{PT_CHARBUF, EPF_NONE, PF_NA, "fdlist.sips", "for poll events, this is a comma-separated list of the server IP addresses in the 'fds' argument, returned as a string."},
	{PT_CHARBUF, EPF_NONE, PF_DEC, "fdlist.cports", "for TCP/UDP FDs, for poll events, this is a comma-separated list of the client TCP/UDP ports in the 'fds' argument, returned as a string."},
	{PT_CHARBUF, EPF_NONE, PF_DEC, "fdlist.sports", "for poll events, this is a comma-separated list of the server TCP/UDP ports in the 'fds' argument, returned as a string."},
};

sinsp_filter_check_fdlist::sinsp_filter_check_fdlist()
{
	m_info.m_name = "fdlist";
	m_info.m_fields = sinsp_filter_check_fdlist_fields;
	m_info.m_nfields = sizeof(sinsp_filter_check_fdlist_fields) / sizeof(sinsp_filter_check_fdlist_fields[0]);
	m_info.m_flags = filter_check_info::FL_WORKS_ON_THREAD_TABLE;
}

sinsp_filter_check* sinsp_filter_check_fdlist::allocate_new()
{
	return (sinsp_filter_check*) new sinsp_filter_check_fdlist();
}

uint8_t* sinsp_filter_check_fdlist::extract(sinsp_evt *evt, OUT uint32_t* len, bool sanitize_strings)
{
	*len = 0;
	ASSERT(evt);
	sinsp_evt_param *parinfo;

	uint16_t etype = evt->get_type();

	if(etype == PPME_SYSCALL_POLL_E || etype == PPME_SYSCALL_PPOLL_E)
	{
		parinfo = evt->get_param(0);
	}
	else if(etype == PPME_SYSCALL_POLL_X || etype == PPME_SYSCALL_PPOLL_X)
	{
		parinfo = evt->get_param(1);
	}
	else
	{
		return NULL;
	}

	uint32_t j = 0;
	char* payload = parinfo->m_val;
	uint16_t nfds = *(uint16_t *)payload;
	uint32_t pos = 2;
	sinsp_threadinfo* tinfo = evt->get_thread_info();

	m_strval.clear();

	for(j = 0; j < nfds; j++)
	{
		bool add_comma = true;
		int64_t fd = *(int64_t *)(payload + pos);

		sinsp_fdinfo_t *fdinfo = tinfo->get_fd(fd);

		switch(m_field_id)
		{
		case TYPE_FDNUMS:
		{
			m_strval += to_string(fd);
		}
		break;
		case TYPE_FDNAMES:
		{
			if(fdinfo != NULL)
			{
				if(fdinfo->m_name != "")
				{
					m_strval += fdinfo->m_name;
				}
				else
				{
					m_strval += "<NA>";
				}
			}
			else
			{
				m_strval += "<NA>";
			}
		}
		break;
		case TYPE_CLIENTIPS:
		{
			if(fdinfo != NULL)
			{
				if(fdinfo->m_type == SCAP_FD_IPV4_SOCK)
				{
					inet_ntop(AF_INET, &fdinfo->m_sockinfo.m_ipv4info.m_fields.m_sip, m_addrbuff, sizeof(m_addrbuff));
					m_strval += m_addrbuff;
					break;
				}
				else if(fdinfo->m_type == SCAP_FD_IPV6_SOCK)
				{
					inet_ntop(AF_INET6, fdinfo->m_sockinfo.m_ipv6info.m_fields.m_sip.m_b, m_addrbuff, sizeof(m_addrbuff));
					m_strval += m_addrbuff;
					break;
				}
			}

			add_comma = false;
		}
		break;
		case TYPE_SERVERIPS:
		{
			if(fdinfo != NULL)
			{
				if(fdinfo->m_type == SCAP_FD_IPV4_SOCK)
				{
					inet_ntop(AF_INET, &fdinfo->m_sockinfo.m_ipv4info.m_fields.m_dip, m_addrbuff, sizeof(m_addrbuff));
					m_strval += m_addrbuff;
					break;
				}
				else if(fdinfo->m_type == SCAP_FD_IPV6_SOCK)
				{
					inet_ntop(AF_INET6, fdinfo->m_sockinfo.m_ipv6info.m_fields.m_dip.m_b, m_addrbuff, sizeof(m_addrbuff));
					m_strval += m_addrbuff;
					break;
				}
				else if(fdinfo->m_type == SCAP_FD_IPV4_SERVSOCK)
				{
					inet_ntop(AF_INET, &fdinfo->m_sockinfo.m_ipv4serverinfo.m_ip, m_addrbuff, sizeof(m_addrbuff));
					m_strval += m_addrbuff;
					break;
				}
				else if(fdinfo->m_type == SCAP_FD_IPV6_SERVSOCK)
				{
					inet_ntop(AF_INET, &fdinfo->m_sockinfo.m_ipv6serverinfo.m_ip.m_b, m_addrbuff, sizeof(m_addrbuff));
					m_strval += m_addrbuff;
					break;
				}
			}

			add_comma = false;
		}
		break;
		case TYPE_CLIENTPORTS:
		{
			if(fdinfo != NULL)
			{
				if(fdinfo->m_type == SCAP_FD_IPV4_SOCK)
				{
					m_strval += to_string(fdinfo->m_sockinfo.m_ipv4info.m_fields.m_sport);
					break;
				}
				else if(fdinfo->m_type == SCAP_FD_IPV6_SOCK)
				{
					m_strval += to_string(fdinfo->m_sockinfo.m_ipv6info.m_fields.m_sport);
					break;
				}
			}

			add_comma = false;
		}
		case TYPE_SERVERPORTS:
		{
			if(fdinfo != NULL)
			{
				if(fdinfo->m_type == SCAP_FD_IPV4_SOCK)
				{
					m_strval += to_string(fdinfo->m_sockinfo.m_ipv4info.m_fields.m_dport);
					break;
				}
				else if(fdinfo->m_type == SCAP_FD_IPV6_SOCK)
				{
					m_strval += to_string(fdinfo->m_sockinfo.m_ipv6info.m_fields.m_dport);
					break;
				}
			}

			add_comma = false;
		}
		break;
		default:
			ASSERT(false);
		}

		if(j < nfds && add_comma)
		{
			m_strval += ",";
		}

		pos += 10;
	}

	if(m_strval.size() != 0)
	{
		if(m_strval.back() == ',')
		{
			m_strval = m_strval.substr(0, m_strval.size() - 1);
		}

		RETURN_EXTRACT_STRING(m_strval);
	}
	else
	{
		return NULL;
	}
}

#ifndef CYGWING_AGENT

///////////////////////////////////////////////////////////////////////////////
// sinsp_filter_check_k8s implementation
///////////////////////////////////////////////////////////////////////////////
const filtercheck_field_info sinsp_filter_check_k8s_fields[] =
{
	{PT_CHARBUF, EPF_NONE, PF_NA, "k8s.pod.name", "Kubernetes pod name."},
	{PT_CHARBUF, EPF_NONE, PF_NA, "k8s.pod.id", "Kubernetes pod id."},
	{PT_CHARBUF, EPF_REQUIRES_ARGUMENT, PF_NA, "k8s.pod.label", "Kubernetes pod label. E.g. 'k8s.pod.label.foo'."},
	{PT_CHARBUF, EPF_NONE, PF_NA, "k8s.pod.labels", "Kubernetes pod comma-separated key/value labels. E.g. 'foo1:bar1,foo2:bar2'."},
	{PT_CHARBUF, EPF_NONE, PF_NA, "k8s.rc.name", "Kubernetes replication controller name."},
	{PT_CHARBUF, EPF_NONE, PF_NA, "k8s.rc.id", "Kubernetes replication controller id."},
	{PT_CHARBUF, EPF_REQUIRES_ARGUMENT, PF_NA, "k8s.rc.label", "Kubernetes replication controller label. E.g. 'k8s.rc.label.foo'."},
	{PT_CHARBUF, EPF_NONE, PF_NA, "k8s.rc.labels", "Kubernetes replication controller comma-separated key/value labels. E.g. 'foo1:bar1,foo2:bar2'."},
	{PT_CHARBUF, EPF_NONE, PF_NA, "k8s.svc.name", "Kubernetes service name (can return more than one value, concatenated)."},
	{PT_CHARBUF, EPF_NONE, PF_NA, "k8s.svc.id", "Kubernetes service id (can return more than one value, concatenated)."},
	{PT_CHARBUF, EPF_REQUIRES_ARGUMENT, PF_NA, "k8s.svc.label", "Kubernetes service label. E.g. 'k8s.svc.label.foo' (can return more than one value, concatenated)."},
	{PT_CHARBUF, EPF_NONE, PF_NA, "k8s.svc.labels", "Kubernetes service comma-separated key/value labels. E.g. 'foo1:bar1,foo2:bar2'."},
	{PT_CHARBUF, EPF_NONE, PF_NA, "k8s.ns.name", "Kubernetes namespace name."},
	{PT_CHARBUF, EPF_NONE, PF_NA, "k8s.ns.id", "Kubernetes namespace id."},
	{PT_CHARBUF, EPF_REQUIRES_ARGUMENT, PF_NA, "k8s.ns.label", "Kubernetes namespace label. E.g. 'k8s.ns.label.foo'."},
	{PT_CHARBUF, EPF_NONE, PF_NA, "k8s.ns.labels", "Kubernetes namespace comma-separated key/value labels. E.g. 'foo1:bar1,foo2:bar2'."},
	{PT_CHARBUF, EPF_NONE, PF_NA, "k8s.rs.name", "Kubernetes replica set name."},
	{PT_CHARBUF, EPF_NONE, PF_NA, "k8s.rs.id", "Kubernetes replica set id."},
	{PT_CHARBUF, EPF_REQUIRES_ARGUMENT, PF_NA, "k8s.rs.label", "Kubernetes replica set label. E.g. 'k8s.rs.label.foo'."},
	{PT_CHARBUF, EPF_NONE, PF_NA, "k8s.rs.labels", "Kubernetes replica set comma-separated key/value labels. E.g. 'foo1:bar1,foo2:bar2'."},
	{PT_CHARBUF, EPF_NONE, PF_NA, "k8s.deployment.name", "Kubernetes deployment name."},
	{PT_CHARBUF, EPF_NONE, PF_NA, "k8s.deployment.id", "Kubernetes deployment id."},
	{PT_CHARBUF, EPF_REQUIRES_ARGUMENT, PF_NA, "k8s.deployment.label", "Kubernetes deployment label. E.g. 'k8s.rs.label.foo'."},
	{PT_CHARBUF, EPF_NONE, PF_NA, "k8s.deployment.labels", "Kubernetes deployment comma-separated key/value labels. E.g. 'foo1:bar1,foo2:bar2'."},
};

sinsp_filter_check_k8s::sinsp_filter_check_k8s()
{
	m_info.m_name = "k8s";
	m_info.m_fields = sinsp_filter_check_k8s_fields;
	m_info.m_nfields = sizeof(sinsp_filter_check_k8s_fields) / sizeof(sinsp_filter_check_k8s_fields[0]);
	m_info.m_flags = filter_check_info::FL_WORKS_ON_THREAD_TABLE;
}

sinsp_filter_check* sinsp_filter_check_k8s::allocate_new()
{
	return (sinsp_filter_check*) new sinsp_filter_check_k8s();
}

int32_t sinsp_filter_check_k8s::parse_field_name(const char* str, bool alloc_state, bool needed_for_filtering)
{
	string val(str);

	if(string(val, 0, sizeof("k8s.pod.label") - 1) == "k8s.pod.label" &&
		string(val, 0, sizeof("k8s.pod.labels") - 1) != "k8s.pod.labels")
	{
		m_field_id = TYPE_K8S_POD_LABEL;
		m_field = &m_info.m_fields[m_field_id];

		return extract_arg("k8s.pod.label", val);
	}
	else if(string(val, 0, sizeof("k8s.rc.label") - 1) == "k8s.rc.label" &&
		string(val, 0, sizeof("k8s.rc.labels") - 1) != "k8s.rc.labels")
	{
		m_field_id = TYPE_K8S_RC_LABEL;
		m_field = &m_info.m_fields[m_field_id];

		return extract_arg("k8s.rc.label", val);
	}
	else if(string(val, 0, sizeof("k8s.rs.label") - 1) == "k8s.rs.label" &&
		string(val, 0, sizeof("k8s.rs.labels") - 1) != "k8s.rs.labels")
	{
		m_field_id = TYPE_K8S_RS_LABEL;
		m_field = &m_info.m_fields[m_field_id];

		return extract_arg("k8s.rs.label", val);
	}
	else if(string(val, 0, sizeof("k8s.svc.label") - 1) == "k8s.svc.label" &&
		string(val, 0, sizeof("k8s.svc.labels") - 1) != "k8s.svc.labels")
	{
		m_field_id = TYPE_K8S_SVC_LABEL;
		m_field = &m_info.m_fields[m_field_id];

		return extract_arg("k8s.svc.label", val);
	}
	else if(string(val, 0, sizeof("k8s.ns.label") - 1) == "k8s.ns.label" &&
		string(val, 0, sizeof("k8s.ns.labels") - 1) != "k8s.ns.labels")
	{
		m_field_id = TYPE_K8S_NS_LABEL;
		m_field = &m_info.m_fields[m_field_id];

		return extract_arg("k8s.ns.label", val);
	}
	else if(string(val, 0, sizeof("k8s.deployment.label") - 1) == "k8s.deployment.label" &&
		string(val, 0, sizeof("k8s.deployment.labels") - 1) != "k8s.deployment.labels")
	{
		m_field_id = TYPE_K8S_DEPLOYMENT_LABEL;
		m_field = &m_info.m_fields[m_field_id];

		return extract_arg("k8s.deployment.label", val);
	}
	else
	{
		return sinsp_filter_check::parse_field_name(str, alloc_state, needed_for_filtering);
	}
}

int32_t sinsp_filter_check_k8s::extract_arg(const string& fldname, const string& val)
{
	int32_t parsed_len = 0;

	if(val[fldname.size()] == '.')
	{
		size_t endpos;
		for(endpos = fldname.size() + 1; endpos < val.length(); ++endpos)
		{
			if(!isalnum(val[endpos])
				&& val[endpos] != '/'
				&& val[endpos] != '_'
				&& val[endpos] != '-'
				&& val[endpos] != '.')
			{
				break;
			}
		}

		parsed_len = (uint32_t)endpos;
		m_argname = val.substr(fldname.size() + 1, endpos - fldname.size() - 1);
	}
	else
	{
		throw sinsp_exception("filter syntax error: " + val);
	}

	return parsed_len;
}

#ifdef HAS_ANALYZER

// When using the analyzer, the necessary state is not collected, so
// these methods all return no info.

const k8s_pod_t* sinsp_filter_check_k8s::find_pod_for_thread(const sinsp_threadinfo* tinfo)
{
	return NULL;
}

const k8s_ns_t* sinsp_filter_check_k8s::find_ns_by_name(const string& ns_name)
{
	return NULL;
}

const k8s_rc_t* sinsp_filter_check_k8s::find_rc_by_pod(const k8s_pod_t* pod)
{
	return NULL;
}

const k8s_rs_t* sinsp_filter_check_k8s::find_rs_by_pod(const k8s_pod_t* pod)
{
	return NULL;
}

vector<const k8s_service_t*> sinsp_filter_check_k8s::find_svc_by_pod(const k8s_pod_t* pod)
{

	vector<const k8s_service_t *> empty;

	return empty;
}

const k8s_deployment_t* sinsp_filter_check_k8s::find_deployment_by_pod(const k8s_pod_t* pod)
{
	return NULL;
}

#else
const k8s_pod_t* sinsp_filter_check_k8s::find_pod_for_thread(const sinsp_threadinfo* tinfo)
{
	if(tinfo->m_container_id.empty())
	{
		return NULL;
	}

	const k8s_state_t& k8s_state = m_inspector->m_k8s_client->get_state();

	return k8s_state.get_pod(tinfo->m_container_id);
}

const k8s_ns_t* sinsp_filter_check_k8s::find_ns_by_name(const string& ns_name)
{
	const k8s_state_t& k8s_state = m_inspector->m_k8s_client->get_state();

	const k8s_state_t::namespace_map& ns_map = k8s_state.get_namespace_map();
	k8s_state_t::namespace_map::const_iterator it = ns_map.find(ns_name);
	if(it != ns_map.end())
	{
		return it->second;
	}

	return NULL;
}

const k8s_rc_t* sinsp_filter_check_k8s::find_rc_by_pod(const k8s_pod_t* pod)
{
	const k8s_state_t& k8s_state = m_inspector->m_k8s_client->get_state();

	const k8s_state_t::pod_rc_map& pod_rcs = k8s_state.get_pod_rc_map();
	k8s_state_t::pod_rc_map::const_iterator it = pod_rcs.find(pod->get_uid());
	if(it != pod_rcs.end())
	{
		return it->second;
	}

	return NULL;
}

const k8s_rs_t* sinsp_filter_check_k8s::find_rs_by_pod(const k8s_pod_t* pod)
{
	const k8s_state_t& k8s_state = m_inspector->m_k8s_client->get_state();

	const k8s_state_t::pod_rs_map& pod_rss = k8s_state.get_pod_rs_map();
	k8s_state_t::pod_rs_map::const_iterator it = pod_rss.find(pod->get_uid());
	if(it != pod_rss.end())
	{
		return it->second;
	}

	return NULL;
}

vector<const k8s_service_t*> sinsp_filter_check_k8s::find_svc_by_pod(const k8s_pod_t* pod)
{
	const k8s_state_t& k8s_state = m_inspector->m_k8s_client->get_state();
	vector<const k8s_service_t*> services;

	const k8s_state_t::pod_service_map& pod_services = k8s_state.get_pod_service_map();
	auto range = pod_services.equal_range(pod->get_uid());
	for(auto it = range.first; it != range.second; ++it)
	{
		services.push_back(it->second);
	}
	return services;
}

const k8s_deployment_t* sinsp_filter_check_k8s::find_deployment_by_pod(const k8s_pod_t* pod)
{
	const k8s_state_t& k8s_state = m_inspector->m_k8s_client->get_state();

	const k8s_state_t::pod_deployment_map& pod_deployments = k8s_state.get_pod_deployment_map();
	k8s_state_t::pod_deployment_map::const_iterator it = pod_deployments.find(pod->get_uid());
	if(it != pod_deployments.end())
	{
		return it->second;
	}

	return NULL;
}
#endif

void sinsp_filter_check_k8s::concatenate_labels(const k8s_pair_list& labels, string* s)
{
	for(const k8s_pair_t& label_pair : labels)
	{
		if(!s->empty())
		{
			s->append(", ");
		}

		s->append(label_pair.first);
		if(!label_pair.second.empty())
		{
			s->append(":" + label_pair.second);
		}
	}
}

bool sinsp_filter_check_k8s::find_label(const k8s_pair_list& labels, const string& key, string* value)
{
	for(const k8s_pair_t& label_pair : labels)
	{
		if(label_pair.first == key)
		{
			*value = label_pair.second;
			return true;
		}
	}

	return false;
}

uint8_t* sinsp_filter_check_k8s::extract(sinsp_evt *evt, OUT uint32_t* len, bool sanitize_strings)
{
	*len = 0;
	if(m_inspector->m_k8s_client == NULL)
	{
		return NULL;
	}

	ASSERT(evt);
	if(evt == NULL)
	{
		ASSERT(false);
		return NULL;
	}

	sinsp_threadinfo* tinfo = evt->get_thread_info();
	if(tinfo == NULL)
	{
		return NULL;
	}

	const k8s_pod_t* pod = find_pod_for_thread(tinfo);
	if(pod == NULL)
	{
		return NULL;
	}

	m_tstr.clear();

	switch(m_field_id)
	{
	case TYPE_K8S_POD_NAME:
		m_tstr = pod->get_name();
		RETURN_EXTRACT_STRING(m_tstr);
	case TYPE_K8S_POD_ID:
		m_tstr = pod->get_uid();
		RETURN_EXTRACT_STRING(m_tstr);
	case TYPE_K8S_POD_LABEL:
	{
		if(find_label(pod->get_labels(), m_argname, &m_tstr))
		{
			RETURN_EXTRACT_STRING(m_tstr);
		}
		break;
	}
	case TYPE_K8S_POD_LABELS:
	{
		concatenate_labels(pod->get_labels(), &m_tstr);
		RETURN_EXTRACT_STRING(m_tstr);
	}
	case TYPE_K8S_RC_NAME:
	{
		const k8s_rc_t* rc = find_rc_by_pod(pod);
		if(rc != NULL)
		{
			m_tstr = rc->get_name();
			RETURN_EXTRACT_STRING(m_tstr);
		}
		break;
	}
	case TYPE_K8S_RC_ID:
	{
		const k8s_rc_t* rc = find_rc_by_pod(pod);
		if(rc != NULL)
		{
			m_tstr = rc->get_uid();
			RETURN_EXTRACT_STRING(m_tstr);
		}
		break;
	}
	case TYPE_K8S_RC_LABEL:
	{
		const k8s_rc_t* rc = find_rc_by_pod(pod);
		if(rc != NULL)
		{
			if(find_label(rc->get_labels(), m_argname, &m_tstr))
			{
				RETURN_EXTRACT_STRING(m_tstr);
			}
		}
		break;
	}
	case TYPE_K8S_RC_LABELS:
	{
		const k8s_rc_t* rc = find_rc_by_pod(pod);
		if(rc != NULL)
		{
			concatenate_labels(rc->get_labels(), &m_tstr);
			RETURN_EXTRACT_STRING(m_tstr);
		}
		break;
	}
	case TYPE_K8S_RS_NAME:
	{
		const k8s_rs_t* rs = find_rs_by_pod(pod);
		if(rs != NULL)
		{
			m_tstr = rs->get_name();
			RETURN_EXTRACT_STRING(m_tstr);
		}
		break;
	}
	case TYPE_K8S_RS_ID:
	{
		const k8s_rs_t* rs = find_rs_by_pod(pod);
		if(rs != NULL)
		{
			m_tstr = rs->get_uid();
			RETURN_EXTRACT_STRING(m_tstr);
		}
		break;
	}
	case TYPE_K8S_RS_LABEL:
	{
		const k8s_rs_t* rs = find_rs_by_pod(pod);
		if(rs != NULL)
		{
			if(find_label(rs->get_labels(), m_argname, &m_tstr))
			{
				RETURN_EXTRACT_STRING(m_tstr);
			}
		}
		break;
	}
	case TYPE_K8S_RS_LABELS:
	{
		const k8s_rs_t* rs = find_rs_by_pod(pod);
		if(rs != NULL)
		{
			concatenate_labels(rs->get_labels(), &m_tstr);
			RETURN_EXTRACT_STRING(m_tstr);
		}
		break;
	}
	case TYPE_K8S_SVC_NAME:
	{
		vector<const k8s_service_t*> services = find_svc_by_pod(pod);
		if(!services.empty())
		{
			for(const k8s_service_t* service : services)
			{
				if(!m_tstr.empty())
				{
					m_tstr.append(", ");
				}

				m_tstr.append(service->get_name());
			}

			RETURN_EXTRACT_STRING(m_tstr);
		}
		break;
	}
	case TYPE_K8S_SVC_ID:
	{
		vector<const k8s_service_t*> services = find_svc_by_pod(pod);
		if(!services.empty())
		{
			for(const k8s_service_t* service : services)
			{
				if(!m_tstr.empty())
				{
					m_tstr.append(", ");
				}

				m_tstr.append(service->get_uid());
			}

			RETURN_EXTRACT_STRING(m_tstr);
		}
		break;
	}
	case TYPE_K8S_SVC_LABEL:
	{
		vector<const k8s_service_t*> services = find_svc_by_pod(pod);
		if(!services.empty())
		{
			for(const k8s_service_t* service : services)
			{
				string val;
				if(find_label(service->get_labels(), m_argname, &val))
				{
					if(!m_tstr.empty())
					{
						m_tstr.append(", ");
					}

					m_tstr.append(val);
				}
			}

			if(!m_tstr.empty())
			{
				RETURN_EXTRACT_STRING(m_tstr);
			}
		}
		break;
	}
	case TYPE_K8S_SVC_LABELS:
	{
		vector<const k8s_service_t*> services = find_svc_by_pod(pod);
		if(!services.empty())
		{
			for(const k8s_service_t* service : services)
			{
				concatenate_labels(service->get_labels(), &m_tstr);
			}

			RETURN_EXTRACT_STRING(m_tstr);
		}
		break;
	}
	case TYPE_K8S_NS_NAME:
	{
		m_tstr = pod->get_namespace();
		RETURN_EXTRACT_STRING(m_tstr);
	}
	case TYPE_K8S_NS_ID:
	{
		const k8s_ns_t* ns = find_ns_by_name(pod->get_namespace());
		if(ns != NULL)
		{
			m_tstr = ns->get_uid();
			RETURN_EXTRACT_STRING(m_tstr);
		}
		break;
	}
	case TYPE_K8S_NS_LABEL:
	{
		const k8s_ns_t* ns = find_ns_by_name(pod->get_namespace());
		if(ns != NULL)
		{
			if(find_label(ns->get_labels(), m_argname, &m_tstr))
			{
				RETURN_EXTRACT_STRING(m_tstr);
			}
		}
		break;
	}
	case TYPE_K8S_NS_LABELS:
	{
		const k8s_ns_t* ns = find_ns_by_name(pod->get_namespace());
		if(ns != NULL)
		{
			concatenate_labels(ns->get_labels(), &m_tstr);
			RETURN_EXTRACT_STRING(m_tstr);
		}
		break;
	}
	case TYPE_K8S_DEPLOYMENT_NAME:
	{
		const k8s_deployment_t* deployment = find_deployment_by_pod(pod);
		if(deployment != NULL)
		{
			m_tstr = deployment->get_name();
			RETURN_EXTRACT_STRING(m_tstr);
		}
		break;
	}
	case TYPE_K8S_DEPLOYMENT_ID:
	{
		const k8s_deployment_t* deployment = find_deployment_by_pod(pod);
		if(deployment != NULL)
		{
			m_tstr = deployment->get_uid();
			RETURN_EXTRACT_STRING(m_tstr);
		}
		break;
	}
	case TYPE_K8S_DEPLOYMENT_LABEL:
	{
		const k8s_deployment_t* deployment = find_deployment_by_pod(pod);
		if(deployment != NULL)
		{
			if(find_label(deployment->get_labels(), m_argname, &m_tstr))
			{
				RETURN_EXTRACT_STRING(m_tstr);
			}
		}
		break;
	}
	case TYPE_K8S_DEPLOYMENT_LABELS:
	{
		const k8s_deployment_t* deployment = find_deployment_by_pod(pod);
		if(deployment != NULL)
		{
			concatenate_labels(deployment->get_labels(), &m_tstr);
			RETURN_EXTRACT_STRING(m_tstr);
		}
		break;
	}
	default:
		ASSERT(false);
		return NULL;
	}

	return NULL;
}

#endif // CYGWING_AGENT

///////////////////////////////////////////////////////////////////////////////
// sinsp_filter_check_mesos implementation
///////////////////////////////////////////////////////////////////////////////
#ifndef CYGWING_AGENT
const filtercheck_field_info sinsp_filter_check_mesos_fields[] =
{
	{PT_CHARBUF, EPF_NONE, PF_NA, "mesos.task.name", "Mesos task name."},
	{PT_CHARBUF, EPF_NONE, PF_NA, "mesos.task.id", "Mesos task id."},
	{PT_CHARBUF, EPF_REQUIRES_ARGUMENT, PF_NA, "mesos.task.label", "Mesos task label. E.g. 'mesos.task.label.foo'."},
	{PT_CHARBUF, EPF_NONE, PF_NA, "mesos.task.labels", "Mesos task comma-separated key/value labels. E.g. 'foo1:bar1,foo2:bar2'."},
	{PT_CHARBUF, EPF_NONE, PF_NA, "mesos.framework.name", "Mesos framework name."},
	{PT_CHARBUF, EPF_NONE, PF_NA, "mesos.framework.id", "Mesos framework id."},
	{PT_CHARBUF, EPF_NONE, PF_NA, "marathon.app.name", "Marathon app name."},
	{PT_CHARBUF, EPF_NONE, PF_NA, "marathon.app.id", "Marathon app id."},
	{PT_CHARBUF, EPF_REQUIRES_ARGUMENT, PF_NA, "marathon.app.label", "Marathon app label. E.g. 'marathon.app.label.foo'."},
	{PT_CHARBUF, EPF_NONE, PF_NA, "marathon.app.labels", "Marathon app comma-separated key/value labels. E.g. 'foo1:bar1,foo2:bar2'."},
	{PT_CHARBUF, EPF_NONE, PF_NA, "marathon.group.name", "Marathon group name."},
	{PT_CHARBUF, EPF_NONE, PF_NA, "marathon.group.id", "Marathon group id."},
};

sinsp_filter_check_mesos::sinsp_filter_check_mesos()
{
	m_info.m_name = "mesos";
	m_info.m_fields = sinsp_filter_check_mesos_fields;
	m_info.m_nfields = sizeof(sinsp_filter_check_mesos_fields) / sizeof(sinsp_filter_check_mesos_fields[0]);
	m_info.m_flags = filter_check_info::FL_WORKS_ON_THREAD_TABLE;
}

sinsp_filter_check* sinsp_filter_check_mesos::allocate_new()
{
	return (sinsp_filter_check*) new sinsp_filter_check_mesos();
}

int32_t sinsp_filter_check_mesos::parse_field_name(const char* str, bool alloc_state, bool needed_for_filtering)
{
	string val(str);

	if(string(val, 0, sizeof("mesos.task.label") - 1) == "mesos.task.label" &&
		string(val, 0, sizeof("mesos.task.labels") - 1) != "mesos.task.labels")
	{
		m_field_id = TYPE_MESOS_TASK_LABEL;
		m_field = &m_info.m_fields[m_field_id];

		return extract_arg("mesos.task.label", val);
	}
	else if(string(val, 0, sizeof("marathon.app.label") - 1) == "marathon.app.label" &&
		string(val, 0, sizeof("marathon.app.labels") - 1) != "marathon.app.labels")
	{
		m_field_id = TYPE_MARATHON_APP_LABEL;
		m_field = &m_info.m_fields[m_field_id];

		return extract_arg("marathon.app.label", val);
	}
	else
	{
		return sinsp_filter_check::parse_field_name(str, alloc_state, needed_for_filtering);
	}
}

int32_t sinsp_filter_check_mesos::extract_arg(const string& fldname, const string& val)
{
	int32_t parsed_len = 0;

	if(val[fldname.size()] == '.')
	{
		size_t endpos;
		for(endpos = fldname.size() + 1; endpos < val.length(); ++endpos)
		{
			if(!isalnum(val[endpos])
				&& val[endpos] != '/'
				&& val[endpos] != '_'
				&& val[endpos] != '-'
				&& val[endpos] != '.')
			{
				break;
			}
		}

		parsed_len = (uint32_t)endpos;
		m_argname = val.substr(fldname.size() + 1, endpos - fldname.size() - 1);
	}
	else
	{
		throw sinsp_exception("filter syntax error: " + val);
	}

	return parsed_len;
}

mesos_task::ptr_t sinsp_filter_check_mesos::find_task_for_thread(const sinsp_threadinfo* tinfo)
{
	ASSERT(m_inspector && tinfo);
	if(tinfo)
	{
		if(tinfo->m_container_id.empty())
		{
			return NULL;
		}

		if(m_inspector && m_inspector->m_mesos_client)
		{
			const sinsp_container_info *container_info =
				m_inspector->m_container_manager.get_container(tinfo->m_container_id);
			if(!container_info || container_info->m_mesos_task_id.empty())
			{
				return NULL;
			}
			const mesos_state_t& mesos_state = m_inspector->m_mesos_client->get_state();
			return mesos_state.get_task(container_info->m_mesos_task_id);
		}
	}

	return NULL;
}

const mesos_framework* sinsp_filter_check_mesos::find_framework_by_task(mesos_task::ptr_t task)
{
	if(task && m_inspector && m_inspector->m_mesos_client)
	{
		const mesos_state_t& mesos_state = m_inspector->m_mesos_client->get_state();
		return mesos_state.get_framework_for_task(task->get_uid());
	}
	return NULL;
}

marathon_app::ptr_t sinsp_filter_check_mesos::find_app_by_task(mesos_task::ptr_t task)
{
	if(m_inspector && m_inspector->m_mesos_client)
	{
		return m_inspector->m_mesos_client->get_state().get_app(task);
	}
	return NULL;
}

marathon_group::ptr_t sinsp_filter_check_mesos::find_group_by_task(mesos_task::ptr_t task)
{
	if(m_inspector && m_inspector->m_mesos_client)
	{
		return m_inspector->m_mesos_client->get_state().get_group(task);
	}
	return NULL;
}

void sinsp_filter_check_mesos::concatenate_labels(const mesos_pair_list& labels, string* s)
{
	for(const mesos_pair_t& label_pair : labels)
	{
		if(!s->empty())
		{
			s->append(", ");
		}

		s->append(label_pair.first);
		if(!label_pair.second.empty())
		{
			s->append(":" + label_pair.second);
		}
	}
}

bool sinsp_filter_check_mesos::find_label(const mesos_pair_list& labels, const string& key, string* value)
{
	for(const mesos_pair_t& label_pair : labels)
	{
		if(label_pair.first == key)
		{
			*value = label_pair.second;
			return true;
		}
	}

	return false;
}

uint8_t* sinsp_filter_check_mesos::extract(sinsp_evt *evt, OUT uint32_t* len, bool sanitize_strings)
{
	*len = 0;
	if(!m_inspector || !m_inspector->m_mesos_client)
	{
		return NULL;
	}

	if(!evt)
	{
		ASSERT(false);
		return NULL;
	}

	sinsp_threadinfo* tinfo = evt->get_thread_info();
	if(!tinfo)
	{
		return NULL;
	}

	mesos_task::ptr_t task = find_task_for_thread(tinfo);
	if(!task)
	{
		return NULL;
	}

	m_tstr.clear();

	switch(m_field_id)
	{
	case TYPE_MESOS_TASK_NAME:
		m_tstr = task->get_name();
		RETURN_EXTRACT_STRING(m_tstr);
	case TYPE_MESOS_TASK_ID:
		m_tstr = task->get_uid();
		RETURN_EXTRACT_STRING(m_tstr);
	case TYPE_MESOS_TASK_LABEL:
		if(find_label(task->get_labels(), m_argname, &m_tstr))
		{
			RETURN_EXTRACT_STRING(m_tstr);
		}
		break;
	case TYPE_MESOS_TASK_LABELS:
		concatenate_labels(task->get_labels(), &m_tstr);
		RETURN_EXTRACT_STRING(m_tstr);
	case TYPE_MESOS_FRAMEWORK_NAME:
	{
		const mesos_framework* fw = find_framework_by_task(task);
		if(fw)
		{
			m_tstr = fw->get_name();
			RETURN_EXTRACT_STRING(m_tstr);
		}
		break;
	}
	case TYPE_MESOS_FRAMEWORK_ID:
	{
		const mesos_framework* fw = find_framework_by_task(task);
		if(fw)
		{
			m_tstr = fw->get_uid();
			RETURN_EXTRACT_STRING(m_tstr);
		}
		break;
	}
	case TYPE_MARATHON_APP_NAME:
	{
		marathon_app::ptr_t app = find_app_by_task(task);
		if(app != NULL)
		{
			m_tstr = app->get_name();
			RETURN_EXTRACT_STRING(m_tstr);
		}
		break;
	}
	case TYPE_MARATHON_APP_ID:
	{
		marathon_app::ptr_t app = find_app_by_task(task);
		if(app != NULL)
		{
			m_tstr = app->get_id();
			RETURN_EXTRACT_STRING(m_tstr);
		}

		break;
	}
	case TYPE_MARATHON_APP_LABEL:
	{
		marathon_app::ptr_t app = find_app_by_task(task);
		if(app && find_label(app->get_labels(), m_argname, &m_tstr))
		{
			RETURN_EXTRACT_STRING(m_tstr);
		}

		break;
	}
	case TYPE_MARATHON_APP_LABELS:
	{
		marathon_app::ptr_t app = find_app_by_task(task);
		if(app)
		{
			concatenate_labels(app->get_labels(), &m_tstr);
			RETURN_EXTRACT_STRING(m_tstr);
		}
		break;
	}
	case TYPE_MARATHON_GROUP_NAME:
	{
		marathon_app::ptr_t app = find_app_by_task(task);
		if(app)
		{
			m_tstr = app->get_group_id();
			RETURN_EXTRACT_STRING(m_tstr);
		}
		break;
	}
	case TYPE_MARATHON_GROUP_ID:
	{
		marathon_app::ptr_t app = find_app_by_task(task);
		if(app)
		{
			m_tstr = app->get_group_id();
			RETURN_EXTRACT_STRING(m_tstr);
		}
		break;
	}
	default:
		ASSERT(false);
		return NULL;
	}

	return NULL;
}
#endif // CYGWING_AGENT

#endif // HAS_FILTERING<|MERGE_RESOLUTION|>--- conflicted
+++ resolved
@@ -6152,11 +6152,7 @@
 				m_tstr = "containerd";
 				break;
 			case sinsp_container_type::CT_CRIO:
-<<<<<<< HEAD
-				m_tstr = "crio";
-=======
 				m_tstr = "cri-o";
->>>>>>> ecafb605
 				break;
 			case sinsp_container_type::CT_RKT:
 				m_tstr = "rkt";
