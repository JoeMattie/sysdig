#!/bin/bash
#
# Copyright (C) 2013-2014 Draios inc.
#
# This file is part of sysdig.
#
# sysdig is free software; you can redistribute it and/or modify
# it under the terms of the GNU General Public License version 2 as
# published by the Free Software Foundation.
#
# sysdig is distributed in the hope that it will be useful,
# but WITHOUT ANY WARRANTY; without even the implied warranty of
# MERCHANTABILITY or FITNESS FOR A PARTICULAR PURPOSE.  See the
# GNU General Public License for more details.
#
# You should have received a copy of the GNU General Public License
# along with sysdig.  If not, see <http://www.gnu.org/licenses/>.
#
set -e

function install_rpm {
	if ! hash curl > /dev/null 2>&1; then
		echo "* Installing curl"
		yum -q -y install curl
	fi

	if ! yum -q list dkms > /dev/null 2>&1; then
		echo "* Installing EPEL repository (for DKMS)"
<<<<<<< HEAD
		if [ $VERSION -eq 7 ]; then
=======
		if [ $VERSION -eq 7 ] && [ $DISTRO = "centos" ]; then
			rpm --quiet -i http://mirrors.kernel.org/centos/7/extras/x86_64/Packages/epel-release-7-2.noarch.rpm
		elif [ $VERSION -eq 7 ]; then
>>>>>>> f3139e76
			rpm --quiet -i http://mirrors.kernel.org/fedora-epel/7/x86_64/e/epel-release-7-2.noarch.rpm
		else
			rpm --quiet -i http://mirrors.kernel.org/fedora-epel/6/i386/epel-release-6-8.noarch.rpm
		fi
	fi

	echo "* Installing Draios public key"
	rpm --quiet --import https://s3.amazonaws.com/download.draios.com/DRAIOS-GPG-KEY.public
	echo "* Installing Draios repository"
	curl -s -o /etc/yum.repos.d/draios.repo http://download.draios.com/_REPOSITORY_NAME_/rpm/draios.repo
	echo "* Installing kernel headers"
	KERNEL_VERSION=$(uname -r)
	if [[ $KERNEL_VERSION == *PAE* ]]; then
		yum -q -y install kernel-PAE-devel-${KERNEL_VERSION%.PAE} || kernel_warning
	elif [[ $KERNEL_VERSION == *stab* ]]; then
		# It's OpenVZ kernel and we should install another package
		yum -q -y install vzkernel-devel-$KERNEL_VERSION || kernel_warning
	else
		yum -q -y install kernel-devel-$KERNEL_VERSION || kernel_warning
	fi
	echo "* Installing Sysdig"
	yum -q -y install sysdig
}

function install_deb {
	export DEBIAN_FRONTEND=noninteractive

	if ! hash curl > /dev/null 2>&1; then
		echo "* Installing curl"
		apt-get -qq -y install curl < /dev/null
	fi

	echo "* Installing Draios public key"
	curl -s https://s3.amazonaws.com/download.draios.com/DRAIOS-GPG-KEY.public | apt-key add -
	echo "* Installing Draios repository"
	curl -s -o /etc/apt/sources.list.d/draios.list http://download.draios.com/_REPOSITORY_NAME_/deb/draios.list
	apt-get -qq update < /dev/null
	echo "* Installing kernel headers"
	apt-get -qq -y install linux-headers-$(uname -r) < /dev/null || kernel_warning
	echo "* Installing Sysdig"
	apt-get -qq -y install sysdig < /dev/null
}

function unsupported {
	echo 'Unsupported operating system. Please consider writing to the mailing list at'
	echo 'https://groups.google.com/forum/#!forum/sysdig or trying the manual'
	echo 'installation.'
	exit 1
}

function kernel_warning {
	echo "Unable to find kernel development files for the current kernel version" $(uname -r)
	echo "This usually means that your system is not up-to-date or you installed a custom kernel version."
	echo "The installation will continue but you'll need to install these yourself in order to use sysdig."
	echo 'Please write to the mailing list at https://groups.google.com/forum/#!forum/sysdig'
	echo "if you need further assistance."
}

if [ $(id -u) != 0 ]; then
	echo "Installer must be run as root (or with sudo)."
	exit 1
fi

echo "* Detecting operating system"

ARCH=$(uname -m)
if [[ ! $ARCH = *86 ]] && [ ! $ARCH = "x86_64" ]; then
	unsupported
fi

if [ -f /etc/debian_version ]; then
	if [ -f /etc/lsb-release ]; then
		. /etc/lsb-release
		DISTRO=$DISTRIB_ID
		VERSION=$DISTRIB_RELEASE
	else
		DISTRO="Debian"
		VERSION=$(cat /etc/debian_version | cut -d'.' -f1)
	fi

	if [ $DISTRO = "Ubuntu" ]; then
		VERSION=$(echo $VERSION | cut -d'.' -f1)
		if [ $VERSION -ge 10 ]; then
			install_deb
		else
			unsupported
		fi
	elif [ $DISTRO = "LinuxMint" ]; then
		if [ $VERSION -ge 9 ]; then
			install_deb
		else
			unsupported
		fi
	elif [ $DISTRO = "Debian" ]; then
		if [ $VERSION -ge 6 ]; then
			install_deb
		elif [[ $VERSION == *sid* ]]; then
			install_deb
		else
			unsupported
		fi
	else
		unsupported
	fi

elif [ -f /etc/system-release-cpe ]; then
	DISTRO=$(cat /etc/system-release-cpe | cut -d':' -f3)
	VERSION=$(cat /etc/system-release-cpe | cut -d':' -f5 | cut -d'.' -f1 | sed 's/[^0-9]*//g')

	if [ $DISTRO = "oracle" ] || [ $DISTRO = "centos" ] || [ $DISTRO = "redhat" ]; then
		if [ $VERSION -ge 6 ]; then
			install_rpm
		else
			unsupported
		fi
	elif [ $DISTRO = "amazon" ]; then
		install_rpm
	elif [ $DISTRO = "fedoraproject" ]; then
		if [ $VERSION -ge 13 ]; then
			install_rpm
		else
			unsupported
		fi
	else
		unsupported
	fi
else
	unsupported
fi<|MERGE_RESOLUTION|>--- conflicted
+++ resolved
@@ -26,13 +26,9 @@
 
 	if ! yum -q list dkms > /dev/null 2>&1; then
 		echo "* Installing EPEL repository (for DKMS)"
-<<<<<<< HEAD
-		if [ $VERSION -eq 7 ]; then
-=======
 		if [ $VERSION -eq 7 ] && [ $DISTRO = "centos" ]; then
 			rpm --quiet -i http://mirrors.kernel.org/centos/7/extras/x86_64/Packages/epel-release-7-2.noarch.rpm
 		elif [ $VERSION -eq 7 ]; then
->>>>>>> f3139e76
 			rpm --quiet -i http://mirrors.kernel.org/fedora-epel/7/x86_64/e/epel-release-7-2.noarch.rpm
 		else
 			rpm --quiet -i http://mirrors.kernel.org/fedora-epel/6/i386/epel-release-6-8.noarch.rpm
